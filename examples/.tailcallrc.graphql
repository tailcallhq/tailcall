directive @server(
  enableApolloTracing: Boolean
  enableCacheControlHeader: Boolean
  enableGraphiql: String
  enableIntrospection: Boolean
  enableQueryValidation: Boolean
  enableResponseValidation: Boolean
  globalResponseTimeout: Int
  port: Int
  vars: [KeyValue]
  responseHeaders: [KeyValue]
  hostname: String
) on SCHEMA
<<<<<<< HEAD
directive @Upstream(
=======
directive @upstream(
>>>>>>> 7de841ba
  allowedHeaders: [String]
  connectTimeout: Int
  keepAliveInterval: Int
  keepAliveTimeout: Int
  keepAliveWhileIdle: Boolean
  poolIdleTimeout: Int
  poolMaxIdlePerHost: Int
  proxy: Proxy
  tcpKeepAlive: Int
  timeout: Int
  userAgent: String
  baseURL: String
  enableHttpCache: Boolean
  batch: Batch
) on SCHEMA

directive @http(
  path: String!
  method: Method = GET
  query: [KeyValue]
  body: String
  baseURL: String
  headers: [KeyValue]
) on FIELD_DEFINITION
directive @inline(path: [String]!) on FIELD_DEFINITION
directive @modify(omit: Boolean, name: String) on FIELD_DEFINITION
directive @groupBy(path: [String!]) on FIELD_DEFINITION
directive @const(data: Json) on FIELD_DEFINITION

enum Method {
  GET
  POST
  PUT
  DELETE
  PATCH
  HEAD
  OPTIONS
}

input Proxy {
  url: String
}

input KeyValue {
  key: String!
  value: String!
}

input Batch {
  maxSize: Int
  delay: Int
  headers: [String]
}

scalar Json<|MERGE_RESOLUTION|>--- conflicted
+++ resolved
@@ -11,11 +11,7 @@
   responseHeaders: [KeyValue]
   hostname: String
 ) on SCHEMA
-<<<<<<< HEAD
-directive @Upstream(
-=======
 directive @upstream(
->>>>>>> 7de841ba
   allowedHeaders: [String]
   connectTimeout: Int
   keepAliveInterval: Int
