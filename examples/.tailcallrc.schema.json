--- conflicted
+++ resolved
@@ -94,7 +94,6 @@
       "required": [
         "maxAge"
       ],
-<<<<<<< HEAD
       "type": "object"
     },
     "Call": {
@@ -118,8 +117,6 @@
       "required": [
         "args"
       ],
-=======
->>>>>>> f45f8ea7
       "type": "object"
     },
     "Const": {
@@ -195,7 +192,6 @@
           "required": [
             "graphQL"
           ],
-<<<<<<< HEAD
           "type": "object"
         },
         {
@@ -209,8 +205,6 @@
           "required": [
             "call"
           ],
-=======
->>>>>>> f45f8ea7
           "type": "object"
         },
         {
