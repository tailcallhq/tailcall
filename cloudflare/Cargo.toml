--- conflicted
+++ resolved
@@ -10,14 +10,7 @@
 
 [dependencies]
 hyper = { version = "0.14", default-features = false }
-<<<<<<< HEAD
-# Specify updated version directly from the repository since it has
-# strict version of `wasm-bindgen` that are conficting with opentelemetry-tracing
-# crate from root. Git version has a higher version that removes the conflict
-worker = { git = "https://github.com/cloudflare/workers-rs", rev = "c57f7a6d31da601397e46daec5a9448d6efbe1cc" } # version = "0.18"
-=======
 worker = "0.0.19"
->>>>>>> 4df48ccd
 tailcall = { path = "..", default-features = false }
 lazy_static = "1.4.0"
 anyhow = "1.0.80"
