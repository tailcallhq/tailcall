--- conflicted
+++ resolved
@@ -6,17 +6,9 @@
 mod file;
 mod handle;
 mod http;
-<<<<<<< HEAD
-mod kv_cache;
-mod r2_address;
-=======
->>>>>>> 2ed674e9
 
 pub fn init_env(env: Rc<worker::Env>) -> env::CloudflareEnv {
   env::CloudflareEnv::init(env)
-}
-pub fn init_cache(env: Rc<worker::Env>) -> kv_cache::CloudflareChronoCache {
-  kv_cache::CloudflareChronoCache::init(env)
 }
 
 pub fn init_file(env: Rc<worker::Env>, bucket_id: String) -> anyhow::Result<file::CloudflareFileIO> {
