use http_cache_reqwest::{CacheManager, HttpResponse};
use http_cache_semantics::CachePolicy;
use serde::{Deserialize, Serialize};
pub type BoxError = Box<dyn std::error::Error + Send + Sync>;
pub type Result<T> = std::result::Result<T, BoxError>;
use std::mem::size_of_val;
use std::sync::Arc;

use moka::future::Cache;
use moka::policy::EvictionPolicy;

pub struct HttpCacheManager {
    pub cache: Arc<Cache<String, Store>>,
}
pub struct HttpCacheManagerByteBased {
    pub cache: Arc<Cache<String, Store>>,
}

impl Default for HttpCacheManager {
    fn default() -> Self {
        Self::new(42)
    }
}
impl Default for HttpCacheManagerByteBased {
    fn default() -> Self {
        Self::new(42)
    }
}

#[derive(Debug, Clone, Deserialize, Serialize)]
pub struct Store {
    response: HttpResponse,
    policy: CachePolicy,
}
impl Store {
    // Method to calculate the size in bytes of the Store struct

    pub fn size_in_bytes(&self) -> usize {
        let mut size = 0;

        // Size of the `body` field
        size += self.response.body.len();

        // Size of the `headers` field
        size += self
            .response
            .headers
            .iter()
            .fold(0, |acc, (k, v)| acc + k.len() + v.len());

        // Size of the `status` field
        size += size_of_val(&self.response.status);

        // Size of the `url` field
        size += size_of_val(&self.response.url);

        // Size of the `version` field
        size += size_of_val(&self.response.version);

<<<<<<< HEAD
        // Size of the `policy` field
=======
         // Size of the `policy` field
>>>>>>> f058622e
        size += size_of_val(&self.policy);

        size
    }
}

impl HttpCacheManager {
    pub fn new(cache_size: u64) -> Self {
        let cache = Cache::builder()
            .eviction_policy(EvictionPolicy::lru())
            .max_capacity(cache_size)
            .build();
        Self { cache: Arc::new(cache) }
    }

    pub async fn clear(&self) -> Result<()> {
        self.cache.invalidate_all();
        self.cache.run_pending_tasks().await;
        Ok(())
    }
}

impl HttpCacheManagerByteBased {
    pub fn new(cache_size: u64) -> Self {
        let cache = Cache::builder()
            .eviction_policy(EvictionPolicy::lru())
            .weigher(|_key: &String, value: &Store| -> u32 {
                value.size_in_bytes().try_into().unwrap_or(u32::MAX)
            })
            .max_capacity(cache_size)
            .build();
        Self { cache: Arc::new(cache) }
    }

    pub async fn clear(&self) -> Result<()> {
        self.cache.invalidate_all();
        self.cache.run_pending_tasks().await;
        Ok(())
    }
}

#[async_trait::async_trait]
impl CacheManager for HttpCacheManager {
    async fn get(&self, cache_key: &str) -> Result<Option<(HttpResponse, CachePolicy)>> {
        let store: Store = match self.cache.get(cache_key).await {
            Some(d) => d,
            None => return Ok(None),
        };
        Ok(Some((store.response, store.policy)))
    }

    async fn put(
        &self,
        cache_key: String,
        response: HttpResponse,
        policy: CachePolicy,
    ) -> Result<HttpResponse> {
        let data = Store { response: response.clone(), policy };
        self.cache.insert(cache_key, data).await;
        self.cache.run_pending_tasks().await;
        Ok(response)
    }

    async fn delete(&self, cache_key: &str) -> Result<()> {
        self.cache.invalidate(cache_key).await;
        self.cache.run_pending_tasks().await;
        Ok(())
    }
}

#[async_trait::async_trait]
impl CacheManager for HttpCacheManagerByteBased {
    async fn get(&self, cache_key: &str) -> Result<Option<(HttpResponse, CachePolicy)>> {
        let store: Store = match self.cache.get(cache_key).await {
            Some(d) => d,
            None => return Ok(None),
        };
        Ok(Some((store.response, store.policy)))
    }

    async fn put(
        &self,
        cache_key: String,
        response: HttpResponse,
        policy: CachePolicy,
    ) -> Result<HttpResponse> {
        let data = Store { response: response.clone(), policy };
        self.cache.insert(cache_key, data).await;
        self.cache.run_pending_tasks().await;
        Ok(response)
    }

    async fn delete(&self, cache_key: &str) -> Result<()> {
        self.cache.invalidate(cache_key).await;
        self.cache.run_pending_tasks().await;
        Ok(())
    }
}

#[cfg(test)]
mod tests {
    use std::collections::HashMap;

    use anyhow::Ok;
    use http_cache::HttpVersion;
    use reqwest::{Method, Response, ResponseBuilderExt};
    use url::Url;

    use super::*;

    fn convert_response(response: HttpResponse) -> anyhow::Result<Response> {
        let ret_res = http::Response::builder()
            .status(response.status)
            .url(response.url)
            .version(response.version.into())
            .body(response.body)?;

        Ok(Response::from(ret_res))
    }

    async fn insert_key_into_cache(manager: &HttpCacheManager, key: &str) {
        let request_url = "http://localhost:8080/test";
        let url = Url::parse(request_url).unwrap();

        let http_resp = HttpResponse {
            headers: HashMap::default(),
            body: vec![1, 2, 3],
            status: 200,
            url: url.clone(),
            version: HttpVersion::Http11,
        };
        let resp = convert_response(http_resp.clone()).unwrap();
        let request: reqwest::Request =
            reqwest::Request::new(Method::GET, request_url.parse().unwrap());

        let _ = manager
            .put(
                key.to_string(),
                http_resp,
                CachePolicy::new(&request, &resp),
            )
            .await
            .unwrap();
    }

    #[tokio::test]
    async fn test_put() {
        let manager = HttpCacheManager::default();
        insert_key_into_cache(&manager, "test").await;
        assert!(manager.cache.contains_key("test"));
    }

    #[tokio::test]
    async fn test_get_when_key_present() {
        let manager = HttpCacheManager::default();
        insert_key_into_cache(&manager, "test").await;
        let value = manager.get("test").await.unwrap();
        assert!(value.is_some());
    }

    #[tokio::test]
    async fn test_get_when_key_not_present() {
        let manager = HttpCacheManager::default();
        let result = manager.get("test").await.unwrap();
        assert!(result.is_none());
    }

    #[tokio::test]
    async fn test_delete_when_key_present() {
        let manager = HttpCacheManager::default();
        insert_key_into_cache(&manager, "test").await;

        assert!(manager.cache.iter().count() as i32 == 1);
        let _ = manager.delete("test").await;
        assert!(manager.cache.iter().count() as i32 == 0);
    }

    #[tokio::test]
    async fn test_clear() {
        let manager = HttpCacheManager::default();
        insert_key_into_cache(&manager, "test").await;
        assert!(manager.cache.iter().count() as i32 == 1);
        let _ = manager.clear().await;
        assert!(manager.cache.iter().count() as i32 == 0);
    }

    #[tokio::test]
    async fn test_lru_eviction_policy() {
        let manager = HttpCacheManager::new(2);
        insert_key_into_cache(&manager, "test-1").await;
        insert_key_into_cache(&manager, "test-2").await;
        insert_key_into_cache(&manager, "test-10").await;

        let res = manager.get("test-1").await.unwrap();
        assert!(res.is_none());

        let res = manager.get("test-2").await.unwrap();
        assert!(res.is_some());

        let res = manager.get("test-10").await.unwrap();
        assert!(res.is_some());

        assert_eq!(manager.cache.entry_count(), 2);
    }
}<|MERGE_RESOLUTION|>--- conflicted
+++ resolved
@@ -4,12 +4,16 @@
 pub type BoxError = Box<dyn std::error::Error + Send + Sync>;
 pub type Result<T> = std::result::Result<T, BoxError>;
 use std::mem::size_of_val;
+use std::mem::size_of_val;
 use std::sync::Arc;
 
 use moka::future::Cache;
 use moka::policy::EvictionPolicy;
 
 pub struct HttpCacheManager {
+    pub cache: Arc<Cache<String, Store>>,
+}
+pub struct HttpCacheManagerByteBased {
     pub cache: Arc<Cache<String, Store>>,
 }
 pub struct HttpCacheManagerByteBased {
@@ -57,11 +61,7 @@
         // Size of the `version` field
         size += size_of_val(&self.response.version);
 
-<<<<<<< HEAD
         // Size of the `policy` field
-=======
-         // Size of the `policy` field
->>>>>>> f058622e
         size += size_of_val(&self.policy);
 
         size
@@ -103,8 +103,56 @@
     }
 }
 
+impl HttpCacheManagerByteBased {
+    pub fn new(cache_size: u64) -> Self {
+        let cache = Cache::builder()
+            .eviction_policy(EvictionPolicy::lru())
+            .weigher(|_key: &String, value: &Store| -> u32 {
+                value.size_in_bytes().try_into().unwrap_or(u32::MAX)
+            })
+            .max_capacity(cache_size)
+            .build();
+        Self { cache: Arc::new(cache) }
+    }
+
+    pub async fn clear(&self) -> Result<()> {
+        self.cache.invalidate_all();
+        self.cache.run_pending_tasks().await;
+        Ok(())
+    }
+}
+
 #[async_trait::async_trait]
 impl CacheManager for HttpCacheManager {
+    async fn get(&self, cache_key: &str) -> Result<Option<(HttpResponse, CachePolicy)>> {
+        let store: Store = match self.cache.get(cache_key).await {
+            Some(d) => d,
+            None => return Ok(None),
+        };
+        Ok(Some((store.response, store.policy)))
+    }
+
+    async fn put(
+        &self,
+        cache_key: String,
+        response: HttpResponse,
+        policy: CachePolicy,
+    ) -> Result<HttpResponse> {
+        let data = Store { response: response.clone(), policy };
+        self.cache.insert(cache_key, data).await;
+        self.cache.run_pending_tasks().await;
+        Ok(response)
+    }
+
+    async fn delete(&self, cache_key: &str) -> Result<()> {
+        self.cache.invalidate(cache_key).await;
+        self.cache.run_pending_tasks().await;
+        Ok(())
+    }
+}
+
+#[async_trait::async_trait]
+impl CacheManager for HttpCacheManagerByteBased {
     async fn get(&self, cache_key: &str) -> Result<Option<(HttpResponse, CachePolicy)>> {
         let store: Store = match self.cache.get(cache_key).await {
             Some(d) => d,
