--- conflicted
+++ resolved
@@ -120,11 +120,7 @@
 
   release:
     name: Release
-<<<<<<< HEAD
     needs: [test, format, draft_release, check_if_build]
-=======
-    needs: [draft_release, check_if_build]
->>>>>>> d41280d4
     #    if: github.event_name == 'push' && github.ref == 'refs/heads/main' && (needs.check_if_build.outputs.check_if_build == 'true') || (github.event_name == 'release' && github.event.action == 'published')
     runs-on: ${{ matrix.os }}
     strategy:
@@ -141,11 +137,6 @@
             windows-x86_64-msvc,
             windows-x86_64-gnu,
             windows-aarch64-msvc,
-<<<<<<< HEAD
-=======
-            windows-aarch64-gnu,
->>>>>>> d41280d4
-            windows-i686-gnu,
           ]
         include:
           - build: linux-x86_64-gnu
@@ -190,7 +181,6 @@
             cross: false
 
           - build: windows-x86_64-msvc
-<<<<<<< HEAD
             os: windows-latest
             rust: stable
             target: x86_64-pc-windows-msvc
@@ -204,41 +194,6 @@
             os: windows-latest
             rust: stable
             target: aarch64-pc-windows-msvc
-
-          - build: windows-i686-gnu
-            os: windows-latest
-            rust: stable
-            target: i686-pc-windows-gnu
-=======
-            os: ubuntu-latest
-            rust: stable
-            target: x86_64-pc-windows-msvc
-            cross: true
-
-          - build: windows-x86_64-gnu
-            os: ubuntu-latest
-            rust: stable
-            target: x86_64-pc-windows-gnu
-            cross: true
-
-          - build: windows-aarch64-msvc
-            os: ubuntu-latest
-            rust: stable
-            target: aarch64-pc-windows-msvc
-            cross: true
-
-          - build: windows-aarch64-gnu
-            os: ubuntu-latest
-            rust: stable
-            target: aarch64-pc-windows-gnu
-            cross: true
-
-          - build: windows-i686-gnu
-            os: ubuntu-latest
-            rust: stable
-            target: i686-pc-windows-gnu
-            cross: true
->>>>>>> d41280d4
     permissions:
       contents: write
       pull-requests: write
@@ -297,11 +252,8 @@
 
       - name: Rename Binary with Target Name
         #        if: github.event_name == 'push' && github.ref == 'refs/heads/main'
-<<<<<<< HEAD
         env:
           FILE_EXTENSION: ${{ contains(matrix.target, 'windows') && '.exe' || '' }}
-=======
->>>>>>> d41280d4
         run: |
           pwd
           cp target/${{ matrix.target }}/release/tailcall${{ env.FILE_EXTENSION }} target/${{ matrix.target }}/release/tailcall-${{ matrix.target }}${{ env.FILE_EXTENSION }}
