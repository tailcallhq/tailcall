use crate::blueprint::*;
use crate::config;
use crate::config::{Config, ExprBody, Field};
use crate::lambda::{Expression, List, Logic, Math, Relation};
use crate::try_fold::TryFold;
use crate::valid::Valid;

struct CompilationContext<'a> {
    config_field: &'a config::Field,
    operation_type: &'a config::GraphQLOperationType,
    config: &'a config::Config,
}

pub fn update_expr(
    operation_type: &config::GraphQLOperationType,
) -> TryFold<'_, (&Config, &Field, &config::Type, &str), FieldDefinition, String> {
    TryFold::<(&Config, &Field, &config::Type, &str), FieldDefinition, String>::new(
        |(config, field, _, _), b_field| {
            let Some(expr) = &field.expr else {
                return Valid::succeed(b_field);
            };

            let context = CompilationContext { config, operation_type, config_field: field };

            compile(&context, expr.body.clone()).map(|compiled| b_field.resolver(Some(compiled)))
        },
    )
}

///
/// Compiles a list of Exprs into a list of Expressions
///
fn compile_list(
    context: &CompilationContext,
    expr_vec: Vec<ExprBody>,
) -> Valid<Vec<Expression>, String> {
    Valid::from_iter(expr_vec, |value| compile(context, value))
}

///
/// Compiles a tuple of Exprs into a tuple of Expressions
///
fn compile_ab(
    context: &CompilationContext,
    ab: (ExprBody, ExprBody),
) -> Valid<(Expression, Expression), String> {
    compile(context, ab.0).zip(compile(context, ab.1))
}

///
/// Compiles expr into Expression
///
fn compile(ctx: &CompilationContext, expr: ExprBody) -> Valid<Expression, String> {
    let config = ctx.config;
    let field = ctx.config_field;
    let operation_type = ctx.operation_type;
    match expr {
        // Io Expr
        ExprBody::Http(http) => compile_http(config, field, &http),
        ExprBody::Grpc(grpc) => {
            let grpc = CompileGrpc {
                config,
                field,
                operation_type,
                grpc: &grpc,
                validate_with_schema: false,
            };
            compile_grpc(grpc)
        }
        ExprBody::GraphQL(gql) => compile_graphql(config, operation_type, &gql),

        // Safe Expr
        ExprBody::Const(value) => {
            compile_const(CompileConst { config, field, value: &value, validate: false })
        }

        // Logic
        ExprBody::If { cond, on_true: then, on_false: els } => compile(ctx, *cond)
            .map(Box::new)
            .zip(compile(ctx, *then).map(Box::new))
            .zip(compile(ctx, *els).map(Box::new))
            .map(|((cond, then), els)| Expression::Logic(Logic::If { cond, then, els })),

        ExprBody::And(ref list) => compile_list(ctx, list.clone())
            .map(|a| Expression::Logic(Logic::And(a)).parallel_when(expr.has_io())),
        ExprBody::Or(ref list) => compile_list(ctx, list.clone())
            .map(|a| Expression::Logic(Logic::Or(a)).parallel_when(expr.has_io())),
        ExprBody::Cond(default, list) => Valid::from_iter(list, |(cond, operation)| {
            compile_ab(ctx, (*cond, *operation))
                .map(|(cond, operation)| (Box::new(cond), Box::new(operation)))
        })
        .and_then(|mut list| {
            compile(ctx, *default).map(|default| {
                list.push((
                    Box::new(Expression::Literal(true.into())),
                    Box::new(default),
                ));
                Expression::Logic(Logic::Cond(list))
            })
        }),
        ExprBody::DefaultTo(a, b) => compile_ab(ctx, (*a, *b))
            .map(|(a, b)| Expression::Logic(Logic::DefaultTo(Box::new(a), Box::new(b)))),
        ExprBody::IsEmpty(a) => {
            compile(ctx, *a).map(|a| Expression::Logic(Logic::IsEmpty(Box::new(a))))
        }
        ExprBody::Not(a) => compile(ctx, *a).map(|a| Expression::Logic(Logic::Not(Box::new(a)))),

        // List
        ExprBody::Concat(ref values) => compile_list(ctx, values.clone())
            .map(|a| Expression::List(List::Concat(a)).parallel_when(expr.has_io())),

        // Relation
        ExprBody::Intersection(ref values) => compile_list(ctx, values.clone())
            .map(|a| Expression::Relation(Relation::Intersection(a)).parallel_when(expr.has_io())),
        ExprBody::Difference(a, b) => compile_list(ctx, a)
            .zip(compile_list(ctx, b))
            .map(|(a, b)| Expression::Relation(Relation::Difference(a, b))),
        ExprBody::Equals(a, b) => compile_ab(ctx, (*a, *b))
            .map(|(a, b)| Expression::Relation(Relation::Equals(Box::new(a), Box::new(b)))),
        ExprBody::Gt(a, b) => compile_ab(ctx, (*a, *b))
            .map(|(a, b)| Expression::Relation(Relation::Gt(Box::new(a), Box::new(b)))),
        ExprBody::Gte(a, b) => compile_ab(ctx, (*a, *b))
            .map(|(a, b)| Expression::Relation(Relation::Gte(Box::new(a), Box::new(b)))),
        ExprBody::Lt(a, b) => compile_ab(ctx, (*a, *b))
            .map(|(a, b)| Expression::Relation(Relation::Lt(Box::new(a), Box::new(b)))),
        ExprBody::Lte(a, b) => compile_ab(ctx, (*a, *b))
            .map(|(a, b)| Expression::Relation(Relation::Lte(Box::new(a), Box::new(b)))),
        ExprBody::Max(ref list) => compile_list(ctx, list.clone())
            .map(|a| Expression::Relation(Relation::Max(a)).parallel_when(expr.has_io())),
        ExprBody::Min(ref list) => compile_list(ctx, list.clone())
            .map(|a| Expression::Relation(Relation::Min(a)).parallel_when(expr.has_io())),
        ExprBody::PathEq(a, path, b) => compile_ab(ctx, (*a, *b))
            .map(|(a, b)| Expression::Relation(Relation::PathEq(Box::new(a), path, Box::new(b)))),
        ExprBody::PropEq(a, path, b) => compile_ab(ctx, (*a, *b))
            .map(|(a, b)| Expression::Relation(Relation::PropEq(Box::new(a), path, Box::new(b)))),
        ExprBody::SortPath(a, path) => compile(ctx, *a)
            .map(|a| Expression::Relation(Relation::SortPath(Box::new(a), path.clone()))),
        ExprBody::SymmetricDifference(a, b) => compile_list(ctx, a)
            .zip(compile_list(ctx, b))
            .map(|(a, b)| Expression::Relation(Relation::SymmetricDifference(a, b))),
        ExprBody::Union(a, b) => compile_list(ctx, a)
            .zip(compile_list(ctx, b))
            .map(|(a, b)| Expression::Relation(Relation::Union(a, b))),

        // Math
        ExprBody::Mod(a, b) => compile_ab(ctx, (*a, *b))
            .map(|(a, b)| Expression::Math(Math::Mod(Box::new(a), Box::new(b)))),
        ExprBody::Add(a, b) => compile_ab(ctx, (*a, *b))
            .map(|(a, b)| Expression::Math(Math::Add(Box::new(a), Box::new(b)))),
        ExprBody::Dec(a) => compile(ctx, *a).map(|a| Expression::Math(Math::Dec(Box::new(a)))),
        ExprBody::Divide(a, b) => compile_ab(ctx, (*a, *b))
            .map(|(a, b)| Expression::Math(Math::Divide(Box::new(a), Box::new(b)))),
        ExprBody::Inc(a) => compile(ctx, *a).map(|a| Expression::Math(Math::Inc(Box::new(a)))),
        ExprBody::Multiply(a, b) => compile_ab(ctx, (*a, *b))
            .map(|(a, b)| Expression::Math(Math::Multiply(Box::new(a), Box::new(b)))),
        ExprBody::Negate(a) => {
            compile(ctx, *a).map(|a| Expression::Math(Math::Negate(Box::new(a))))
        }
        ExprBody::Product(ref list) => compile_list(ctx, list.clone())
            .map(|a| Expression::Math(Math::Product(a)).parallel_when(expr.has_io())),
        ExprBody::Subtract(a, b) => compile_ab(ctx, (*a, *b))
            .map(|(a, b)| Expression::Math(Math::Subtract(Box::new(a), Box::new(b)))),
        ExprBody::Sum(ref list) => compile_list(ctx, list.clone())
            .map(|a| Expression::Math(Math::Sum(a)).parallel_when(expr.has_io())),
    }
}

#[cfg(test)]
mod tests {
    use std::collections::HashSet;
    use std::sync::{Arc, Mutex};

    use pretty_assertions::assert_eq;
    use serde_json::{json, Number};

    use super::{compile, CompilationContext};
    use crate::config::{Config, Expr, Field, GraphQLOperationType};
    use crate::http::RequestContext;
    use crate::lambda::{Concurrent, Eval, EvaluationContext, ResolverContextLike};

    #[derive(Default)]
    struct Context<'a> {
        value: Option<&'a async_graphql_value::ConstValue>,
        args: Option<
            &'a indexmap::IndexMap<async_graphql_value::Name, async_graphql_value::ConstValue>,
        >,
        field: Option<async_graphql::SelectionField<'a>>,
        errors: Arc<Mutex<Vec<async_graphql::ServerError>>>,
    }

    impl<'a> ResolverContextLike<'a> for Context<'a> {
        fn value(&'a self) -> Option<&'a async_graphql_value::ConstValue> {
            self.value
        }

        fn args(
            &'a self,
        ) -> Option<
            &'a indexmap::IndexMap<async_graphql_value::Name, async_graphql_value::ConstValue>,
        > {
            self.args
        }

        fn field(&'a self) -> Option<async_graphql::SelectionField> {
            self.field
        }

        fn add_error(&'a self, error: async_graphql::ServerError) {
            self.errors.lock().unwrap().push(error);
        }
    }

    impl Expr {
        async fn eval(expr: serde_json::Value) -> anyhow::Result<serde_json::Value> {
            let expr = serde_json::from_value::<Expr>(expr)?;
            let config = Config::default();
            let field = Field::default();
            let operation_type = GraphQLOperationType::Query;
            let context = CompilationContext {
                config: &config,
                config_field: &field,
                operation_type: &operation_type,
            };
            let expression = compile(&context, expr.body.clone()).to_result()?;
            let req_ctx = RequestContext::default();
            let graphql_ctx = Context::default();
            let ctx = EvaluationContext::new(&req_ctx, &graphql_ctx);
            let value = expression.eval(&ctx, &Concurrent::default()).await?;

            Ok(serde_json::to_value(value)?)
        }
    }

    #[tokio::test]
    async fn test_is_truthy() {
        let actual = Expr::eval(json!({"body": {"inc": {"const": 1}}}))
            .await
            .unwrap();
        let expected = json!(2.0);
        assert_eq!(actual, expected);
    }

    #[tokio::test]
    async fn test_math_add() {
        let actual = Expr::eval(json!({"body": {"add": [{"const": 40}, {"const": 2}]}}))
            .await
            .unwrap();
        let expected = json!(42.0);
        assert_eq!(actual, expected);
    }

    #[tokio::test]
    async fn test_math_subtract() {
        let actual = Expr::eval(json!({"body": {"subtract": [{"const": 52}, {"const": 10}]}}))
            .await
            .unwrap();
        let expected = json!(42.0);
        assert_eq!(actual, expected);
    }

    #[tokio::test]
    async fn test_math_multiply() {
        let actual = Expr::eval(json!({"body": {"multiply": [{"const": 7}, {"const": 6}]}}))
            .await
            .unwrap();
        let expected = json!(42.0);
        assert_eq!(actual, expected);
    }

    #[tokio::test]
    async fn test_math_mod() {
        let actual = Expr::eval(json!({"body": {"mod": [{"const": 1379}, {"const": 1337}]}}))
            .await
            .unwrap();
        let expected = json!(42);
        assert_eq!(actual, expected);
    }

    #[tokio::test]
    async fn test_math_div1() {
        let actual = Expr::eval(json!({"body": {"divide": [{"const": 9828}, {"const": 234}]}}))
            .await
            .unwrap();
        let expected = json!(42.0);
        assert_eq!(actual, expected);
    }

    #[tokio::test]
    async fn test_math_div2() {
        let actual = Expr::eval(json!({"body": {"divide": [{"const": 105}, {"const": 2.5}]}}))
            .await
            .unwrap();
        let expected = json!(42.0);
        assert_eq!(actual, expected);
    }

    #[tokio::test]
    async fn test_math_inc() {
        let actual = Expr::eval(json!({"body": {"inc": {"const": 41}}}))
            .await
            .unwrap();
        let expected = json!(42.0);
        assert_eq!(actual, expected);
    }

    #[tokio::test]
    async fn test_math_dec() {
        let actual = Expr::eval(json!({"body": {"dec": {"const": 43}}}))
            .await
            .unwrap();
        let expected = json!(42.0);
        assert_eq!(actual, expected);
    }

    #[tokio::test]
    async fn test_math_product() {
        let actual =
            Expr::eval(json!({"body": {"product": [{"const": 7}, {"const": 3}, {"const": 2}]}}))
                .await
                .unwrap();
        let expected = json!(42.0);
        assert_eq!(actual, expected);
    }

    #[tokio::test]
    async fn test_math_sum() {
        let actual =
            Expr::eval(json!({"body": {"sum": [{"const": 20}, {"const": 15}, {"const": 7}]}}))
                .await
                .unwrap();
        let expected = json!(42.0);
        assert_eq!(actual, expected);
    }

    #[tokio::test]
    async fn test_logic_and_true() {
        let expected = json!(true);

        let actual = Expr::eval(json!({"body": {"and": [{"const": true}, {"const": true}]}}))
            .await
            .unwrap();
        assert_eq!(actual, expected);

        let actual = Expr::eval(
            json!({"body": {"and": [{"const": true}, {"const": true}, {"const": true}]}}),
        )
        .await
        .unwrap();
        assert_eq!(actual, expected);
    }

    #[tokio::test]
    async fn test_logic_and_false() {
        let expected = json!(false);

        let actual = Expr::eval(json!({"body": {"and": [{"const": true}, {"const": false}]}}))
            .await
            .unwrap();
        assert_eq!(actual, expected);

        let actual = Expr::eval(
            json!({"body": {"and": [{"const": true}, {"const": true}, {"const": false}]}}),
        )
        .await
        .unwrap();
        assert_eq!(actual, expected);

        let actual = Expr::eval(json!({"body": {"and": [{"const": false}, {"const": false}]}}))
            .await
            .unwrap();
        assert_eq!(actual, expected);
    }

    #[tokio::test]
    async fn test_logic_is_empty_true() {
        let expected = json!(true);

        let actual = Expr::eval(json!({"body": {"isEmpty": {"const": []}}}))
            .await
            .unwrap();
        assert_eq!(actual, expected);

        let actual = Expr::eval(json!({"body": {"isEmpty": {"const": {}}}}))
            .await
            .unwrap();
        assert_eq!(actual, expected);

        let actual = Expr::eval(json!({"body": {"isEmpty": {"const": ""}}}))
            .await
            .unwrap();
        assert_eq!(actual, expected);

        let actual = Expr::eval(json!({"body": {"isEmpty": {"const": null}}}))
            .await
            .unwrap();
        assert_eq!(actual, expected);
    }

    #[tokio::test]
    async fn test_logic_is_empty_false() {
        let expected = json!(false);

        let actual = Expr::eval(json!({"body": {"isEmpty": {"const": [1]}}}))
            .await
            .unwrap();
        assert_eq!(actual, expected);

        let actual = Expr::eval(json!({"body": {"isEmpty": {"const": {"a": 1}}}}))
            .await
            .unwrap();
        assert_eq!(actual, expected);

        let actual = Expr::eval(json!({"body": {"isEmpty": {"const": "a"}}}))
            .await
            .unwrap();
        assert_eq!(actual, expected);

        let actual = Expr::eval(json!({"body": {"isEmpty": {"const": 1}}}))
            .await
            .unwrap();
        assert_eq!(actual, expected);

        let actual = Expr::eval(json!({"body": {"isEmpty": {"const": false}}}))
            .await
            .unwrap();
        assert_eq!(actual, expected);
    }

    #[tokio::test]
    async fn test_logic_not_true() {
        let expected = json!(false);

        let actual = Expr::eval(json!({"body": {"not": {"const": true}}}))
            .await
            .unwrap();
        assert_eq!(actual, expected);

        let actual = Expr::eval(json!({"body": {"not": {"const": 1}}}))
            .await
            .unwrap();
        assert_eq!(actual, expected);
    }

    #[tokio::test]
    async fn test_logic_not_false() {
        let expected = json!(true);

        let actual = Expr::eval(json!({"body": {"not": {"const": false}}}))
            .await
            .unwrap();
        assert_eq!(actual, expected);
    }

    #[tokio::test]
    async fn test_logic_or_false() {
        let expected = json!(false);

        let actual = Expr::eval(json!({"body": {"or": [{"const": false}, {"const": false}]}}))
            .await
            .unwrap();
        assert_eq!(actual, expected);

        let actual = Expr::eval(
            json!({"body": {"or": [{"const": false}, {"const": false}, {"const": false}]}}),
        )
        .await
        .unwrap();
        assert_eq!(actual, expected);
    }

    #[tokio::test]
    async fn test_logic_or_true() {
        let expected = json!(true);

        let actual = Expr::eval(json!({"body": {"or": [{"const": true}, {"const": false}]}}))
            .await
            .unwrap();
        assert_eq!(actual, expected);

        let actual = Expr::eval(
            json!({"body": {"or": [{"const": false}, {"const": false}, {"const": true}]}}),
        )
        .await
        .unwrap();
        assert_eq!(actual, expected);

        let actual = Expr::eval(json!({"body": {"or": [{"const": true}, {"const": true}]}}))
            .await
            .unwrap();
        assert_eq!(actual, expected);
    }

    #[tokio::test]
    async fn test_logic_cond() {
        let expected = json!(0);

        let actual = Expr::eval(
      json!({"body": {"cond": [{"const": 0}, [[{"const": false}, {"const": 1}], [{"const": false}, {"const": 2}]]]}}),
    )
    .await
    .unwrap();
        assert_eq!(actual, expected);

        let expected = json!(1);

        let actual = Expr::eval(
      json!({"body": {"cond": [{"const": 0}, [[{"const": true}, {"const": 1}], [{"const": true}, {"const": 2}]]]}}),
    )
    .await
    .unwrap();
        assert_eq!(actual, expected);

        let expected = json!(2);
        let actual = Expr::eval(
      json!({"body": {"cond": [{"const": 0}, [[{"const": false}, {"const": 1}], [{"const": true}, {"const": 2}]]]}}),
    )
    .await
    .unwrap();
        assert_eq!(actual, expected);
    }
<<<<<<< HEAD

    #[tokio::test]
    async fn test_logic_default_to() {
        let expected = json!(0);
        let actual = Expr::eval(json!({"body": {"defaultTo": [{"const": null}, {"const": 0}]}}))
            .await
            .unwrap();
        assert_eq!(actual, expected);

        let expected = json!(true);
        let actual = Expr::eval(json!({"body": {"defaultTo": [{"const": ""}, {"const": true}]}}))
            .await
            .unwrap();
=======

    #[tokio::test]
    async fn test_logic_default_to() {
        let expected = json!(0);
        let actual = Expr::eval(json!({"body": {"defaultTo": [{"const": null}, {"const": 0}]}}))
            .await
            .unwrap();
        assert_eq!(actual, expected);

        let expected = json!(true);
        let actual = Expr::eval(json!({"body": {"defaultTo": [{"const": ""}, {"const": true}]}}))
            .await
            .unwrap();
        assert_eq!(actual, expected);
    }

    #[tokio::test]
    async fn test_concat() {
        let expected = json!([1, 2, 3, 4]);
        let actual =
            Expr::eval(json!({"body": {"concat": [{"const": [1, 2]}, {"const": [3, 4]}]}}))
                .await
                .unwrap();
>>>>>>> 99f11676
        assert_eq!(actual, expected);
    }

    #[tokio::test]
<<<<<<< HEAD
    async fn test_concat() {
        let expected = json!([1, 2, 3, 4]);
        let actual =
            Expr::eval(json!({"body": {"concat": [{"const": [1, 2]}, {"const": [3, 4]}]}}))
                .await
                .unwrap();
=======
    async fn test_relation_intersection() {
        let expected = json!([3]);
        let actual = Expr::eval(
            json!({"body": {"intersection": [{"const": [1, 2, 3]}, {"const": [3, 4, 5]}]}}),
        )
        .await
        .unwrap();
>>>>>>> 99f11676
        assert_eq!(actual, expected);
    }

    #[tokio::test]
<<<<<<< HEAD
    async fn test_relation_intersection() {
        let expected = json!([3]);
        let actual = Expr::eval(
            json!({"body": {"intersection": [{"const": [1, 2, 3]}, {"const": [3, 4, 5]}]}}),
        )
        .await
        .unwrap();
        assert_eq!(actual, expected);
    }

    #[tokio::test]
    async fn test_relation_difference() {
        let expected = json!([1]);
        let actual = Expr::eval(
      json!({"body": {"difference": [[{"const": 1}, {"const": 2}, {"const": 3}], [{"const": 2}, {"const": 3}]]}}),
    )
    .await
    .unwrap();
=======
    async fn test_relation_difference() {
        let expected = json!([1]);
        let actual = Expr::eval(
            json!({"body": {"difference": [[{"const": 1}, {"const": 2}, {"const": 3}], [{"const": 2}, {"const": 3}]]}}),
        )
        .await
        .unwrap();
>>>>>>> 99f11676

        assert_eq!(actual, expected);
    }

    #[tokio::test]
    async fn test_relation_simmetric_difference() {
        let expected = json!([1]);

        let actual = Expr::eval(
      json!({"body": {"symmetricDifference": [[{"const": 1}, {"const": 2}, {"const": 3}], [{"const": 2}, {"const": 3}]]}}),
    )
    .await
    .unwrap();
        assert_eq!(actual, expected);

        let actual = Expr::eval(
      json!({"body": {"symmetricDifference": [[{"const": 2}, {"const": 3}], [{"const": 1}, {"const": 2}, {"const": 3}]]}}),
    )
    .await
    .unwrap();
        assert_eq!(actual, expected);
    }
<<<<<<< HEAD

    #[tokio::test]
    async fn test_relation_union() {
        let expected = serde_json::from_value::<HashSet<Number>>(json!([1, 2, 3, 4])).unwrap();

        let actual = Expr::eval(json!({"body": {"union": [[{"const": 1}, {"const": 2}, {"const": 3}], [{"const": 2}, {"const": 3}, {"const": 4}]]}}))
      .await
      .unwrap();
        let actual = serde_json::from_value::<HashSet<Number>>(actual).unwrap();
        assert_eq!(actual, expected);
    }

    #[tokio::test]
    async fn test_relation_eq_true() {
        let expected = json!(true);

        let actual =
            Expr::eval(json!({"body": {"eq": [{"const": [1, 2, 3]}, {"const": [1, 2, 3]}]}}))
                .await
                .unwrap();
        assert_eq!(actual, expected);

        let actual = Expr::eval(json!({"body": {"eq": [{"const": "abc"}, {"const": "abc"}]}}))
            .await
            .unwrap();
        assert_eq!(actual, expected);

        let actual = Expr::eval(json!({"body": {"eq": [{"const": true}, {"const": true}]}}))
            .await
            .unwrap();
        assert_eq!(actual, expected);
    }

    #[tokio::test]
    async fn test_relation_eq_false() {
        let expected = json!(false);

        let actual = Expr::eval(json!({"body": {"eq": [{"const": [1, 2, 3]}, {"const": [1, 2]}]}}))
            .await
            .unwrap();
        assert_eq!(actual, expected);

        let actual = Expr::eval(json!({"body": {"eq": [{"const": "abc"}, {"const": 1}]}}))
            .await
            .unwrap();
        assert_eq!(actual, expected);

=======

    #[tokio::test]
    async fn test_relation_union() {
        let expected = serde_json::from_value::<HashSet<Number>>(json!([1, 2, 3, 4])).unwrap();

        let actual = Expr::eval(json!({"body": {"union": [[{"const": 1}, {"const": 2}, {"const": 3}], [{"const": 2}, {"const": 3}, {"const": 4}]]}}))
      .await
      .unwrap();
        let actual = serde_json::from_value::<HashSet<Number>>(actual).unwrap();
        assert_eq!(actual, expected);
    }

    #[tokio::test]
    async fn test_relation_eq_true() {
        let expected = json!(true);

        let actual =
            Expr::eval(json!({"body": {"eq": [{"const": [1, 2, 3]}, {"const": [1, 2, 3]}]}}))
                .await
                .unwrap();
        assert_eq!(actual, expected);

        let actual = Expr::eval(json!({"body": {"eq": [{"const": "abc"}, {"const": "abc"}]}}))
            .await
            .unwrap();
        assert_eq!(actual, expected);

        let actual = Expr::eval(json!({"body": {"eq": [{"const": true}, {"const": true}]}}))
            .await
            .unwrap();
        assert_eq!(actual, expected);
    }

    #[tokio::test]
    async fn test_relation_eq_false() {
        let expected = json!(false);

        let actual = Expr::eval(json!({"body": {"eq": [{"const": [1, 2, 3]}, {"const": [1, 2]}]}}))
            .await
            .unwrap();
        assert_eq!(actual, expected);

        let actual = Expr::eval(json!({"body": {"eq": [{"const": "abc"}, {"const": 1}]}}))
            .await
            .unwrap();
        assert_eq!(actual, expected);

>>>>>>> 99f11676
        let actual = Expr::eval(json!({"body": {"eq": [{"const": "abc"}, {"const": "ac"}]}}))
            .await
            .unwrap();
        assert_eq!(actual, expected);
    }

    #[tokio::test]
    async fn test_relation_gt_true() {
        let expected = json!(true);

        let actual = Expr::eval(json!({"body": {"gt": [{"const": [1, 2, 3]}, {"const": [1, 2]}]}}))
            .await
            .unwrap();
        assert_eq!(actual, expected);

        let actual = Expr::eval(json!({"body": {"gt": [{"const": "bc"}, {"const": "ab"}]}}))
            .await
            .unwrap();
        assert_eq!(actual, expected);

        let actual = Expr::eval(json!({"body": {"gt": [{"const": 4}, {"const": -1}]}}))
            .await
            .unwrap();
        assert_eq!(actual, expected);
    }

    #[tokio::test]
    async fn test_relation_gt_false() {
        let expected = json!(false);

        let actual = Expr::eval(json!({"body": {"gt": [{"const": [1, 2, 3]}, {"const": [2, 2]}]}}))
            .await
            .unwrap();
        assert_eq!(actual, expected);

        let actual = Expr::eval(json!({"body": {"gt": [{"const": "abc"}, {"const": "z"}]}}))
            .await
            .unwrap();
        assert_eq!(actual, expected);

        let actual = Expr::eval(json!({"body": {"gt": [{"const": 0}, {"const": 3.74}]}}))
            .await
            .unwrap();
        assert_eq!(actual, expected);
    }

    #[tokio::test]
    async fn test_relation_lt_true() {
        let expected = json!(true);

        let actual = Expr::eval(json!({"body": {"lt": [{"const": [1, 2, 3]}, {"const": [2, 2]}]}}))
            .await
            .unwrap();
        assert_eq!(actual, expected);

        let actual = Expr::eval(json!({"body": {"lt": [{"const": "abc"}, {"const": "z"}]}}))
            .await
            .unwrap();
        assert_eq!(actual, expected);

        let actual = Expr::eval(json!({"body": {"lt": [{"const": 0}, {"const": 3.74}]}}))
            .await
            .unwrap();
        assert_eq!(actual, expected);
    }
<<<<<<< HEAD

    #[tokio::test]
    async fn test_relation_lt_false() {
        let expected = json!(false);

        let actual = Expr::eval(json!({"body": {"lt": [{"const": [1, 2, 3]}, {"const": [1, 2]}]}}))
=======

    #[tokio::test]
    async fn test_relation_lt_false() {
        let expected = json!(false);

        let actual = Expr::eval(json!({"body": {"lt": [{"const": [1, 2, 3]}, {"const": [1, 2]}]}}))
            .await
            .unwrap();
        assert_eq!(actual, expected);

        let actual = Expr::eval(json!({"body": {"lt": [{"const": "bc"}, {"const": "ab"}]}}))
>>>>>>> 99f11676
            .await
            .unwrap();
        assert_eq!(actual, expected);

<<<<<<< HEAD
        let actual = Expr::eval(json!({"body": {"lt": [{"const": "bc"}, {"const": "ab"}]}}))
            .await
            .unwrap();
        assert_eq!(actual, expected);

        let actual = Expr::eval(json!({"body": {"lt": [{"const": 4}, {"const": -1}]}}))
=======
        let actual = Expr::eval(json!({"body": {"lt": [{"const": 4}, {"const": -1}]}}))
            .await
            .unwrap();
        assert_eq!(actual, expected);
    }

    #[tokio::test]
    async fn test_relation_gte_true() {
        let expected = json!(true);

        let actual =
            Expr::eval(json!({"body": {"gte": [{"const": [1, 2, 3]}, {"const": [1, 2]}]}}))
                .await
                .unwrap();
        assert_eq!(actual, expected);

        let actual = Expr::eval(json!({"body": {"gte": [{"const": "bc"}, {"const": "ab"}]}}))
            .await
            .unwrap();
        assert_eq!(actual, expected);

        let actual = Expr::eval(json!({"body": {"gte": [{"const": 4}, {"const": -1}]}}))
            .await
            .unwrap();
        assert_eq!(actual, expected);

        let actual = Expr::eval(json!({"body": {"gte": [{"const": 4}, {"const": 4}]}}))
>>>>>>> 99f11676
            .await
            .unwrap();
        assert_eq!(actual, expected);
    }

    #[tokio::test]
<<<<<<< HEAD
    async fn test_relation_gte_true() {
        let expected = json!(true);

        let actual =
            Expr::eval(json!({"body": {"gte": [{"const": [1, 2, 3]}, {"const": [1, 2]}]}}))
=======
    async fn test_relation_gte_false() {
        let expected = json!(false);

        let actual =
            Expr::eval(json!({"body": {"gte": [{"const": [1, 2, 3]}, {"const": [2, 2]}]}}))
>>>>>>> 99f11676
                .await
                .unwrap();
        assert_eq!(actual, expected);

<<<<<<< HEAD
        let actual = Expr::eval(json!({"body": {"gte": [{"const": "bc"}, {"const": "ab"}]}}))
=======
        let actual = Expr::eval(json!({"body": {"gte": [{"const": "abc"}, {"const": "z"}]}}))
>>>>>>> 99f11676
            .await
            .unwrap();
        assert_eq!(actual, expected);

<<<<<<< HEAD
        let actual = Expr::eval(json!({"body": {"gte": [{"const": 4}, {"const": -1}]}}))
            .await
            .unwrap();
        assert_eq!(actual, expected);

        let actual = Expr::eval(json!({"body": {"gte": [{"const": 4}, {"const": 4}]}}))
=======
        let actual = Expr::eval(json!({"body": {"gte": [{"const": 0}, {"const": 3.74}]}}))
>>>>>>> 99f11676
            .await
            .unwrap();
        assert_eq!(actual, expected);
    }

    #[tokio::test]
<<<<<<< HEAD
    async fn test_relation_gte_false() {
        let expected = json!(false);

        let actual =
            Expr::eval(json!({"body": {"gte": [{"const": [1, 2, 3]}, {"const": [2, 2]}]}}))
=======
    async fn test_relation_lte_true() {
        let expected = json!(true);

        let actual =
            Expr::eval(json!({"body": {"lte": [{"const": [1, 2, 3]}, {"const": [1, 2, 3]}]}}))
>>>>>>> 99f11676
                .await
                .unwrap();
        assert_eq!(actual, expected);

<<<<<<< HEAD
        let actual = Expr::eval(json!({"body": {"gte": [{"const": "abc"}, {"const": "z"}]}}))
=======
        let actual = Expr::eval(json!({"body": {"lte": [{"const": 4}, {"const": 4}]}}))
>>>>>>> 99f11676
            .await
            .unwrap();
        assert_eq!(actual, expected);

<<<<<<< HEAD
        let actual = Expr::eval(json!({"body": {"gte": [{"const": 0}, {"const": 3.74}]}}))
=======
        let actual =
            Expr::eval(json!({"body": {"lte": [{"const": [1, 2, 3]}, {"const": [2, 2]}]}}))
                .await
                .unwrap();
        assert_eq!(actual, expected);

        let actual = Expr::eval(json!({"body": {"lte": [{"const": "abc"}, {"const": "z"}]}}))
            .await
            .unwrap();
        assert_eq!(actual, expected);

        let actual = Expr::eval(json!({"body": {"lte": [{"const": 0}, {"const": 3.74}]}}))
>>>>>>> 99f11676
            .await
            .unwrap();
        assert_eq!(actual, expected);
    }

    #[tokio::test]
<<<<<<< HEAD
    async fn test_relation_lte_true() {
        let expected = json!(true);

        let actual =
            Expr::eval(json!({"body": {"lte": [{"const": [1, 2, 3]}, {"const": [1, 2, 3]}]}}))
                .await
                .unwrap();
        assert_eq!(actual, expected);

        let actual = Expr::eval(json!({"body": {"lte": [{"const": 4}, {"const": 4}]}}))
            .await
            .unwrap();
        assert_eq!(actual, expected);

        let actual =
            Expr::eval(json!({"body": {"lte": [{"const": [1, 2, 3]}, {"const": [2, 2]}]}}))
                .await
                .unwrap();
        assert_eq!(actual, expected);

        let actual = Expr::eval(json!({"body": {"lte": [{"const": "abc"}, {"const": "z"}]}}))
            .await
            .unwrap();
        assert_eq!(actual, expected);

        let actual = Expr::eval(json!({"body": {"lte": [{"const": 0}, {"const": 3.74}]}}))
            .await
            .unwrap();
        assert_eq!(actual, expected);
    }

    #[tokio::test]
    async fn test_relation_lte_false() {
        let expected = json!(false);

        let actual = Expr::eval(json!({"body": {"lte": [{"const": "bc"}, {"const": "ab"}]}}))
            .await
            .unwrap();
        assert_eq!(actual, expected);
    }

=======
    async fn test_relation_lte_false() {
        let expected = json!(false);

        let actual = Expr::eval(json!({"body": {"lte": [{"const": "bc"}, {"const": "ab"}]}}))
            .await
            .unwrap();
        assert_eq!(actual, expected);
    }

>>>>>>> 99f11676
    #[tokio::test]
    async fn test_relation_max() {
        let expected = json!(923.83);
        let actual = Expr::eval(
<<<<<<< HEAD
      json!({"body": {"max": [{"const": 1}, {"const": 23}, {"const": -423}, {"const": 0}, {"const": 923.83}]}}),
    )
    .await
    .unwrap();
        assert_eq!(actual, expected);

        let expected = json!("z");
        let actual =
      Expr::eval(json!({"body": {"max": [{"const": "abc"}, {"const": "z"}, {"const": "bcd"}, {"const": "foo"}]}}))
=======
            json!({"body": {"max": [{"const": 1}, {"const": 23}, {"const": -423}, {"const": 0}, {"const": 923.83}]}}),
        )
        .await
        .unwrap();
        assert_eq!(actual, expected);

        let expected = json!("z");
        let actual = Expr::eval(
            json!({"body": {"max": [{"const": "abc"}, {"const": "z"}, {"const": "bcd"}, {"const": "foo"}]}}),
        )
>>>>>>> 99f11676
        .await
        .unwrap();
        assert_eq!(actual, expected);

        let expected = json!([2, 3]);
        let actual = Expr::eval(
      json!({"body": {"max": [{"const": [2, 3]}, {"const": [0, 1, 2]}, {"const": [-1, 0, 0, 0]}, {"const": [1]}]}}),
    )
    .await
    .unwrap();
        assert_eq!(actual, expected);
    }
<<<<<<< HEAD

    #[tokio::test]
    async fn test_relation_min() {
        let expected = json!(-423);
        let actual = Expr::eval(
      json!({"body": {"min": [{"const": 1}, {"const": 23}, {"const": -423}, {"const": 0}, {"const": 923.83}]}}),
    )
    .await
    .unwrap();
        assert_eq!(actual, expected);

        let expected = json!("abc");
        let actual =
      Expr::eval(json!({"body": {"min": [{"const": "abc"}, {"const": "z"}, {"const": "bcd"}, {"const": "foo"}]}}))
=======

    #[tokio::test]
    async fn test_relation_min() {
        let expected = json!(-423);
        let actual = Expr::eval(
            json!({"body": {"min": [{"const": 1}, {"const": 23}, {"const": -423}, {"const": 0}, {"const": 923.83}]}}),
        )
>>>>>>> 99f11676
        .await
        .unwrap();
        assert_eq!(actual, expected);

<<<<<<< HEAD
=======
        let expected = json!("abc");
        let actual = Expr::eval(
            json!({"body": {"min": [{"const": "abc"}, {"const": "z"}, {"const": "bcd"}, {"const": "foo"}]}}),
        )
        .await
        .unwrap();
        assert_eq!(actual, expected);

>>>>>>> 99f11676
        let expected = json!([-1, 0, 0, 0]);
        let actual = Expr::eval(
      json!({"body": {"min": [{"const": [2, 3]}, {"const": [0, 1, 2]}, {"const": [-1, 0, 0, 0]}, {"const": [1]}]}}),
    )
    .await
    .unwrap();
        assert_eq!(actual, expected);
    }

    #[tokio::test]
    async fn test_relation_sort_path() {
        let expected = json!([2, 3, 4]);
        let actual = Expr::eval(json!({"body": {"sortPath": [{"const": [4, 2, 3]}, []]}}))
            .await
            .unwrap();
        assert_eq!(actual, expected);
    }

    #[tokio::test]
    async fn test_relation_path_eq_true() {
        let expected = json!(true);
        let actual = Expr::eval(json!({"body": {"pathEq": [{"const": 10}, [], {"const": 10}]}}))
            .await
            .unwrap();
        assert_eq!(actual, expected);
    }

    #[tokio::test]
    async fn test_relation_path_eq_false() {
        let expected = json!(false);
        let actual =
            Expr::eval(json!({"body": {"pathEq": [{"const": "ab"}, [], {"const": "bcd"}]}}))
                .await
                .unwrap();
        assert_eq!(actual, expected);
    }

    // TODO: add tests for all other expr operators
}<|MERGE_RESOLUTION|>--- conflicted
+++ resolved
@@ -518,21 +518,6 @@
     .unwrap();
         assert_eq!(actual, expected);
     }
-<<<<<<< HEAD
-
-    #[tokio::test]
-    async fn test_logic_default_to() {
-        let expected = json!(0);
-        let actual = Expr::eval(json!({"body": {"defaultTo": [{"const": null}, {"const": 0}]}}))
-            .await
-            .unwrap();
-        assert_eq!(actual, expected);
-
-        let expected = json!(true);
-        let actual = Expr::eval(json!({"body": {"defaultTo": [{"const": ""}, {"const": true}]}}))
-            .await
-            .unwrap();
-=======
 
     #[tokio::test]
     async fn test_logic_default_to() {
@@ -556,19 +541,10 @@
             Expr::eval(json!({"body": {"concat": [{"const": [1, 2]}, {"const": [3, 4]}]}}))
                 .await
                 .unwrap();
->>>>>>> 99f11676
-        assert_eq!(actual, expected);
-    }
-
-    #[tokio::test]
-<<<<<<< HEAD
-    async fn test_concat() {
-        let expected = json!([1, 2, 3, 4]);
-        let actual =
-            Expr::eval(json!({"body": {"concat": [{"const": [1, 2]}, {"const": [3, 4]}]}}))
-                .await
-                .unwrap();
-=======
+        assert_eq!(actual, expected);
+    }
+
+    #[tokio::test]
     async fn test_relation_intersection() {
         let expected = json!([3]);
         let actual = Expr::eval(
@@ -576,19 +552,6 @@
         )
         .await
         .unwrap();
->>>>>>> 99f11676
-        assert_eq!(actual, expected);
-    }
-
-    #[tokio::test]
-<<<<<<< HEAD
-    async fn test_relation_intersection() {
-        let expected = json!([3]);
-        let actual = Expr::eval(
-            json!({"body": {"intersection": [{"const": [1, 2, 3]}, {"const": [3, 4, 5]}]}}),
-        )
-        .await
-        .unwrap();
         assert_eq!(actual, expected);
     }
 
@@ -600,15 +563,6 @@
     )
     .await
     .unwrap();
-=======
-    async fn test_relation_difference() {
-        let expected = json!([1]);
-        let actual = Expr::eval(
-            json!({"body": {"difference": [[{"const": 1}, {"const": 2}, {"const": 3}], [{"const": 2}, {"const": 3}]]}}),
-        )
-        .await
-        .unwrap();
->>>>>>> 99f11676
 
         assert_eq!(actual, expected);
     }
@@ -631,7 +585,6 @@
     .unwrap();
         assert_eq!(actual, expected);
     }
-<<<<<<< HEAD
 
     #[tokio::test]
     async fn test_relation_union() {
@@ -679,55 +632,6 @@
             .unwrap();
         assert_eq!(actual, expected);
 
-=======
-
-    #[tokio::test]
-    async fn test_relation_union() {
-        let expected = serde_json::from_value::<HashSet<Number>>(json!([1, 2, 3, 4])).unwrap();
-
-        let actual = Expr::eval(json!({"body": {"union": [[{"const": 1}, {"const": 2}, {"const": 3}], [{"const": 2}, {"const": 3}, {"const": 4}]]}}))
-      .await
-      .unwrap();
-        let actual = serde_json::from_value::<HashSet<Number>>(actual).unwrap();
-        assert_eq!(actual, expected);
-    }
-
-    #[tokio::test]
-    async fn test_relation_eq_true() {
-        let expected = json!(true);
-
-        let actual =
-            Expr::eval(json!({"body": {"eq": [{"const": [1, 2, 3]}, {"const": [1, 2, 3]}]}}))
-                .await
-                .unwrap();
-        assert_eq!(actual, expected);
-
-        let actual = Expr::eval(json!({"body": {"eq": [{"const": "abc"}, {"const": "abc"}]}}))
-            .await
-            .unwrap();
-        assert_eq!(actual, expected);
-
-        let actual = Expr::eval(json!({"body": {"eq": [{"const": true}, {"const": true}]}}))
-            .await
-            .unwrap();
-        assert_eq!(actual, expected);
-    }
-
-    #[tokio::test]
-    async fn test_relation_eq_false() {
-        let expected = json!(false);
-
-        let actual = Expr::eval(json!({"body": {"eq": [{"const": [1, 2, 3]}, {"const": [1, 2]}]}}))
-            .await
-            .unwrap();
-        assert_eq!(actual, expected);
-
-        let actual = Expr::eval(json!({"body": {"eq": [{"const": "abc"}, {"const": 1}]}}))
-            .await
-            .unwrap();
-        assert_eq!(actual, expected);
-
->>>>>>> 99f11676
         let actual = Expr::eval(json!({"body": {"eq": [{"const": "abc"}, {"const": "ac"}]}}))
             .await
             .unwrap();
@@ -793,38 +697,21 @@
             .unwrap();
         assert_eq!(actual, expected);
     }
-<<<<<<< HEAD
 
     #[tokio::test]
     async fn test_relation_lt_false() {
         let expected = json!(false);
 
         let actual = Expr::eval(json!({"body": {"lt": [{"const": [1, 2, 3]}, {"const": [1, 2]}]}}))
-=======
-
-    #[tokio::test]
-    async fn test_relation_lt_false() {
-        let expected = json!(false);
-
-        let actual = Expr::eval(json!({"body": {"lt": [{"const": [1, 2, 3]}, {"const": [1, 2]}]}}))
             .await
             .unwrap();
         assert_eq!(actual, expected);
 
         let actual = Expr::eval(json!({"body": {"lt": [{"const": "bc"}, {"const": "ab"}]}}))
->>>>>>> 99f11676
-            .await
-            .unwrap();
-        assert_eq!(actual, expected);
-
-<<<<<<< HEAD
-        let actual = Expr::eval(json!({"body": {"lt": [{"const": "bc"}, {"const": "ab"}]}}))
-            .await
-            .unwrap();
-        assert_eq!(actual, expected);
-
-        let actual = Expr::eval(json!({"body": {"lt": [{"const": 4}, {"const": -1}]}}))
-=======
+            .await
+            .unwrap();
+        assert_eq!(actual, expected);
+
         let actual = Expr::eval(json!({"body": {"lt": [{"const": 4}, {"const": -1}]}}))
             .await
             .unwrap();
@@ -852,84 +739,47 @@
         assert_eq!(actual, expected);
 
         let actual = Expr::eval(json!({"body": {"gte": [{"const": 4}, {"const": 4}]}}))
->>>>>>> 99f11676
-            .await
-            .unwrap();
-        assert_eq!(actual, expected);
-    }
-
-    #[tokio::test]
-<<<<<<< HEAD
-    async fn test_relation_gte_true() {
-        let expected = json!(true);
-
-        let actual =
-            Expr::eval(json!({"body": {"gte": [{"const": [1, 2, 3]}, {"const": [1, 2]}]}}))
-=======
+            .await
+            .unwrap();
+        assert_eq!(actual, expected);
+    }
+
+    #[tokio::test]
     async fn test_relation_gte_false() {
         let expected = json!(false);
 
         let actual =
             Expr::eval(json!({"body": {"gte": [{"const": [1, 2, 3]}, {"const": [2, 2]}]}}))
->>>>>>> 99f11676
                 .await
                 .unwrap();
         assert_eq!(actual, expected);
 
-<<<<<<< HEAD
-        let actual = Expr::eval(json!({"body": {"gte": [{"const": "bc"}, {"const": "ab"}]}}))
-=======
         let actual = Expr::eval(json!({"body": {"gte": [{"const": "abc"}, {"const": "z"}]}}))
->>>>>>> 99f11676
-            .await
-            .unwrap();
-        assert_eq!(actual, expected);
-
-<<<<<<< HEAD
-        let actual = Expr::eval(json!({"body": {"gte": [{"const": 4}, {"const": -1}]}}))
-            .await
-            .unwrap();
-        assert_eq!(actual, expected);
-
-        let actual = Expr::eval(json!({"body": {"gte": [{"const": 4}, {"const": 4}]}}))
-=======
+            .await
+            .unwrap();
+        assert_eq!(actual, expected);
+
         let actual = Expr::eval(json!({"body": {"gte": [{"const": 0}, {"const": 3.74}]}}))
->>>>>>> 99f11676
-            .await
-            .unwrap();
-        assert_eq!(actual, expected);
-    }
-
-    #[tokio::test]
-<<<<<<< HEAD
-    async fn test_relation_gte_false() {
-        let expected = json!(false);
-
-        let actual =
-            Expr::eval(json!({"body": {"gte": [{"const": [1, 2, 3]}, {"const": [2, 2]}]}}))
-=======
+            .await
+            .unwrap();
+        assert_eq!(actual, expected);
+    }
+
+    #[tokio::test]
     async fn test_relation_lte_true() {
         let expected = json!(true);
 
         let actual =
             Expr::eval(json!({"body": {"lte": [{"const": [1, 2, 3]}, {"const": [1, 2, 3]}]}}))
->>>>>>> 99f11676
                 .await
                 .unwrap();
         assert_eq!(actual, expected);
 
-<<<<<<< HEAD
-        let actual = Expr::eval(json!({"body": {"gte": [{"const": "abc"}, {"const": "z"}]}}))
-=======
         let actual = Expr::eval(json!({"body": {"lte": [{"const": 4}, {"const": 4}]}}))
->>>>>>> 99f11676
-            .await
-            .unwrap();
-        assert_eq!(actual, expected);
-
-<<<<<<< HEAD
-        let actual = Expr::eval(json!({"body": {"gte": [{"const": 0}, {"const": 3.74}]}}))
-=======
+            .await
+            .unwrap();
+        assert_eq!(actual, expected);
+
         let actual =
             Expr::eval(json!({"body": {"lte": [{"const": [1, 2, 3]}, {"const": [2, 2]}]}}))
                 .await
@@ -942,40 +792,6 @@
         assert_eq!(actual, expected);
 
         let actual = Expr::eval(json!({"body": {"lte": [{"const": 0}, {"const": 3.74}]}}))
->>>>>>> 99f11676
-            .await
-            .unwrap();
-        assert_eq!(actual, expected);
-    }
-
-    #[tokio::test]
-<<<<<<< HEAD
-    async fn test_relation_lte_true() {
-        let expected = json!(true);
-
-        let actual =
-            Expr::eval(json!({"body": {"lte": [{"const": [1, 2, 3]}, {"const": [1, 2, 3]}]}}))
-                .await
-                .unwrap();
-        assert_eq!(actual, expected);
-
-        let actual = Expr::eval(json!({"body": {"lte": [{"const": 4}, {"const": 4}]}}))
-            .await
-            .unwrap();
-        assert_eq!(actual, expected);
-
-        let actual =
-            Expr::eval(json!({"body": {"lte": [{"const": [1, 2, 3]}, {"const": [2, 2]}]}}))
-                .await
-                .unwrap();
-        assert_eq!(actual, expected);
-
-        let actual = Expr::eval(json!({"body": {"lte": [{"const": "abc"}, {"const": "z"}]}}))
-            .await
-            .unwrap();
-        assert_eq!(actual, expected);
-
-        let actual = Expr::eval(json!({"body": {"lte": [{"const": 0}, {"const": 3.74}]}}))
             .await
             .unwrap();
         assert_eq!(actual, expected);
@@ -991,22 +807,10 @@
         assert_eq!(actual, expected);
     }
 
-=======
-    async fn test_relation_lte_false() {
-        let expected = json!(false);
-
-        let actual = Expr::eval(json!({"body": {"lte": [{"const": "bc"}, {"const": "ab"}]}}))
-            .await
-            .unwrap();
-        assert_eq!(actual, expected);
-    }
-
->>>>>>> 99f11676
     #[tokio::test]
     async fn test_relation_max() {
         let expected = json!(923.83);
         let actual = Expr::eval(
-<<<<<<< HEAD
       json!({"body": {"max": [{"const": 1}, {"const": 23}, {"const": -423}, {"const": 0}, {"const": 923.83}]}}),
     )
     .await
@@ -1014,24 +818,13 @@
         assert_eq!(actual, expected);
 
         let expected = json!("z");
-        let actual =
-      Expr::eval(json!({"body": {"max": [{"const": "abc"}, {"const": "z"}, {"const": "bcd"}, {"const": "foo"}]}}))
-=======
-            json!({"body": {"max": [{"const": 1}, {"const": 23}, {"const": -423}, {"const": 0}, {"const": 923.83}]}}),
+        let actual = Expr::eval(
+            json!({"body": {"max": [{"const": "abc"}, {"const": "z"}, {"const": "bcd"}, {"const": "foo"}]}}),
         )
         .await
         .unwrap();
         assert_eq!(actual, expected);
 
-        let expected = json!("z");
-        let actual = Expr::eval(
-            json!({"body": {"max": [{"const": "abc"}, {"const": "z"}, {"const": "bcd"}, {"const": "foo"}]}}),
-        )
->>>>>>> 99f11676
-        .await
-        .unwrap();
-        assert_eq!(actual, expected);
-
         let expected = json!([2, 3]);
         let actual = Expr::eval(
       json!({"body": {"max": [{"const": [2, 3]}, {"const": [0, 1, 2]}, {"const": [-1, 0, 0, 0]}, {"const": [1]}]}}),
@@ -1040,7 +833,6 @@
     .unwrap();
         assert_eq!(actual, expected);
     }
-<<<<<<< HEAD
 
     #[tokio::test]
     async fn test_relation_min() {
@@ -1052,24 +844,6 @@
     .unwrap();
         assert_eq!(actual, expected);
 
-        let expected = json!("abc");
-        let actual =
-      Expr::eval(json!({"body": {"min": [{"const": "abc"}, {"const": "z"}, {"const": "bcd"}, {"const": "foo"}]}}))
-=======
-
-    #[tokio::test]
-    async fn test_relation_min() {
-        let expected = json!(-423);
-        let actual = Expr::eval(
-            json!({"body": {"min": [{"const": 1}, {"const": 23}, {"const": -423}, {"const": 0}, {"const": 923.83}]}}),
-        )
->>>>>>> 99f11676
-        .await
-        .unwrap();
-        assert_eq!(actual, expected);
-
-<<<<<<< HEAD
-=======
         let expected = json!("abc");
         let actual = Expr::eval(
             json!({"body": {"min": [{"const": "abc"}, {"const": "z"}, {"const": "bcd"}, {"const": "foo"}]}}),
@@ -1078,7 +852,6 @@
         .unwrap();
         assert_eq!(actual, expected);
 
->>>>>>> 99f11676
         let expected = json!([-1, 0, 0, 0]);
         let actual = Expr::eval(
       json!({"body": {"min": [{"const": [2, 3]}, {"const": [0, 1, 2]}, {"const": [-1, 0, 0, 0]}, {"const": [1]}]}}),
