use std::path::Path;

use prost_reflect::FieldDescriptor;

use crate::blueprint::{FieldDefinition, TypeLike};
use crate::config::group_by::GroupBy;
use crate::config::{Config, Field, GraphQLOperationType, Grpc};
use crate::grpc::protobuf::{ProtobufOperation, ProtobufSet};
use crate::grpc::request_template::RequestTemplate;
use crate::json::JsonSchema;
use crate::lambda::{Expression, Lambda, IO};
use crate::mustache::Mustache;
use crate::try_fold::TryFold;
use crate::valid::{Valid, ValidationError};
use crate::{config, helpers};

fn to_url(grpc: &Grpc, config: &Config) -> Valid<Mustache, String> {
  Valid::from_option(
    grpc.base_url.as_ref().or(config.upstream.base_url.as_ref()),
    "No base URL defined".to_string(),
  )
  .and_then(|base_url| {
    let mut base_url = base_url.trim_end_matches('/').to_owned();
    base_url.push('/');
    base_url.push_str(&grpc.service);
    base_url.push('/');
    base_url.push_str(&grpc.method);

    helpers::url::to_url(&base_url)
  })
}

fn to_operation(grpc: &Grpc) -> Valid<ProtobufOperation, String> {
  Valid::from(
    ProtobufSet::from_proto_file(Path::new(&grpc.proto_path)).map_err(|e| ValidationError::new(e.to_string())),
  )
  .and_then(|set| {
    Valid::from(
      set
        .find_service(&grpc.service)
        .map_err(|e| ValidationError::new(e.to_string())),
    )
  })
  .and_then(|service| {
    Valid::from(
      service
        .find_operation(&grpc.method)
        .map_err(|e| ValidationError::new(e.to_string())),
    )
  })
}

fn json_schema_from_field(config: &Config, field: &Field) -> FieldSchema {
  let field_schema = crate::blueprint::to_json_schema_for_field(field, config);
  let args_schema = crate::blueprint::to_json_schema_for_args(&field.args, config);
  FieldSchema { args: args_schema, field: field_schema }
}
pub struct FieldSchema {
  pub args: JsonSchema,
  pub field: JsonSchema,
}
fn validate_schema(field_schema: FieldSchema, operation: &ProtobufOperation, name: &str) -> Valid<(), String> {
  let input_type = &operation.input_type;
  let output_type = &operation.output_type;

<<<<<<< HEAD
  Valid::from(JsonSchema::try_from(input_type))
    .zip(Valid::from(JsonSchema::try_from(output_type)))
    .and_then(|(_input_schema, output_schema)| {
      // TODO: add validation for input schema - should compare result grpc.body to schema
      let fields = field_schema.field;
      let _args = field_schema.args;
      fields.compare(&output_schema, name)
    })
=======
    Valid::from(JsonSchema::try_from(input_type))
        .zip(Valid::from(JsonSchema::try_from(output_type)))
        .and_then(|(_input_schema, output_schema)| {
            // TODO: add validation for input schema - should compare result grpc.body to schema
            let fields = field_schema.field;
            let _args = field_schema.args;
            // TODO: all of the fields in protobuf are optional actually
            // and if we want to mark some fields as required in GraphQL
            // JsonSchema won't match and the validation will fail
            fields.compare(&output_schema, name)
        })
>>>>>>> 07d6b780
}

fn validate_group_by(
  field_schema: &FieldSchema,
  operation: &ProtobufOperation,
  group_by: Vec<String>,
) -> Valid<(), String> {
  let input_type = &operation.input_type;
  let output_type = &operation.output_type;
  let mut field_descriptor: Result<FieldDescriptor, ValidationError<String>> =
    None.ok_or(ValidationError::new(format!("field {} not found", group_by[0])));
  for item in group_by.iter().take(&group_by.len() - 1) {
    field_descriptor = output_type
      .get_field_by_json_name(item.as_str())
      .ok_or(ValidationError::new(format!("field {} not found", item)));
  }
  let output_type = field_descriptor.and_then(|f| JsonSchema::try_from(&f));

  Valid::from(JsonSchema::try_from(input_type))
    .zip(Valid::from(output_type))
    .and_then(|(_input_schema, output_schema)| {
      // TODO: add validation for input schema - should compare result grpc.body to schema considering repeated message type
      let fields = &field_schema.field;
      let args = &field_schema.args;
      let fields = JsonSchema::Arr(Box::new(fields.to_owned()));
      let _args = JsonSchema::Arr(Box::new(args.to_owned()));
      fields.compare(&output_schema, group_by[0].as_str())
    })
}

pub struct CompileGrpc<'a> {
  pub config: &'a config::Config,
  pub operation_type: &'a config::GraphQLOperationType,
  pub field: &'a config::Field,
  pub grpc: &'a config::Grpc,
  pub validate_with_schema: bool,
}

pub fn compile_grpc(inputs: CompileGrpc) -> Valid<Expression, String> {
  let config = inputs.config;
  let operation_type = inputs.operation_type;
  let field = inputs.field;
  let grpc = inputs.grpc;
  let validate_with_schema = inputs.validate_with_schema;

  to_url(grpc, config)
    .zip(to_operation(grpc))
    .zip(helpers::headers::to_mustache_headers(&grpc.headers))
    .zip(helpers::body::to_body(grpc.body.as_deref()))
    .and_then(|(((url, operation), headers), body)| {
      let validation = if validate_with_schema {
        let field_schema = json_schema_from_field(config, field);
        if grpc.group_by.is_empty() {
          validate_schema(field_schema, &operation, field.name()).unit()
        } else {
          validate_group_by(&field_schema, &operation, grpc.group_by.clone()).unit()
        }
      } else {
        Valid::succeed(())
      };
      validation.map(|_| (url, headers, operation, body))
    })
    .map(|(url, headers, operation, body)| {
      let req_template = RequestTemplate { url, headers, operation, body, operation_type: operation_type.clone() };
      if !grpc.group_by.is_empty() {
        Expression::IO(IO::Grpc { req_template, group_by: Some(GroupBy::new(grpc.group_by.clone())), dl_id: None })
      } else {
        Lambda::from_grpc_request_template(req_template).expression
      }
    })
}

pub fn update_grpc<'a>(
  operation_type: &'a GraphQLOperationType,
) -> TryFold<'a, (&'a Config, &'a Field, &'a config::Type, &'a str), FieldDefinition, String> {
  TryFold::<(&Config, &Field, &config::Type, &'a str), FieldDefinition, String>::new(
    |(config, field, type_of, _name), b_field| {
      let Some(grpc) = &field.grpc else {
        return Valid::succeed(b_field);
      };

      compile_grpc(CompileGrpc { config, operation_type, field, grpc, validate_with_schema: true })
        .map(|resolver| b_field.resolver(Some(resolver)))
        .and_then(|b_field| b_field.validate_field(type_of, config).map_to(b_field))
    },
  )
}<|MERGE_RESOLUTION|>--- conflicted
+++ resolved
@@ -15,64 +15,58 @@
 use crate::{config, helpers};
 
 fn to_url(grpc: &Grpc, config: &Config) -> Valid<Mustache, String> {
-  Valid::from_option(
-    grpc.base_url.as_ref().or(config.upstream.base_url.as_ref()),
-    "No base URL defined".to_string(),
-  )
-  .and_then(|base_url| {
-    let mut base_url = base_url.trim_end_matches('/').to_owned();
-    base_url.push('/');
-    base_url.push_str(&grpc.service);
-    base_url.push('/');
-    base_url.push_str(&grpc.method);
+    Valid::from_option(
+        grpc.base_url.as_ref().or(config.upstream.base_url.as_ref()),
+        "No base URL defined".to_string(),
+    )
+    .and_then(|base_url| {
+        let mut base_url = base_url.trim_end_matches('/').to_owned();
+        base_url.push('/');
+        base_url.push_str(&grpc.service);
+        base_url.push('/');
+        base_url.push_str(&grpc.method);
 
-    helpers::url::to_url(&base_url)
-  })
+        helpers::url::to_url(&base_url)
+    })
 }
 
 fn to_operation(grpc: &Grpc) -> Valid<ProtobufOperation, String> {
-  Valid::from(
-    ProtobufSet::from_proto_file(Path::new(&grpc.proto_path)).map_err(|e| ValidationError::new(e.to_string())),
-  )
-  .and_then(|set| {
     Valid::from(
-      set
-        .find_service(&grpc.service)
-        .map_err(|e| ValidationError::new(e.to_string())),
+        ProtobufSet::from_proto_file(Path::new(&grpc.proto_path))
+            .map_err(|e| ValidationError::new(e.to_string())),
     )
-  })
-  .and_then(|service| {
-    Valid::from(
-      service
-        .find_operation(&grpc.method)
-        .map_err(|e| ValidationError::new(e.to_string())),
-    )
-  })
+    .and_then(|set| {
+        Valid::from(
+            set.find_service(&grpc.service)
+                .map_err(|e| ValidationError::new(e.to_string())),
+        )
+    })
+    .and_then(|service| {
+        Valid::from(
+            service
+                .find_operation(&grpc.method)
+                .map_err(|e| ValidationError::new(e.to_string())),
+        )
+    })
 }
 
 fn json_schema_from_field(config: &Config, field: &Field) -> FieldSchema {
-  let field_schema = crate::blueprint::to_json_schema_for_field(field, config);
-  let args_schema = crate::blueprint::to_json_schema_for_args(&field.args, config);
-  FieldSchema { args: args_schema, field: field_schema }
+    let field_schema = crate::blueprint::to_json_schema_for_field(field, config);
+    let args_schema = crate::blueprint::to_json_schema_for_args(&field.args, config);
+    FieldSchema { args: args_schema, field: field_schema }
 }
 pub struct FieldSchema {
-  pub args: JsonSchema,
-  pub field: JsonSchema,
+    pub args: JsonSchema,
+    pub field: JsonSchema,
 }
-fn validate_schema(field_schema: FieldSchema, operation: &ProtobufOperation, name: &str) -> Valid<(), String> {
-  let input_type = &operation.input_type;
-  let output_type = &operation.output_type;
+fn validate_schema(
+    field_schema: FieldSchema,
+    operation: &ProtobufOperation,
+    name: &str,
+) -> Valid<(), String> {
+    let input_type = &operation.input_type;
+    let output_type = &operation.output_type;
 
-<<<<<<< HEAD
-  Valid::from(JsonSchema::try_from(input_type))
-    .zip(Valid::from(JsonSchema::try_from(output_type)))
-    .and_then(|(_input_schema, output_schema)| {
-      // TODO: add validation for input schema - should compare result grpc.body to schema
-      let fields = field_schema.field;
-      let _args = field_schema.args;
-      fields.compare(&output_schema, name)
-    })
-=======
     Valid::from(JsonSchema::try_from(input_type))
         .zip(Valid::from(JsonSchema::try_from(output_type)))
         .and_then(|(_input_schema, output_schema)| {
@@ -84,91 +78,107 @@
             // JsonSchema won't match and the validation will fail
             fields.compare(&output_schema, name)
         })
->>>>>>> 07d6b780
 }
 
 fn validate_group_by(
-  field_schema: &FieldSchema,
-  operation: &ProtobufOperation,
-  group_by: Vec<String>,
+    field_schema: &FieldSchema,
+    operation: &ProtobufOperation,
+    group_by: Vec<String>,
 ) -> Valid<(), String> {
-  let input_type = &operation.input_type;
-  let output_type = &operation.output_type;
-  let mut field_descriptor: Result<FieldDescriptor, ValidationError<String>> =
-    None.ok_or(ValidationError::new(format!("field {} not found", group_by[0])));
-  for item in group_by.iter().take(&group_by.len() - 1) {
-    field_descriptor = output_type
-      .get_field_by_json_name(item.as_str())
-      .ok_or(ValidationError::new(format!("field {} not found", item)));
-  }
-  let output_type = field_descriptor.and_then(|f| JsonSchema::try_from(&f));
+    let input_type = &operation.input_type;
+    let output_type = &operation.output_type;
+    let mut field_descriptor: Result<FieldDescriptor, ValidationError<String>> = None.ok_or(
+        ValidationError::new(format!("field {} not found", group_by[0])),
+    );
+    for item in group_by.iter().take(&group_by.len() - 1) {
+        field_descriptor = output_type
+            .get_field_by_json_name(item.as_str())
+            .ok_or(ValidationError::new(format!("field {} not found", item)));
+    }
+    let output_type = field_descriptor.and_then(|f| JsonSchema::try_from(&f));
 
-  Valid::from(JsonSchema::try_from(input_type))
-    .zip(Valid::from(output_type))
-    .and_then(|(_input_schema, output_schema)| {
-      // TODO: add validation for input schema - should compare result grpc.body to schema considering repeated message type
-      let fields = &field_schema.field;
-      let args = &field_schema.args;
-      let fields = JsonSchema::Arr(Box::new(fields.to_owned()));
-      let _args = JsonSchema::Arr(Box::new(args.to_owned()));
-      fields.compare(&output_schema, group_by[0].as_str())
-    })
+    Valid::from(JsonSchema::try_from(input_type))
+        .zip(Valid::from(output_type))
+        .and_then(|(_input_schema, output_schema)| {
+            // TODO: add validation for input schema - should compare result grpc.body to schema considering repeated message type
+            let fields = &field_schema.field;
+            let args = &field_schema.args;
+            let fields = JsonSchema::Arr(Box::new(fields.to_owned()));
+            let _args = JsonSchema::Arr(Box::new(args.to_owned()));
+            fields.compare(&output_schema, group_by[0].as_str())
+        })
 }
 
 pub struct CompileGrpc<'a> {
-  pub config: &'a config::Config,
-  pub operation_type: &'a config::GraphQLOperationType,
-  pub field: &'a config::Field,
-  pub grpc: &'a config::Grpc,
-  pub validate_with_schema: bool,
+    pub config: &'a config::Config,
+    pub operation_type: &'a config::GraphQLOperationType,
+    pub field: &'a config::Field,
+    pub grpc: &'a config::Grpc,
+    pub validate_with_schema: bool,
 }
 
 pub fn compile_grpc(inputs: CompileGrpc) -> Valid<Expression, String> {
-  let config = inputs.config;
-  let operation_type = inputs.operation_type;
-  let field = inputs.field;
-  let grpc = inputs.grpc;
-  let validate_with_schema = inputs.validate_with_schema;
+    let config = inputs.config;
+    let operation_type = inputs.operation_type;
+    let field = inputs.field;
+    let grpc = inputs.grpc;
+    let validate_with_schema = inputs.validate_with_schema;
 
-  to_url(grpc, config)
-    .zip(to_operation(grpc))
-    .zip(helpers::headers::to_mustache_headers(&grpc.headers))
-    .zip(helpers::body::to_body(grpc.body.as_deref()))
-    .and_then(|(((url, operation), headers), body)| {
-      let validation = if validate_with_schema {
-        let field_schema = json_schema_from_field(config, field);
-        if grpc.group_by.is_empty() {
-          validate_schema(field_schema, &operation, field.name()).unit()
-        } else {
-          validate_group_by(&field_schema, &operation, grpc.group_by.clone()).unit()
-        }
-      } else {
-        Valid::succeed(())
-      };
-      validation.map(|_| (url, headers, operation, body))
-    })
-    .map(|(url, headers, operation, body)| {
-      let req_template = RequestTemplate { url, headers, operation, body, operation_type: operation_type.clone() };
-      if !grpc.group_by.is_empty() {
-        Expression::IO(IO::Grpc { req_template, group_by: Some(GroupBy::new(grpc.group_by.clone())), dl_id: None })
-      } else {
-        Lambda::from_grpc_request_template(req_template).expression
-      }
-    })
+    to_url(grpc, config)
+        .zip(to_operation(grpc))
+        .zip(helpers::headers::to_mustache_headers(&grpc.headers))
+        .zip(helpers::body::to_body(grpc.body.as_deref()))
+        .and_then(|(((url, operation), headers), body)| {
+            let validation = if validate_with_schema {
+                let field_schema = json_schema_from_field(config, field);
+                if grpc.group_by.is_empty() {
+                    validate_schema(field_schema, &operation, field.name()).unit()
+                } else {
+                    validate_group_by(&field_schema, &operation, grpc.group_by.clone()).unit()
+                }
+            } else {
+                Valid::succeed(())
+            };
+            validation.map(|_| (url, headers, operation, body))
+        })
+        .map(|(url, headers, operation, body)| {
+            let req_template = RequestTemplate {
+                url,
+                headers,
+                operation,
+                body,
+                operation_type: operation_type.clone(),
+            };
+            if !grpc.group_by.is_empty() {
+                Expression::IO(IO::Grpc {
+                    req_template,
+                    group_by: Some(GroupBy::new(grpc.group_by.clone())),
+                    dl_id: None,
+                })
+            } else {
+                Lambda::from_grpc_request_template(req_template).expression
+            }
+        })
 }
 
 pub fn update_grpc<'a>(
-  operation_type: &'a GraphQLOperationType,
+    operation_type: &'a GraphQLOperationType,
 ) -> TryFold<'a, (&'a Config, &'a Field, &'a config::Type, &'a str), FieldDefinition, String> {
-  TryFold::<(&Config, &Field, &config::Type, &'a str), FieldDefinition, String>::new(
-    |(config, field, type_of, _name), b_field| {
-      let Some(grpc) = &field.grpc else {
-        return Valid::succeed(b_field);
-      };
+    TryFold::<(&Config, &Field, &config::Type, &'a str), FieldDefinition, String>::new(
+        |(config, field, type_of, _name), b_field| {
+            let Some(grpc) = &field.grpc else {
+                return Valid::succeed(b_field);
+            };
 
-      compile_grpc(CompileGrpc { config, operation_type, field, grpc, validate_with_schema: true })
-        .map(|resolver| b_field.resolver(Some(resolver)))
-        .and_then(|b_field| b_field.validate_field(type_of, config).map_to(b_field))
-    },
-  )
+            compile_grpc(CompileGrpc {
+                config,
+                operation_type,
+                field,
+                grpc,
+                validate_with_schema: true,
+            })
+            .map(|resolver| b_field.resolver(Some(resolver)))
+            .and_then(|b_field| b_field.validate_field(type_of, config).map_to(b_field))
+        },
+    )
 }