--- conflicted
+++ resolved
@@ -8,31 +8,7 @@
 use hyper::HeaderMap;
 use rustls_pki_types::{CertificateDer, PrivateKeyDer};
 
-<<<<<<< HEAD
 use super::Auth;
-use crate::config::{self, HttpVersion};
-use crate::directive::DirectiveCodec;
-use crate::valid::{Valid, ValidationError};
-
-#[derive(Clone, Debug, Setters)]
-pub struct Server {
-  pub enable_apollo_tracing: bool,
-  pub enable_cache_control_header: bool,
-  pub enable_graphiql: bool,
-  pub enable_introspection: bool,
-  pub enable_query_validation: bool,
-  pub enable_response_validation: bool,
-  pub enable_batch_requests: bool,
-  pub global_response_timeout: i64,
-  pub worker: usize,
-  pub port: u16,
-  pub hostname: IpAddr,
-  pub vars: BTreeMap<String, String>,
-  pub response_headers: HeaderMap,
-  pub http: Http,
-  pub pipeline_flush: bool,
-  pub auth: Auth,
-=======
 use crate::config::{self, ConfigModule, HttpVersion};
 use crate::valid::{Valid, ValidationError, Validator};
 
@@ -55,6 +31,7 @@
     pub http: Http,
     pub pipeline_flush: bool,
     pub script: Option<Script>,
+    pub auth: Auth,
 }
 
 /// Mimic of mini_v8::Script that's wasm compatible
@@ -62,7 +39,6 @@
 pub struct Script {
     pub source: String,
     pub timeout: Option<Duration>,
->>>>>>> d2267da1
 }
 
 #[derive(Clone, Debug)]
@@ -98,79 +74,6 @@
     }
 }
 
-<<<<<<< HEAD
-impl TryFrom<config::Server> for Server {
-  type Error = ValidationError<String>;
-
-  fn try_from(config_server: config::Server) -> Result<Self, Self::Error> {
-    let http_server = match config_server.clone().get_version() {
-      HttpVersion::HTTP2 => {
-        let cert = Valid::from_option(
-          config_server.cert.clone(),
-          "Certificate is required for HTTP2".to_string(),
-        );
-        let key = Valid::from_option(config_server.key.clone(), "Key is required for HTTP2".to_string());
-
-        cert.zip(key).map(|(cert, key)| Http::HTTP2 { cert, key })
-      }
-      _ => Valid::succeed(Http::HTTP1),
-    };
-
-    validate_hostname((config_server).get_hostname().to_lowercase())
-      .zip(http_server)
-      .zip(handle_response_headers((config_server).get_response_headers().0))
-      .zip(Auth::make(&config_server.auth))
-      .map(|(((hostname, http), response_headers), auth)| Server {
-        enable_apollo_tracing: (config_server).enable_apollo_tracing(),
-        enable_cache_control_header: (config_server).enable_cache_control(),
-        enable_graphiql: (config_server).enable_graphiql(),
-        enable_introspection: (config_server).enable_introspection(),
-        enable_query_validation: (config_server).enable_query_validation(),
-        enable_response_validation: (config_server).enable_http_validation(),
-        enable_batch_requests: (config_server).enable_batch_requests(),
-        global_response_timeout: (config_server).get_global_response_timeout(),
-        http,
-        worker: (config_server).get_workers(),
-        port: (config_server).get_port(),
-        hostname,
-        vars: (config_server).get_vars(),
-        pipeline_flush: (config_server).get_pipeline_flush(),
-        response_headers,
-        auth,
-      })
-      .trace(config::Server::trace_name().as_str())
-      .trace("schema")
-      .to_result()
-  }
-}
-
-fn validate_hostname(hostname: String) -> Valid<IpAddr, String> {
-  if hostname == "localhost" {
-    Valid::succeed(IpAddr::from([127, 0, 0, 1]))
-  } else {
-    Valid::from(
-      hostname
-        .parse()
-        .map_err(|e: AddrParseError| ValidationError::new(format!("Parsing failed because of {}", e))),
-    )
-    .trace("hostname")
-  }
-}
-
-fn handle_response_headers(resp_headers: BTreeMap<String, String>) -> Valid<HeaderMap, String> {
-  Valid::from_iter(resp_headers.iter(), |(k, v)| {
-    let name = Valid::from(
-      HeaderName::from_bytes(k.as_bytes())
-        .map_err(|e| ValidationError::new(format!("Parsing failed because of {}", e))),
-    );
-    let value = Valid::from(
-      HeaderValue::from_str(v.as_str()).map_err(|e| ValidationError::new(format!("Parsing failed because of {}", e))),
-    );
-    name.zip(value)
-  })
-  .map(|headers| headers.into_iter().collect::<HeaderMap>())
-  .trace("responseHeaders")
-=======
 impl TryFrom<crate::config::ConfigModule> for Server {
     type Error = ValidationError<String>;
 
@@ -206,7 +109,8 @@
                 (config_server).get_response_headers().0,
             ))
             .fuse(to_script(&config_module))
-            .map(|(hostname, http, response_headers, script)| Server {
+            .fuse(Auth::make(&config_server.auth))
+            .map(|(hostname, http, response_headers, script, auth)| Server {
                 enable_apollo_tracing: (config_server).enable_apollo_tracing(),
                 enable_cache_control_header: (config_server).enable_cache_control(),
                 enable_graphiql: (config_server).enable_graphiql(),
@@ -224,6 +128,7 @@
                 pipeline_flush: (config_server).get_pipeline_flush(),
                 response_headers,
                 script,
+                auth
             })
             .to_result()
     }
@@ -275,7 +180,6 @@
     .trace("responseHeaders")
     .trace("@server")
     .trace("schema")
->>>>>>> d2267da1
 }
 
 #[cfg(test)]
