--- conflicted
+++ resolved
@@ -12,11 +12,7 @@
 use crate::valid::{Valid, Validator};
 
 pub fn to_scalar_type_definition(name: &str) -> Valid<Definition, String> {
-<<<<<<< HEAD
-    Valid::succeed(Definition::ScalarType(ScalarTypeDefinition {
-=======
     Valid::succeed(Definition::Scalar(ScalarTypeDefinition {
->>>>>>> 20fe3362
         name: name.to_string(),
         directive: Vec::new(),
         description: None,
@@ -24,11 +20,7 @@
 }
 
 pub fn to_union_type_definition((name, u): (&String, &Union)) -> Definition {
-<<<<<<< HEAD
-    Definition::UnionType(UnionTypeDefinition {
-=======
     Definition::Union(UnionTypeDefinition {
->>>>>>> 20fe3362
         name: name.to_owned(),
         description: u.doc.clone(),
         directives: Vec::new(),
@@ -39,34 +31,6 @@
 pub fn to_input_object_type_definition(
     definition: ObjectTypeDefinition,
 ) -> Valid<Definition, String> {
-<<<<<<< HEAD
-    Valid::succeed(Definition::InputObjectType(
-        InputObjectTypeDefinition {
-            name: definition.name,
-            fields: definition
-                .fields
-                .iter()
-                .map(|field| InputFieldDefinition {
-                    name: field.name.clone(),
-                    description: field.description.clone(),
-                    default_value: None,
-                    of_type: field.of_type.clone(),
-                })
-                .collect(),
-            description: definition.description,
-        },
-    ))
-}
-
-pub fn to_interface_type_definition(definition: ObjectTypeDefinition) -> Valid<Definition, String> {
-    Valid::succeed(Definition::InterfaceType(
-        InterfaceTypeDefinition {
-            name: definition.name,
-            fields: definition.fields,
-            description: definition.description,
-        },
-    ))
-=======
     Valid::succeed(Definition::InputObject(InputObjectTypeDefinition {
         name: definition.name,
         fields: definition
@@ -89,7 +53,6 @@
         fields: definition.fields,
         description: definition.description,
     }))
->>>>>>> 20fe3362
 }
 
 type InvalidPathHandler = dyn Fn(&str, &[String], &[String]) -> Valid<Type, String>;
@@ -264,11 +227,7 @@
     type_: &config::Type,
     variants: &BTreeSet<String>,
 ) -> Valid<Definition, String> {
-<<<<<<< HEAD
-    let enum_type_definition = Definition::EnumType(EnumTypeDefinition {
-=======
     let enum_type_definition = Definition::Enum(EnumTypeDefinition {
->>>>>>> 20fe3362
         name: name.to_string(),
         directives: Vec::new(),
         description: type_.doc.clone(),
@@ -290,11 +249,7 @@
     config_module: &ConfigModule,
 ) -> Valid<Definition, String> {
     to_fields(name, type_of, config_module).map(|fields| {
-<<<<<<< HEAD
-        Definition::ObjectType(ObjectTypeDefinition {
-=======
         Definition::Object(ObjectTypeDefinition {
->>>>>>> 20fe3362
             name: name.to_string(),
             description: type_of.doc.clone(),
             fields,
@@ -555,11 +510,7 @@
                 to_object_type_definition(name, type_, config_module)
                     .trace(name)
                     .and_then(|definition| match definition.clone() {
-<<<<<<< HEAD
-                        Definition::ObjectType(object_type_definition) => {
-=======
                         Definition::Object(object_type_definition) => {
->>>>>>> 20fe3362
                             if config_module.input_types().contains(name) {
                                 to_input_object_type_definition(object_type_definition).trace(name)
                             } else if type_.interface {
