--- conflicted
+++ resolved
@@ -263,14 +263,9 @@
 }
 
 fn update_args<'a>(
-<<<<<<< HEAD
-) -> TryFold<'a, (&'a ConfigSet, &'a Field, &'a config::Type, &'a str), FieldDefinition, String> {
-    TryFold::<(&ConfigSet, &Field, &config::Type, &str), FieldDefinition, String>::new(
-=======
 ) -> TryFold<'a, (&'a ConfigModule, &'a Field, &'a config::Type, &'a str), FieldDefinition, String>
 {
     TryFold::<(&ConfigModule, &Field, &config::Type, &str), FieldDefinition, String>::new(
->>>>>>> a35ef860
         move |(_, field, _typ, name), _| {
             // TODO! assert type name
             Valid::from_iter(field.args.iter(), |(name, arg)| {
@@ -348,14 +343,9 @@
 /// Wraps the IO Expression with Expression::Cached
 /// if `Field::cache` is present for that field
 pub fn update_cache_resolvers<'a>(
-<<<<<<< HEAD
-) -> TryFold<'a, (&'a ConfigSet, &'a Field, &'a config::Type, &'a str), FieldDefinition, String> {
-    TryFold::<(&ConfigSet, &Field, &config::Type, &str), FieldDefinition, String>::new(
-=======
 ) -> TryFold<'a, (&'a ConfigModule, &'a Field, &'a config::Type, &'a str), FieldDefinition, String>
 {
     TryFold::<(&ConfigModule, &Field, &config::Type, &str), FieldDefinition, String>::new(
->>>>>>> a35ef860
         move |(_config, field, _, _name), mut b_field| {
             if let Some(config::Cache { max_age }) = field.cache.as_ref() {
                 b_field.map_expr(|expression| Cache::wrap(*max_age, expression))
