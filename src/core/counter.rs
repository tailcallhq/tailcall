use std::cell::Cell;

#[allow(unused)]
#[derive(Default)]
pub struct Counter(Cell<usize>);
impl Counter {
<<<<<<< HEAD
    #[allow(unused)]
=======
    pub fn new(start: usize) -> Self {
        Self(Cell::new(start))
    }
>>>>>>> ce26991d
    pub fn next(&self) -> usize {
        let curr = self.0.get();
        self.0.set(curr + 1);
        curr
    }
}<|MERGE_RESOLUTION|>--- conflicted
+++ resolved
@@ -4,13 +4,9 @@
 #[derive(Default)]
 pub struct Counter(Cell<usize>);
 impl Counter {
-<<<<<<< HEAD
-    #[allow(unused)]
-=======
     pub fn new(start: usize) -> Self {
         Self(Cell::new(start))
     }
->>>>>>> ce26991d
     pub fn next(&self) -> usize {
         let curr = self.0.get();
         self.0.set(curr + 1);
