--- conflicted
+++ resolved
@@ -28,12 +28,6 @@
     type_name_gen: &NameGenerator,
 ) -> anyhow::Result<Config> {
     let mut config = Config::default();
-<<<<<<< HEAD
-=======
-    // TODO: field names in operation type will be provided by user in config.
-    let field_name_gen = NameGenerator::new("f");
-    let type_name_gen = NameGenerator::new("T");
->>>>>>> 908dedc0
 
     for request in config_gen_req.iter() {
         let field_name = field_name_gen.generate_name();
