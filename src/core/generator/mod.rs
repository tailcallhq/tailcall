mod from_json;
mod from_openapi;
mod from_proto;
mod generator;
mod graphql_type;
mod json;
mod proto;

<<<<<<< HEAD
pub use from_json::{from_json, ConfigGenerationRequest};
pub use generator::Generator;
pub use source::Source;
pub use from_openapi::{from_openapi_spec, OpenApiToConfigConverter};
=======
pub use from_json::{FromJsonGenerator, RequestSample};
pub use generator::{Generator, Input};

use crate::core::counter::{Count, Counter};

pub struct NameGenerator {
    counter: Counter<u64>,
    prefix: String,
}

impl NameGenerator {
    pub fn new(prefix: &str) -> Self {
        Self { counter: Counter::new(1), prefix: prefix.to_string() }
    }

    pub fn next(&self) -> String {
        let id = self.counter.next();
        format!("{}{}", self.prefix, id)
    }
}
>>>>>>> a67feecd
<|MERGE_RESOLUTION|>--- conflicted
+++ resolved
@@ -1,17 +1,10 @@
 mod from_json;
-mod from_openapi;
 mod from_proto;
 mod generator;
 mod graphql_type;
 mod json;
 mod proto;
 
-<<<<<<< HEAD
-pub use from_json::{from_json, ConfigGenerationRequest};
-pub use generator::Generator;
-pub use source::Source;
-pub use from_openapi::{from_openapi_spec, OpenApiToConfigConverter};
-=======
 pub use from_json::{FromJsonGenerator, RequestSample};
 pub use generator::{Generator, Input};
 
@@ -31,5 +24,4 @@
         let id = self.counter.next();
         format!("{}{}", self.prefix, id)
     }
-}
->>>>>>> a67feecd
+}