use std::collections::BTreeMap;

use derive_setters::Setters;
use prost_reflect::prost_types::FileDescriptorSet;
use prost_reflect::DescriptorPool;
use serde_json::Value;
use url::Url;

use super::from_proto::from_proto;
use super::{FromJsonGenerator, NameGenerator, RequestSample};
use crate::core::config::{self, Config, ConfigModule, Link, LinkType};
use crate::core::http::Method;
use crate::core::merge_right::MergeRight;
use crate::core::proto_reader::ProtoMetadata;
use crate::core::transform::{Transform, TransformerOps};
use crate::core::valid::Validator;

/// Generator offers an abstraction over the actual config generators and allows
/// to generate the single config from multiple sources. i.e (Protobuf and Json)

#[derive(Setters)]
pub struct Generator {
    query: String,
    mutation: Option<String>,
    inputs: Vec<Input>,
    type_name_prefix: String,
    transformers: Vec<Box<dyn Transform<Value = Config, Error = String>>>,
}

#[derive(Clone)]
pub enum Input {
    Json {
        url: Url,
        method: Method,
        req_body: Value,
        res_body: Value,
        field_name: Option<String>,
        is_mutation: bool,
        headers: Option<BTreeMap<String, String>>,
    },
    Proto(ProtoMetadata),
    Config {
        schema: String,
        source: config::Source,
    },
}

impl Default for Generator {
    fn default() -> Self {
        Self::new()
    }
}

impl Generator {
    pub fn new() -> Generator {
        Generator {
            query: "Query".into(),
            mutation: None,
            inputs: Vec::new(),
            type_name_prefix: "T".into(),
            transformers: Default::default(),
        }
    }

    /// Generates configuration from the provided json samples.
    fn generate_from_json(
        &self,
        type_name_generator: &NameGenerator,
        json_samples: &[RequestSample],
    ) -> anyhow::Result<Config> {
        Ok(FromJsonGenerator::new(
            json_samples,
            type_name_generator,
            &self.query,
            &self.mutation,
        )
        .generate()
        .to_result()?)
    }

    /// Generates the configuration from the provided protobuf.
    fn generate_from_proto(
        &self,
        metadata: &ProtoMetadata,
        operation_name: &str,
    ) -> anyhow::Result<Config> {
        let descriptor_set = resolve_file_descriptor_set(metadata.descriptor_set.clone())?;
        let mut config = from_proto(&[descriptor_set], operation_name)?;
        config.links.push(Link {
            id: None,
            src: metadata.path.to_owned(),
            type_of: LinkType::Protobuf,
        });
        Ok(config)
    }

    /// Generated the actual configuratio from provided samples.
    pub fn generate(&self, use_transformers: bool) -> anyhow::Result<ConfigModule> {
        let mut config: Config = Config::default();
        let type_name_generator = NameGenerator::new(&self.type_name_prefix);

        for input in self.inputs.iter() {
            match input {
                Input::Config { source, schema } => {
                    config = config.merge_right(Config::from_source(source.clone(), schema)?);
                }
                Input::Json {
                    url,
                    method,
                    req_body,
                    res_body,
                    field_name,
                    is_mutation,
                    headers,
                } => {
                    let req_sample = RequestSample::new(
                        url.to_owned(),
<<<<<<< HEAD
                        method.to_owned(),
                        req_body.to_owned(),
                        response.to_owned(),
                        field_name.to_owned(),
                        operation_type.to_owned(),
                    );
                    config = config.merge_right(
                        self.generate_from_json(&type_name_generator, &[request_sample])?,
                    );
=======
                        res_body.to_owned(),
                        field_name.to_owned(),
                    )
                    .with_method(method.to_owned())
                    .with_headers(headers.to_owned())
                    .with_is_mutation(is_mutation.to_owned())
                    .with_req_body(req_body.to_owned());

                    config = config
                        .merge_right(self.generate_from_json(&type_name_generator, &[req_sample])?);
>>>>>>> 30a323fa
                }
                Input::Proto(proto_input) => {
                    config =
                        config.merge_right(self.generate_from_proto(proto_input, &self.query)?);
                }
            }
        }

        if use_transformers {
            for t in &self.transformers {
                config = t.transform(config).to_result()?;
            }
        }

        Ok(ConfigModule::from(config))
    }
}

// this function resolves all the names to fully-qualified syntax in descriptors
// that is important for generation to work
// TODO: probably we can drop this in case the config_reader will use
// protox::compile instead of more low-level protox_parse::parse
fn resolve_file_descriptor_set(
    descriptor_set: FileDescriptorSet,
) -> anyhow::Result<FileDescriptorSet> {
    let descriptor_set = DescriptorPool::from_file_descriptor_set(descriptor_set)?;
    let descriptor_set = FileDescriptorSet {
        file: descriptor_set
            .files()
            .map(|file| file.file_descriptor_proto().clone())
            .collect(),
    };

    Ok(descriptor_set)
}

#[cfg(test)]
pub mod test {
    use std::collections::BTreeMap;

    use prost_reflect::prost_types::FileDescriptorSet;
    use serde::{Deserialize, Deserializer};
    use serde_json::Value;
    use url::Url;

    use super::Generator;
    use crate::core::config::transformer::Preset;
    use crate::core::generator::generator::Input;
    use crate::core::http::Method;
    use crate::core::proto_reader::ProtoMetadata;

    fn compile_protobuf(files: &[&str]) -> anyhow::Result<FileDescriptorSet> {
        Ok(protox::compile(files, [tailcall_fixtures::protobuf::SELF])?)
    }

    #[derive(Deserialize)]
    pub struct Request {
        pub url: Url,
        #[serde(default)]
        pub method: Method,
        #[serde(default)]
        pub body: Option<Value>,
        pub headers: Option<BTreeMap<String, String>>,
    }

    pub struct JsonFixture {
        pub request: Request,
        pub response: Value,
        pub is_mutation: bool,
        pub field_name: String,
    }

    impl JsonFixture {
        pub async fn read(path: &str) -> anyhow::Result<JsonFixture> {
            let content = tokio::fs::read_to_string(path).await?;
            let result: JsonFixture = serde_json::from_str(&content)?;
            Ok(result)
        }
    }

    impl<'de> Deserialize<'de> for JsonFixture {
        fn deserialize<D>(deserializer: D) -> Result<Self, D::Error>
        where
            D: Deserializer<'de>,
        {
            let json_content: Value = Value::deserialize(deserializer)?;

            let req_value = json_content
                .get("request")
                .ok_or_else(|| serde::de::Error::missing_field("request"))?;

            let request = serde_json::from_value(req_value.to_owned()).unwrap();

            let response = json_content
                .get("response")
                .and_then(|resp| resp.get("body"))
                .cloned()
                .ok_or_else(|| serde::de::Error::missing_field("response.body"))?;

            // if is mutation isn't present, then mark it as false.
            let is_mutation = json_content
                .get("is_mutation")
                .and_then(|is_mutation| is_mutation.as_bool().to_owned())
                .unwrap_or_default();

            let field_name = json_content
                .get("fieldName")
                .ok_or_else(|| serde::de::Error::missing_field("fieldName"))?
                .as_str()
                .unwrap_or_default();

            Ok(JsonFixture {
                request,
                response,
                is_mutation,
                field_name: field_name.to_owned(),
            })
        }
    }

    #[test]
    fn should_generate_config_from_proto() -> anyhow::Result<()> {
        let news_proto = tailcall_fixtures::protobuf::NEWS;
        let set = compile_protobuf(&[news_proto])?;

        let cfg_module = Generator::default()
            .inputs(vec![Input::Proto(ProtoMetadata {
                descriptor_set: set,
                path: "../../../tailcall-fixtures/fixtures/protobuf/news.proto".to_string(),
            })])
            .generate(false)?;

        insta::assert_snapshot!(cfg_module.config().to_sdl());
        Ok(())
    }

    #[test]
    fn should_generate_config_from_configs() -> anyhow::Result<()> {
        let cfg_module = Generator::default()
            .inputs(vec![Input::Config {
                schema: std::fs::read_to_string(tailcall_fixtures::configs::JSONPLACEHOLDER)?,
                source: crate::core::config::Source::GraphQL,
            }])
            .generate(true)?;

        insta::assert_snapshot!(cfg_module.config().to_sdl());
        Ok(())
    }

    #[tokio::test]
    async fn should_generate_config_from_json() -> anyhow::Result<()> {
        let JsonFixture { request, response, field_name, is_mutation } = JsonFixture::read(
            "src/core/generator/tests/fixtures/json/incompatible_properties.json",
        )
        .await?;
        let cfg_module = Generator::default()
            .inputs(vec![Input::Json {
<<<<<<< HEAD
                url: parsed_content.url.parse()?,
                method: Method::GET,
                req_body: serde_json::Value::Null,
                res_body: parsed_content.response,
                field_name: Some("f1".to_string()),
                is_mutation: false,
=======
                url: request.url,
                method: request.method,
                req_body: request.body.unwrap_or_default(),
                res_body: response,
                field_name,
                is_mutation,
                headers: request.headers,
>>>>>>> 30a323fa
            }])
            .transformers(vec![Box::new(Preset::default())])
            .generate(true)?;
        insta::assert_snapshot!(cfg_module.config().to_sdl());
        Ok(())
    }

    #[tokio::test]
    async fn should_generate_combined_config() -> anyhow::Result<()> {
        // Proto input
        let news_proto = tailcall_fixtures::protobuf::NEWS;
        let proto_set = compile_protobuf(&[news_proto])?;
        let proto_input = Input::Proto(ProtoMetadata {
            descriptor_set: proto_set,
            path: "../../../tailcall-fixtures/fixtures/protobuf/news.proto".to_string(),
        });

        // Config input
        let config_input = Input::Config {
            schema: std::fs::read_to_string(tailcall_fixtures::configs::JSONPLACEHOLDER)?,
            source: crate::core::config::Source::GraphQL,
        };

        // Json Input
        let JsonFixture { request, response, field_name, is_mutation } = JsonFixture::read(
            "src/core/generator/tests/fixtures/json/incompatible_properties.json",
        )
        .await?;
        let json_input = Input::Json {
<<<<<<< HEAD
            url: parsed_content.url.parse()?,
            method: Method::GET,
            req_body: serde_json::Value::Null,
            res_body: parsed_content.response,
            field_name: Some("f1".to_string()),
            is_mutation: false,
=======
            url: request.url,
            method: request.method,
            req_body: request.body.unwrap_or_default(),
            res_body: response,
            field_name,
            is_mutation,
            headers: request.headers,
>>>>>>> 30a323fa
        };

        // Combine inputs
        let cfg_module = Generator::default()
            .inputs(vec![proto_input, json_input, config_input])
            .transformers(vec![Box::new(Preset::default())])
            .generate(true)?;

        // Assert the combined output
        insta::assert_snapshot!(cfg_module.config().to_sdl());
        Ok(())
    }

    #[tokio::test]
    async fn generate_from_config_from_multiple_jsons() -> anyhow::Result<()> {
        let mut inputs = vec![];
        let json_fixtures = [
            "src/core/generator/tests/fixtures/json/incompatible_properties.json",
            "src/core/generator/tests/fixtures/json/list_incompatible_object.json",
            "src/core/generator/tests/fixtures/json/list.json",
        ];
        for json_path in json_fixtures {
            let JsonFixture { request, response, field_name, is_mutation } =
                JsonFixture::read(json_path).await?;
            inputs.push(Input::Json {
<<<<<<< HEAD
                url: parsed_content.url.parse()?,
                method: Method::GET,
                req_body: serde_json::Value::Null,
                res_body: parsed_content.response,
                field_name: Some(field_name_generator.next()),
                is_mutation: false,
=======
                url: request.url,
                method: request.method,
                req_body: request.body.unwrap_or_default(),
                res_body: response,
                field_name,
                is_mutation,
                headers: request.headers,
>>>>>>> 30a323fa
            });
        }

        let cfg_module = Generator::default()
            .inputs(inputs)
            .transformers(vec![Box::new(Preset::default())])
            .generate(true)?;
        insta::assert_snapshot!(cfg_module.config().to_sdl());
        Ok(())
    }
}<|MERGE_RESOLUTION|>--- conflicted
+++ resolved
@@ -115,17 +115,6 @@
                 } => {
                     let req_sample = RequestSample::new(
                         url.to_owned(),
-<<<<<<< HEAD
-                        method.to_owned(),
-                        req_body.to_owned(),
-                        response.to_owned(),
-                        field_name.to_owned(),
-                        operation_type.to_owned(),
-                    );
-                    config = config.merge_right(
-                        self.generate_from_json(&type_name_generator, &[request_sample])?,
-                    );
-=======
                         res_body.to_owned(),
                         field_name.to_owned(),
                     )
@@ -136,7 +125,6 @@
 
                     config = config
                         .merge_right(self.generate_from_json(&type_name_generator, &[req_sample])?);
->>>>>>> 30a323fa
                 }
                 Input::Proto(proto_input) => {
                     config =
@@ -294,22 +282,13 @@
         .await?;
         let cfg_module = Generator::default()
             .inputs(vec![Input::Json {
-<<<<<<< HEAD
-                url: parsed_content.url.parse()?,
-                method: Method::GET,
-                req_body: serde_json::Value::Null,
-                res_body: parsed_content.response,
-                field_name: Some("f1".to_string()),
-                is_mutation: false,
-=======
                 url: request.url,
                 method: request.method,
                 req_body: request.body.unwrap_or_default(),
                 res_body: response,
-                field_name,
+                field_name: Some(field_name),
                 is_mutation,
                 headers: request.headers,
->>>>>>> 30a323fa
             }])
             .transformers(vec![Box::new(Preset::default())])
             .generate(true)?;
@@ -339,22 +318,13 @@
         )
         .await?;
         let json_input = Input::Json {
-<<<<<<< HEAD
-            url: parsed_content.url.parse()?,
-            method: Method::GET,
-            req_body: serde_json::Value::Null,
-            res_body: parsed_content.response,
-            field_name: Some("f1".to_string()),
-            is_mutation: false,
-=======
             url: request.url,
             method: request.method,
             req_body: request.body.unwrap_or_default(),
             res_body: response,
-            field_name,
+            field_name: Some(field_name),
             is_mutation,
             headers: request.headers,
->>>>>>> 30a323fa
         };
 
         // Combine inputs
@@ -380,22 +350,13 @@
             let JsonFixture { request, response, field_name, is_mutation } =
                 JsonFixture::read(json_path).await?;
             inputs.push(Input::Json {
-<<<<<<< HEAD
-                url: parsed_content.url.parse()?,
-                method: Method::GET,
-                req_body: serde_json::Value::Null,
-                res_body: parsed_content.response,
-                field_name: Some(field_name_generator.next()),
-                is_mutation: false,
-=======
                 url: request.url,
                 method: request.method,
                 req_body: request.body.unwrap_or_default(),
                 res_body: response,
-                field_name,
+                field_name: Some(field_name),
                 is_mutation,
                 headers: request.headers,
->>>>>>> 30a323fa
             });
         }
 
