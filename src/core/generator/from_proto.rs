use std::collections::{BTreeSet, HashSet};

use anyhow::{bail, Result};
use derive_setters::Setters;
use prost_reflect::prost_types::field_descriptor_proto::Label;
use prost_reflect::prost_types::{
    DescriptorProto, EnumDescriptorProto, FileDescriptorSet, ServiceDescriptorProto, SourceCodeInfo,
};
use serde_json::Value;
use tailcall_valid::Validator;

use super::graphql_type::{GraphQLType, Unparsed};
use super::proto::comments_builder::CommentsBuilder;
use super::proto::path_builder::PathBuilder;
use super::proto::path_field::PathField;
use crate::core::config::transformer::{AmbiguousType, TreeShake};
use crate::core::config::{self, Arg, Config, Enum, Field, Grpc, Resolver, Union, Variant};
use crate::core::transform::{Transform, TransformerOps};
use crate::core::Type;

/// Assists in the mapping and retrieval of proto type names to custom formatted
/// strings based on the descriptor type.
#[derive(Setters)]
struct Context {
    /// The current proto package name.
    namespace: Vec<String>,

    /// Final configuration that's being built up.
    config: Config,

    /// Root GraphQL query type
    query: String,

    /// Set of visited map types
    map_types: HashSet<String>,

    /// Optional field to store source code information, including comments, for
    /// each entity.
    comments_builder: CommentsBuilder,
}

impl Context {
    fn new(query: &str) -> Self {
        Self {
            query: query.to_string(),
            namespace: Default::default(),
            config: Default::default(),
            map_types: Default::default(),
            comments_builder: CommentsBuilder::new(None),
        }
    }

    /// Sets source code information for preservation of comments.
    fn with_source_code_info(mut self, source_code_info: SourceCodeInfo) -> Self {
        self.comments_builder = CommentsBuilder::new(Some(source_code_info));
        self
    }

    /// Resolves the actual name and inserts the type.
    fn insert_type(mut self, name: String, ty: config::Type) -> Self {
        self.config.types.insert(name.to_string(), ty);
        self
    }

    /// Converts oneof definitions in message to set of types with union
    fn insert_oneofs(
        mut self,
        type_name: String,       // name of the message
        base_type: config::Type, // that's the type with fields that are not oneofs
        oneof_fields: Vec<Vec<(String, Field)>>, /* there is multiple oneof definitions every
                                  * one of which contains multiple fields */
    ) -> Self {
        fn collect_types(
            type_name: String,
            base_type: config::Type,
            oneof_fields: &[Vec<(String, Field)>], // currently processed set of oneof fields
            output: &mut Vec<(String, config::Type)>, // newly generated types with their names
        ) {
            let Some(one_of) = oneof_fields.first() else {
                output.push((type_name, base_type));

                return;
            };
            let oneof_fields = &oneof_fields[1..];

            // is there is only one variant for oneof field
            // this field is actually an optional field
            // for graphql and we can generate only single variant for this
            if one_of.len() == 1 {
                let (field_name, field) = one_of[0].clone();
                let mut new_type = base_type;
                new_type.fields.insert(field_name, field);

                collect_types(format!("{type_name}__Var"), new_type, oneof_fields, output);

                return;
            }

            // since all of the fields are actually optional in protobuf generate also a
            // type without this oneof completely
            collect_types(
                format!("{type_name}__Var"),
                base_type.clone(),
                oneof_fields,
                output,
            );

            for (i, (field_name, field)) in one_of.iter().enumerate() {
                let mut new_type = base_type.clone();
                let mut field = field.clone();

                // mark this field as required to force type-check on specific variant of oneof
                field.type_of = field.type_of.into_required();

                // add new field specific to this variant of oneof field
                new_type.fields.insert(field_name.clone(), field);

                collect_types(
                    format!("{type_name}__Var{i}"),
                    new_type,
                    oneof_fields,
                    output,
                );
            }
        }

        let mut union_types = Vec::new();

        collect_types(
            type_name.clone(),
            base_type.clone(),
            &oneof_fields,
            &mut union_types,
        );

        // if there is only one type in union no need
        // to actually create union and use just this type
        if union_types.len() == 1 {
            let (_, ty) = union_types.pop().unwrap();
            self.config.types.insert(type_name, ty);
            return self;
        }

        let mut union_ = Union::default();
        let interface_name = format!("{type_name}__Interface");

        for (type_name, mut ty) in union_types {
            ty.implements.insert(interface_name.clone());
            union_.types.insert(type_name.clone());

            self = self.insert_type(type_name, ty);
        }

        // base interface type
        self.config.types.insert(interface_name, base_type);
        self.config.unions.insert(type_name, union_);

        self
    }

    /// Processes proto enum types.
    fn append_enums(
        mut self,
        enums: &[EnumDescriptorProto],
        parent_path: &PathBuilder,
        is_nested: bool,
    ) -> Self {
        for (index, enum_) in enums.iter().enumerate() {
            let enum_name = enum_.name();

            let enum_type_path = if is_nested {
                parent_path.extend(PathField::NestedEnum, index as i32)
            } else {
                parent_path.extend(PathField::EnumType, index as i32)
            };

            let mut variants_with_comments = BTreeSet::new();

            for (value_index, v) in enum_.value.iter().enumerate() {
                let variant_name = GraphQLType::new(v.name()).into_enum_variant().to_string();

                // Path to the enum value's comments
                let value_path = PathBuilder::new(&enum_type_path)
                    .extend(PathField::EnumValue, value_index as i32); // 2: value field

                // Get comments for the enum value
                let comment = self.comments_builder.get_comments(&value_path);

                // Format the variant with its comment as description
                if let Some(comment) = comment {
                    // TODO: better support for enum variant descriptions [There is no way to define
                    // description for enum variant in current config structure]
                    let variant_with_comment =
                        format!("\"\"\n  {}\n  \"\"\n  {}", comment, variant_name);
                    variants_with_comments.insert(variant_with_comment);
                } else {
                    variants_with_comments.insert(variant_name);
                }
            }

            let type_name = GraphQLType::new(enum_name)
                .extend(self.namespace.as_slice())
                .into_enum()
                .to_string();

            let doc = self.comments_builder.get_comments(&enum_type_path);

            let variants_with_comments = variants_with_comments
                .into_iter()
                .map(|v| Variant { name: v, alias: None })
                .collect();

            self.config
                .enums
                .insert(type_name, Enum { variants: variants_with_comments, doc });
        }
        self
    }

    /// Processes proto message types.
    fn append_msg_type(
        mut self,
        messages: &[DescriptorProto],
        parent_path: &PathBuilder,
        is_nested: bool,
    ) -> Result<Self> {
        for (index, message) in messages.iter().enumerate() {
            let msg_name = message.name();

            let msg_type = GraphQLType::new(msg_name)
                .extend(self.namespace.as_slice())
                .into_object_type();

            if message
                .options
                .as_ref()
                .and_then(|opt| opt.map_entry)
                .unwrap_or_default()
            {
                // map types in protobuf are encoded as nested type
                // https://protobuf.dev/programming-guides/encoding/#maps
                // since we encode it as JSON scalar type in graphQL
                // record that this type is map and ignore it
                self.map_types.insert(msg_type.id());
                continue;
            }

            let msg_path = if is_nested {
                parent_path.extend(PathField::NestedType, index as i32)
            } else {
                parent_path.extend(PathField::MessageType, index as i32)
            };

            // first append the name of current message as namespace
            self.namespace.push(msg_name.to_string());
            self = self.append_enums(&message.enum_type, &PathBuilder::new(&msg_path), true);
            self =
                self.append_msg_type(&message.nested_type, &PathBuilder::new(&msg_path), true)?;
            // then drop it after handling nested types
            self.namespace.pop();

            let mut oneof_fields: Vec<_> = message.oneof_decl.iter().map(|_| Vec::new()).collect();

            let mut ty = config::Type {
                doc: self.comments_builder.get_comments(&msg_path),
                ..Default::default()
            };

            for (field_index, field) in message.field.iter().enumerate() {
                let field_name = GraphQLType::new(field.name())
                    .extend(self.namespace.as_slice())
                    .into_field();

                let mut cfg_field = Field::default();

                cfg_field.type_of = match field.label() {
                    Label::Optional => cfg_field.type_of,
                    // required only applicable for proto2
                    Label::Required => cfg_field.type_of.into_required(),
                    Label::Repeated => cfg_field.type_of.into_list(),
                };

                if let Some(type_name) = &field.type_name {
                    // check that current field is map.
                    // it's done by checking that we've seen this type before
                    // inside the nested type. It works only if we explore nested types
                    // before the current type
                    if self.map_types.contains(&type_name[1..]) {
                        // override type with single scalar
                        cfg_field.type_of = "JSON".to_string().into();
                    } else {
                        // for non-primitive types
                        let type_of = graphql_type_from_ref(type_name)?
                            .into_object_type()
                            .to_string();

                        cfg_field.type_of = cfg_field.type_of.with_name(type_of);
                    }
                } else {
                    let type_of = convert_primitive_type(field.r#type().as_str_name());

                    cfg_field.type_of = cfg_field.type_of.with_name(type_of);
                }

                let field_path =
                    PathBuilder::new(&msg_path).extend(PathField::Field, field_index as i32);
                cfg_field.doc = self.comments_builder.get_comments(&field_path);

                if let Some(oneof_index) = field.oneof_index {
                    oneof_fields[oneof_index as usize].push((field_name.to_string(), cfg_field));
                } else {
                    ty.fields.insert(field_name.to_string(), cfg_field);
                }
            }

            if message.oneof_decl.is_empty() {
                self = self.insert_type(msg_type.to_string(), ty);
            } else {
                self = self.insert_oneofs(msg_type.to_string(), ty, oneof_fields);
            }
        }
        Ok(self)
    }

    /// Processes proto service definitions and their methods.
    fn append_query_service(
        mut self,
        services: &[ServiceDescriptorProto],
        parent_path: &PathBuilder,
        url: &str,
    ) -> Result<Self> {
        if services.is_empty() {
            return Ok(self);
        }

        for (index, service) in services.iter().enumerate() {
            let service_name = service.name();
            let path = parent_path.extend(PathField::Service, index as i32);

            for (method_index, method) in service.method.iter().enumerate() {
                let field_name = GraphQLType::new(method.name())
                    .extend(self.namespace.as_slice())
                    .push(service_name)
                    .into_method();

                let mut cfg_field = Field::default();
                let mut body = None;

                if let Some(graphql_type) = get_input_type(method.input_type())? {
                    let key = graphql_type.clone().into_field().to_string();
                    let type_of = graphql_type.into_object_type().to_string();
                    let val = Arg {
                        type_of: Type::from(type_of).into_required(),
                        /* Setting it not null by default. There's no way to infer this
                         * from proto file */
                        doc: None,
                        modify: None,
                        default_value: None,
                    };

                    body = Some(Value::String(format!("{{{{.args.{key}}}}}")));
                    cfg_field.args.insert(key, val);
                }

                let output_ty = get_output_type(method.output_type())?
                    .into_object_type()
                    .to_string();
                cfg_field.type_of = cfg_field.type_of.with_name(output_ty);

                cfg_field.resolver = Some(Resolver::Grpc(Grpc {
                    url: url.to_string(),
                    body,
                    batch_key: vec![],
                    headers: vec![],
                    method: field_name.id(),
<<<<<<< HEAD
                    on_response_body: None,
=======
                    dedupe: None,
                    select: None,
>>>>>>> 8a4cde24
                }));

                let method_path =
                    PathBuilder::new(&path).extend(PathField::Method, method_index as i32);
                cfg_field.doc = self.comments_builder.get_comments(&method_path);

                let ty = self
                    .config
                    .types
                    .entry(self.query.clone())
                    .or_insert_with(|| {
                        self.config.schema.query = Some(self.query.clone());
                        config::Type::default()
                    });

                ty.fields.insert(field_name.to_string(), cfg_field);
            }
        }
        Ok(self)
    }
}

fn graphql_type_from_ref(name: &str) -> Result<GraphQLType<Unparsed>> {
    if !name.starts_with('.') {
        bail!("Expected fully-qualified name for reference type but got {name}. This is a bug!");
    }

    let name = &name[1..];

    if let Some((package, name)) = name.rsplit_once('.') {
        Ok(GraphQLType::new(name).push(package))
    } else {
        Ok(GraphQLType::new(name))
    }
}

/// Converts proto field types to a custom format.
fn convert_primitive_type(proto_ty: &str) -> String {
    let binding = proto_ty.to_lowercase();
    let proto_ty = binding.strip_prefix("type_").unwrap_or(proto_ty);
    // use Int64Str and Uint64Str to represent 64bit integers as string by default
    // it's how this values are represented in JSON by default in prost
    // see tests in `protobuf::tests::scalars_proto_file`
    match proto_ty {
        "double" | "float" => "Float",
        "int32" | "sint32" | "fixed32" | "sfixed32" => "Int",
        "int64" | "sint64" | "fixed64" | "sfixed64" => "Int64",
        "uint32" => "UInt32",
        "uint64" => "UInt64",
        "bool" => "Boolean",
        "string" => "String",
        "bytes" => "Bytes",
        x => x,
    }
    .to_string()
}

/// Determines the output type for a service method.
fn get_output_type(output_ty: &str) -> Result<GraphQLType<Unparsed>> {
    // type, required
    match output_ty {
        ".google.protobuf.Empty" => {
            // If it's no response is expected, we return an Empty scalar type
            Ok(GraphQLType::new("Empty"))
        }
        _ => {
            // Setting it not null by default. There's no way to infer this from proto file
            graphql_type_from_ref(output_ty)
        }
    }
}

fn get_input_type(input_ty: &str) -> Result<Option<GraphQLType<Unparsed>>> {
    match input_ty {
        ".google.protobuf.Empty" | "" => Ok(None),
        _ => graphql_type_from_ref(input_ty).map(Some),
    }
}

/// The main entry point that builds a Config object from proto descriptor sets.
pub fn from_proto(descriptor_sets: &[FileDescriptorSet], query: &str, url: &str) -> Result<Config> {
    let mut ctx = Context::new(query);
    for descriptor_set in descriptor_sets.iter() {
        for file_descriptor in descriptor_set.file.iter() {
            ctx.namespace = vec![file_descriptor.package().to_string()];

            if let Some(source_code_info) = &file_descriptor.source_code_info {
                ctx = ctx.with_source_code_info(source_code_info.clone());
            }

            let root_path = PathBuilder::new(&[]);

            ctx = ctx
                .append_enums(&file_descriptor.enum_type, &root_path, false)
                .append_msg_type(&file_descriptor.message_type, &root_path, false)?
                .append_query_service(&file_descriptor.service, &root_path, url)?;
        }
    }

    let config = AmbiguousType::default()
        .pipe(TreeShake)
        .transform(ctx.config)
        .to_result()?;

    Ok(config)
}

#[cfg(test)]
mod test {
    use anyhow::Result;
    use prost_reflect::prost_types::FileDescriptorSet;
    use tailcall_fixtures::protobuf;

    use super::from_proto;
    use crate::core::config::ConfigModule;

    fn compile_protobuf(files: &[&str]) -> Result<FileDescriptorSet> {
        Ok(protox::compile(files, [protobuf::SELF])?)
    }

    macro_rules! assert_gen {
        ($( $set:expr ), +) => {
            let set = compile_protobuf(&[$( $set ),+]).unwrap();
            let config = from_proto(&[set], "Query", "http://localhost:50051").unwrap();
            let config_module = ConfigModule::from(config);
            let result = config_module.to_sdl();
            insta::assert_snapshot!(result);
        };
    }

    #[test]
    fn test_from_proto() {
        // news_enum.proto covers:
        // test for mutation
        // test for empty objects
        // test for optional type
        // test for enum
        // test for repeated fields
        // test for a type used as both input and output
        // test for two types having same name in different packages

        assert_gen!(protobuf::NEWS, protobuf::GREETINGS_A, protobuf::GREETINGS_B);
    }

    #[test]
    fn test_from_proto_no_pkg_file() {
        assert_gen!(protobuf::NEWS_NO_PKG);
    }

    #[test]
    fn test_from_proto_no_service_file() {
        assert_gen!(protobuf::NEWS_NO_SERVICE);
    }

    #[test]
    fn test_greetings_proto_file() {
        assert_gen!(protobuf::GREETINGS, protobuf::GREETINGS_MESSAGE);
    }

    #[test]
    fn test_config_from_sdl() -> Result<()> {
        let set =
            compile_protobuf(&[protobuf::NEWS, protobuf::GREETINGS_A, protobuf::GREETINGS_B])?;

        let set1 = compile_protobuf(&[protobuf::NEWS])?;
        let set2 = compile_protobuf(&[protobuf::GREETINGS_A])?;
        let set3 = compile_protobuf(&[protobuf::GREETINGS_B])?;
        let url = "http://localhost:50051";

        let actual = from_proto(&[set.clone()], "Query", url)?.to_sdl();
        let expected = from_proto(&[set1, set2, set3], "Query", url)?.to_sdl();

        pretty_assertions::assert_eq!(actual, expected);
        Ok(())
    }

    #[test]
    fn test_required_types() {
        // required fields are deprecated in proto3 (https://protobuf.dev/programming-guides/dos-donts/#add-required)
        // this example uses proto2 to test the same.
        // for proto3 it's guaranteed to have a default value (https://protobuf.dev/programming-guides/proto3/#default)
        // and our implementation (https://github.com/tailcallhq/tailcall/pull/1537) supports default values by default.
        // so we do not need to explicitly mark fields as required.

        assert_gen!(protobuf::PERSON);
    }

    #[test]
    fn test_movies() {
        assert_gen!(protobuf::MOVIES);
    }

    #[test]
    fn test_nested_types() {
        assert_gen!(protobuf::NESTED_TYPES);
    }

    #[test]
    fn test_map_types() {
        assert_gen!(protobuf::MAP);
    }

    #[test]
    fn test_optional_fields() {
        assert_gen!(protobuf::OPTIONAL);
    }

    #[test]
    fn test_scalar_types() {
        assert_gen!(protobuf::SCALARS);
    }

    #[test]
    fn test_oneof_types() {
        assert_gen!(protobuf::ONEOF);
    }
}<|MERGE_RESOLUTION|>--- conflicted
+++ resolved
@@ -373,12 +373,9 @@
                     batch_key: vec![],
                     headers: vec![],
                     method: field_name.id(),
-<<<<<<< HEAD
-                    on_response_body: None,
-=======
                     dedupe: None,
                     select: None,
->>>>>>> 8a4cde24
+                    on_response_body: None,
                 }));
 
                 let method_path =
