--- conflicted
+++ resolved
@@ -10,12 +10,8 @@
 use super::proto::comments_builder::CommentsBuilder;
 use super::proto::path_builder::PathBuilder;
 use super::proto::path_field::PathField;
-<<<<<<< HEAD
 use crate::core::config::position::Pos;
-use crate::core::config::{Arg, Config, Enum, Field, Grpc, Tag, Type};
-=======
 use crate::core::config::{Arg, Config, Enum, Field, Grpc, Tag, Type, Variant};
->>>>>>> 6e892641
 
 /// Assists in the mapping and retrieval of proto type names to custom formatted
 /// strings based on the descriptor type.
@@ -108,21 +104,15 @@
 
             let doc = self.comments_builder.get_comments(&enum_type_path);
 
-<<<<<<< HEAD
+            let variants_with_comments = variants_with_comments
+                .into_iter()
+                .map(|v| Variant { name: v, alias: None })
+                .collect();
+
             self.config.enums.insert(
                 type_name,
                 Pos::new(0, 0, None, Enum { variants: variants_with_comments, doc }),
             );
-=======
-            let variants_with_comments = variants_with_comments
-                .into_iter()
-                .map(|v| Variant { name: v, alias: None })
-                .collect();
-
-            self.config
-                .enums
-                .insert(type_name, Enum { variants: variants_with_comments, doc });
->>>>>>> 6e892641
         }
         self
     }
