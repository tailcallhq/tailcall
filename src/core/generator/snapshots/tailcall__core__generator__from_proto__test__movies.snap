---
source: src/core/generator/from_proto.rs
expression: config
---
schema @server @upstream {
  query: Query
}

input google__protobuf__DurationInput @tag(id: "google.protobuf.Duration") {
  nanos: Int
  seconds: Int
}

input google__protobuf__Int32ValueInput @tag(id: "google.protobuf.Int32Value") {
  value: Int
}

input google__protobuf__StringValue @tag(id: "google.protobuf.StringValue") {
  value: String
}

input google__protobuf__TimestampInput @tag(id: "google.protobuf.Timestamp") {
  nanos: Int
  seconds: Int
}

input movies__MovieInput @tag(id: "movies.Movie") {
  cast: [String]
  duration: google__protobuf__DurationInput
  genre: movies__GenreInput
  name: String
  rating: Float
  subMovie: movies__Movie__SubMovieInput
  time: google__protobuf__TimestampInput
  year: google__protobuf__Int32ValueInput
}

input movies__MovieRequest @tag(id: "movies.MovieRequest") {
  movie: movies__MovieInput
}

input movies__Movie__SubMovieInput @tag(id: "movies.Movie.SubMovie") {
  format: movies__Movie__MovieFormatInput
  subRating: Float
}

input movies__SearchByCastRequest @tag(id: "movies.SearchByCastRequest") {
  castName: google__protobuf__StringValue
}

"""
This is a comment for Genre enum
"""
enum movies__Genre {
  ""
  This is a comment for DRAMA variant
  ""
  DRAMA
  ""
  This is a comment for UNSPECIFIED variant
  ""
  UNSPECIFIED
  ACTION
}

"""
Represents the format in which a movie can be released
"""
enum movies__Movie__MovieFormat {
  ""
  The movie is released in IMAX format
  ""
  IMAX
}

type Query {
  """
  get all movies
  """
  movies__AnotherExample__GetMovies(movieRequest: movies__MovieRequest!): movies__MoviesResult! @grpc(body: "{{.args.movieRequest}}", method: "movies.AnotherExample.GetMovies")
  """
  search movies by the name of the cast
  """
  movies__AnotherExample__SearchMoviesByCast(searchByCastRequest: movies__SearchByCastRequest!): movies__Movie! @grpc(body: "{{.args.searchByCastRequest}}", method: "movies.AnotherExample.SearchMoviesByCast")
  """
  get all movies
  """
  movies__Example__GetMovies(movieRequest: movies__MovieRequest!): movies__MoviesResult! @grpc(body: "{{.args.movieRequest}}", method: "movies.Example.GetMovies")
  """
  search movies by the name of the cast
  """
  movies__Example__SearchMoviesByCast(searchByCastRequest: movies__SearchByCastRequest!): movies__Movie! @grpc(body: "{{.args.searchByCastRequest}}", method: "movies.Example.SearchMoviesByCast")
}

type google__protobuf__Duration @tag(id: "google.protobuf.Duration") {
  """
  Signed fractions of a second at nanosecond resolution of the span
  of time. Durations less than one second are represented with a 0
  `seconds` field and a positive or negative `nanos` field. For durations
  of one second or more, a non-zero value for the `nanos` field must be
  of the same sign as the `seconds` field. Must be from -999,999,999
  to +999,999,999 inclusive.
  """
  nanos: Int
  """
  Signed seconds of the span of time. Must be from -315,576,000,000
  to +315,576,000,000 inclusive. Note: these bounds are computed from:
  60 sec/min * 60 min/hr * 24 hr/day * 365.25 days/year * 10000 years
  """
  seconds: Int
}

type google__protobuf__Int32Value @tag(id: "google.protobuf.Int32Value") {
  """
  The int32 value.
  """
  value: Int
}

type google__protobuf__Timestamp @tag(id: "google.protobuf.Timestamp") {
  """
  Non-negative fractions of a second at nanosecond resolution. Negative
  second values with fractions must still have non-negative nanos values
  that count forward in time. Must be from 0 to 999,999,999
  inclusive.
  """
  nanos: Int
  """
  Represents seconds of UTC time since Unix epoch
  1970-01-01T00:00:00Z. Must be from 0001-01-01T00:00:00Z to
  9999-12-31T23:59:59Z inclusive.
  """
  seconds: Int
}

type movies__Movie @tag(id: "movies.Movie") {
<<<<<<< HEAD
  """
  list of cast
  """
  cast: [String]!
=======
  cast: [String]
>>>>>>> a4056e84
  duration: google__protobuf__Duration
  genre: movies__Genre
  name: String
  rating: Float
  """
  SubMovie reference
  """
  subMovie: movies__Movie__SubMovie
  time: google__protobuf__Timestamp
  year: google__protobuf__Int32Value
}

type movies__Movie__SubMovie @tag(id: "movies.Movie.SubMovie") {
  """
  This is a comment for movie format in submovie
  """
  format: movies__Movie__MovieFormat
  """
  This is a comment for sub_rating
  """
  subRating: Float
}

type movies__MoviesResult @tag(id: "movies.MoviesResult") {
<<<<<<< HEAD
  """
  list of movies
  """
  result: [movies__Movie]!
=======
  result: [movies__Movie]
>>>>>>> a4056e84
}<|MERGE_RESOLUTION|>--- conflicted
+++ resolved
@@ -134,14 +134,7 @@
 }
 
 type movies__Movie @tag(id: "movies.Movie") {
-<<<<<<< HEAD
-  """
-  list of cast
-  """
-  cast: [String]!
-=======
   cast: [String]
->>>>>>> a4056e84
   duration: google__protobuf__Duration
   genre: movies__Genre
   name: String
@@ -166,12 +159,5 @@
 }
 
 type movies__MoviesResult @tag(id: "movies.MoviesResult") {
-<<<<<<< HEAD
-  """
-  list of movies
-  """
-  result: [movies__Movie]!
-=======
   result: [movies__Movie]
->>>>>>> a4056e84
 }