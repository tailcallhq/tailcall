---
source: src/core/generator/generator.rs
expression: cfg_module.config().to_sdl()
---
schema @server(hostname: "0.0.0.0", port: 8000) @upstream(baseURL: "https://example.com", httpCache: 42) @link(src: "../../../tailcall-fixtures/fixtures/protobuf/news.proto", type: Protobuf) {
  query: Query
}

scalar Any

input Id @tag(id: "news.NewsId") {
  id: Int
}

input news__MultipleNewsId @tag(id: "news.MultipleNewsId") {
  ids: [Id]
}

input news__NewsInput @tag(id: "news.News") {
  body: String
  id: Int
  postImage: String
  status: news__Status
  title: String
}

enum news__Status {
  DELETED
  DRAFT
  PUBLISHED
}

type Album {
  id: Int!
  photos: [Photo] @http(path: "/albums/{{.value.id}}/photos?_limit=3")
  title: Int
  userId: Int!
}

type Comment {
  body: String!
  email: String!
  id: Int!
  name: String!
  title: String! @expr(body: "{{.value.email}}: {{.value.name}}")
}

type F1 {
  campaignTemplates: Any
  colors: [Any]
}

type News @tag(id: "news.News") {
  body: String
  id: Int
  postImage: String
  status: news__Status
  title: String
}

type NewsNewsServiceGetMultipleNew @tag(id: "news.NewsList") {
  news: [News]
}

type Photo {
  albumId: Int!
  combinedId: String! @expr(body: "Album: {{.value.albumId}}, photo: {{.value.id}}")
  id: Int!
  title: String!
}

type Post {
  body: String!
  comments: [Comment] @http(path: "/posts/{{.value.id}}/comments")
  id: Int!
  title: String!
  user: User2 @http(path: "/users/{{.value.userId}}")
  userId: Int!
  users: [User] @http(path: "/users")
}

type Query {
  f1: F1 @http(path: "/")
  news__NewsService__AddNews(news: news__NewsInput!): News! @grpc(body: "{{.args.news}}", method: "news.NewsService.AddNews")
  news__NewsService__DeleteNews(newsId: news__NewsId!): Empty! @grpc(body: "{{.args.newsId}}", method: "news.NewsService.DeleteNews")
  news__NewsService__EditNews(news: news__NewsInput!): News! @grpc(body: "{{.args.news}}", method: "news.NewsService.EditNews")
  news__NewsService__GetAllNews: NewsNewsServiceGetMultipleNew! @grpc(method: "news.NewsService.GetAllNews")
  news__NewsService__GetMultipleNews(multipleNewsId: news__MultipleNewsId!): NewsNewsServiceGetMultipleNew! @grpc(body: "{{.args.multipleNewsId}}", method: "news.NewsService.GetMultipleNews")
  news__NewsService__GetNews(newsId: news__NewsId!): News! @grpc(body: "{{.args.newsId}}", method: "news.NewsService.GetNews")
  post(id: Int!): Post @http(path: "/posts/{{.args.id}}")
<<<<<<< HEAD
  posts: [Post] @http(path: "/posts")
  user(id: Int!): User2 @http(path: "/users/{{.args.id}}")
  user2(id: Int = 1): User2 @http(path: "/users/{{.args.id}}")
  users: [User2] @http(path: "/users")
}

type User2 {
=======
  posts: [Post] @http(path: "/posts?_limit=11")
  user(id: Int!): User @http(path: "/users/{{.args.id}}")
  users: [User] @http(path: "/users")
}

type User {
  albums: [Album] @http(path: "/users/{{.value.id}}/albums?_limit=2")
  blog: String @expr(body: "https://test.blog/users/website/{{.value.username}}")
>>>>>>> 8dea1fd6
  email: String!
  id: Int!
  name: String!
  phone: String
  username: String!
}<|MERGE_RESOLUTION|>--- conflicted
+++ resolved
@@ -76,7 +76,7 @@
   title: String!
   user: User2 @http(path: "/users/{{.value.userId}}")
   userId: Int!
-  users: [User] @http(path: "/users")
+  users: [User2] @http(path: "/users")
 }
 
 type Query {
@@ -88,24 +88,15 @@
   news__NewsService__GetMultipleNews(multipleNewsId: news__MultipleNewsId!): NewsNewsServiceGetMultipleNew! @grpc(body: "{{.args.multipleNewsId}}", method: "news.NewsService.GetMultipleNews")
   news__NewsService__GetNews(newsId: news__NewsId!): News! @grpc(body: "{{.args.newsId}}", method: "news.NewsService.GetNews")
   post(id: Int!): Post @http(path: "/posts/{{.args.id}}")
-<<<<<<< HEAD
-  posts: [Post] @http(path: "/posts")
+  posts: [Post] @http(path: "/posts?_limit=11")
   user(id: Int!): User2 @http(path: "/users/{{.args.id}}")
   user2(id: Int = 1): User2 @http(path: "/users/{{.args.id}}")
   users: [User2] @http(path: "/users")
 }
 
 type User2 {
-=======
-  posts: [Post] @http(path: "/posts?_limit=11")
-  user(id: Int!): User @http(path: "/users/{{.args.id}}")
-  users: [User] @http(path: "/users")
-}
-
-type User {
   albums: [Album] @http(path: "/users/{{.value.id}}/albums?_limit=2")
   blog: String @expr(body: "https://test.blog/users/website/{{.value.username}}")
->>>>>>> 8dea1fd6
   email: String!
   id: Int!
   name: String!
