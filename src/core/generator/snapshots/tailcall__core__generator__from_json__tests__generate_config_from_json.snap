---
source: src/core/generator/from_json.rs
expression: config.to_sdl()
---
schema @server @upstream(baseURL: "https://example.com") {
  query: Query
}

type Children {
  age: Int
  name: String
}

type Container {
  age: Int
}

<<<<<<< HEAD
=======
type F1 {
  campaignTemplates: JSON
  colors: [JSON]
}

type F3 {
  people: [People]
}

type F4 {
  container: T7
}

>>>>>>> e43beb56
type People {
  age: Int
  children: [Children]
  name: String
}

type Query {
<<<<<<< HEAD
  f1: T1 @http(path: "/")
  f2: [Any] @http(path: "/api/v2/users")
  f3(children: Boolean): T4 @http(path: "/users", query: [{key: "children", value: "{{.args.children}}"}])
  f4: T8 @http(path: "/")
  f5: Any @http(path: "/")
=======
  f1: F1 @http(path: "/")
  f2: [JSON] @http(path: "/api/v2/users")
  f3(children: Boolean): F3 @http(path: "/users", query: [{key: "children", value: "{{.args.children}}"}])
  f4: F4 @http(path: "/")
  f5: JSON @http(path: "/")
>>>>>>> e43beb56
}

type T1 {
  campaignTemplates: Any
  colors: [Any]
}

type T4 {
  people: [People]
}

type T6 {
  container: Container
  name: String
}

type T7 {
  container: T6
  name: String
}

type T8 {
  container: T7
}<|MERGE_RESOLUTION|>--- conflicted
+++ resolved
@@ -15,8 +15,6 @@
   age: Int
 }
 
-<<<<<<< HEAD
-=======
 type F1 {
   campaignTemplates: JSON
   colors: [JSON]
@@ -30,7 +28,6 @@
   container: T7
 }
 
->>>>>>> e43beb56
 type People {
   age: Int
   children: [Children]
@@ -38,28 +35,11 @@
 }
 
 type Query {
-<<<<<<< HEAD
-  f1: T1 @http(path: "/")
-  f2: [Any] @http(path: "/api/v2/users")
-  f3(children: Boolean): T4 @http(path: "/users", query: [{key: "children", value: "{{.args.children}}"}])
-  f4: T8 @http(path: "/")
-  f5: Any @http(path: "/")
-=======
   f1: F1 @http(path: "/")
   f2: [JSON] @http(path: "/api/v2/users")
   f3(children: Boolean): F3 @http(path: "/users", query: [{key: "children", value: "{{.args.children}}"}])
   f4: F4 @http(path: "/")
   f5: JSON @http(path: "/")
->>>>>>> e43beb56
-}
-
-type T1 {
-  campaignTemplates: Any
-  colors: [Any]
-}
-
-type T4 {
-  people: [People]
 }
 
 type T6 {
@@ -70,8 +50,4 @@
 type T7 {
   container: T6
   name: String
-}
-
-type T8 {
-  container: T7
 }