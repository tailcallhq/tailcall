--- conflicted
+++ resolved
@@ -6,11 +6,8 @@
 pub enum Source {
     #[default]
     Proto,
-<<<<<<< HEAD
+    Url,
     OpenAPI,
-=======
-    Url,
->>>>>>> 345785dd
 }
 
 #[derive(Debug, Error, PartialEq)]
@@ -24,6 +21,7 @@
         match s.to_lowercase().as_str() {
             "proto" => Ok(Source::Proto),
             "url" => Ok(Source::Url),
+            "openapi" => Ok(Source::OpenAPI),
             _ => Err(UnsupportedFileFormat(s.to_string())),
         }
     }
