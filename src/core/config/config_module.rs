--- conflicted
+++ resolved
@@ -49,11 +49,6 @@
             output_types,
             interface_types,
         }
-    }
-
-    /// Renders current config to graphQL string
-    pub fn to_sdl(&self) -> String {
-        crate::core::document::print(self.into())
     }
 
     /// Normalizes current config with default preset
@@ -140,21 +135,6 @@
     }
 }
 
-<<<<<<< HEAD
-impl ConfigModule {
-    /// Normalizes current config with default preset
-    pub fn normalize_default(self) -> Valid<Self, String> {
-        // TODO: migrate to preset. That will change many snapshots in repo
-        self.transform(
-            NestedUnions
-                .pipe(UnionInputType)
-                .pipe(AmbiguousType::default()),
-        )
-    }
-}
-
-=======
->>>>>>> 9411c2c4
 impl From<Config> for ConfigModule {
     fn from(config: Config) -> Self {
         let input_types = config.input_types();
