use std::collections::{BTreeMap, HashSet};

use inflector::Inflector;

use crate::core::config::Config;
use crate::core::transform::Transform;
use crate::core::valid::Valid;

#[derive(Debug, Default)]
struct CandidateStats {
    frequency: u32,
    priority: u8,
}

struct CandidateConvergence<'a> {
    /// maintains the generated candidates in the form of
    /// {TypeName: {{candidate_name: {frequency: 1, priority: 0}}}}
    candidates: BTreeMap<String, BTreeMap<String, CandidateStats>>,
    config: &'a Config,
}

impl<'a> CandidateConvergence<'a> {
    fn new(candate_gen: CandidateGeneration<'a>) -> Self {
        Self {
            candidates: candate_gen.candidates,
            config: candate_gen.config,
        }
    }

    /// Converges on the most frequent candidate name for each type.
    /// This method selects the most frequent candidate name for each type,
    /// ensuring uniqueness.
    fn converge(self) -> BTreeMap<String, String> {
        let mut finalized_candidates = BTreeMap::new();
        let mut converged_candidate_set = HashSet::new();

        for (type_name, candidate_list) in self.candidates.iter() {
            // Find the most frequent candidate that hasn't been converged yet and it's not
            // already present in types.
            if let Some((candidate_name, _)) = candidate_list
                .iter()
                .filter(|(candidate_name, _)| {
                    let singularized_candidate_name = candidate_name.to_singular().to_pascal_case();
                    !converged_candidate_set.contains(&singularized_candidate_name)
                        && !self.config.types.contains_key(&singularized_candidate_name)
                })
                .max_by_key(|&(_, candidate)| (candidate.frequency, candidate.priority))
            {
                let singularized_candidate_name = candidate_name.to_singular().to_pascal_case();
                finalized_candidates
                    .insert(type_name.to_owned(), singularized_candidate_name.clone());
                converged_candidate_set.insert(singularized_candidate_name);
            }
        }

        finalized_candidates
    }
}

struct CandidateGeneration<'a> {
    /// maintains the generated candidates in the form of
    /// {TypeName: {{candidate_name: {frequency: 1, priority: 0}}}}
    candidates: BTreeMap<String, BTreeMap<String, CandidateStats>>,
    config: &'a Config,
}

impl<'a> CandidateGeneration<'a> {
    fn new(config: &'a Config) -> Self {
        Self { candidates: Default::default(), config }
    }

    /// Generates candidate type names based on the provided configuration.
    /// This method iterates over the configuration and collects candidate type
    /// names for each type.
    fn generate(mut self) -> CandidateConvergence<'a> {
        for (type_name, type_info) in self.config.types.iter() {
            for (field_name, field_info) in type_info.fields.iter() {
                if self.config.is_scalar(&field_info.type_of) {
                    // If field type is scalar then ignore type name inference.
                    continue;
                }

                let inner_map = self
                    .candidates
                    .entry(field_info.type_of.to_owned())
                    .or_default();

                if let Some(key_val) = inner_map.get_mut(field_name) {
                    key_val.frequency += 1
                } else {
                    // in order to infer the types correctly, always prioritize the non-operation
                    // types but final selection will still depend upon the
                    // frequency.
                    let priority = match self.config.is_root_operation_type(type_name) {
                        true => 0,
                        false => 1,
                    };

                    inner_map.insert(
                        field_name.to_owned(),
                        CandidateStats { frequency: 1, priority },
                    );
                }
            }
        }
        CandidateConvergence::new(self)
    }
}

pub struct TypeNameGenerator;

impl TypeNameGenerator {
    /// Generates type names based on inferred candidates from the provided
    /// configuration.
    fn generate_type_names(&self, mut config: Config) -> Config {
        let finalized_candidates = CandidateGeneration::new(&config).generate().converge();

        for (old_type_name, new_type_name) in finalized_candidates {
            if let Some(type_) = config.types.remove(old_type_name.as_str()) {
                // Add newly generated type.
                config.types.insert(new_type_name.to_owned(), type_);

                // Replace all the instances of old name in config.
                for actual_type in config.types.values_mut() {
                    for actual_field in actual_type.fields.values_mut() {
                        if actual_field.type_of == old_type_name {
                            // Update the field's type with the new name
                            actual_field.type_of.clone_from(&new_type_name);
                        }
                    }
                }
            }
        }
        config
    }
}

impl Transform for TypeNameGenerator {
    type Value = Config;
    type Error = String;
    fn transform(&self, config: Config) -> Valid<Config, String> {
        let config = self.generate_type_names(config);

        Valid::succeed(config)
    }
}

#[cfg(test)]
mod test {
    use std::fs;

    use tailcall_fixtures::configs;

    use super::TypeNameGenerator;
    use crate::core::config::Config;
<<<<<<< HEAD
    use crate::core::error::Error;
=======
    use crate::core::transform::Transform;
>>>>>>> 03d2f05c
    use crate::core::valid::Validator;

    fn read_fixture(path: &str) -> String {
        fs::read_to_string(path).unwrap()
    }

    #[test]
    fn test_type_name_generator_transform() {
        let config = Config::from_sdl(read_fixture(configs::AUTO_GENERATE_CONFIG).as_str())
            .to_result()
            .unwrap();

        let transformed_config = TypeNameGenerator.transform(config).to_result().unwrap();
        insta::assert_snapshot!(transformed_config.to_sdl());
    }

    #[test]
    fn test_type_name_generator_with_cyclic_types() -> Result<(), Error> {
        let config = Config::from_sdl(read_fixture(configs::CYCLIC_CONFIG).as_str())
            .to_result()
            .unwrap();

        let transformed_config = TypeNameGenerator.transform(config).to_result().unwrap();
        insta::assert_snapshot!(transformed_config.to_sdl());

        Ok(())
    }

    #[test]
    fn test_type_name_generator() -> anyhow::Result<()> {
        let config = Config::from_sdl(read_fixture(configs::NAME_GENERATION).as_str())
            .to_result()
            .unwrap();

        let transformed_config = TypeNameGenerator.transform(config).to_result().unwrap();
        insta::assert_snapshot!(transformed_config.to_sdl());

        Ok(())
    }
}<|MERGE_RESOLUTION|>--- conflicted
+++ resolved
@@ -153,11 +153,8 @@
 
     use super::TypeNameGenerator;
     use crate::core::config::Config;
-<<<<<<< HEAD
     use crate::core::error::Error;
-=======
     use crate::core::transform::Transform;
->>>>>>> 03d2f05c
     use crate::core::valid::Validator;
 
     fn read_fixture(path: &str) -> String {
