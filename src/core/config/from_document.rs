use std::collections::{BTreeMap, BTreeSet};

use async_graphql::parser::types::{
    ConstDirective, EnumType, FieldDefinition, InputObjectType, InputValueDefinition,
    InterfaceType, ObjectType, SchemaDefinition, ServiceDocument, Type, TypeDefinition, TypeKind,
    TypeSystemDefinition, UnionType,
};
use async_graphql::parser::Positioned;
use async_graphql::Name;
use async_graphql_value::ConstValue;
use indexmap::IndexMap;

use super::telemetry::Telemetry;
use super::Alias;
use crate::core::config::{
    self, Cache, Config, Enum, Link, Modify, Omit, Protected, RootSchema, Server, Union, Upstream,
    Variant,
};
use crate::core::directive::DirectiveCodec;
use crate::core::valid::{Valid, ValidationError, Validator};

const DEFAULT_SCHEMA_DEFINITION: &SchemaDefinition = &SchemaDefinition {
    extend: false,
    directives: Vec::new(),
    query: None,
    mutation: None,
    subscription: None,
};

pub fn from_document(doc: ServiceDocument) -> Valid<Config, String> {
    let type_definitions: Vec<_> = doc
        .definitions
        .iter()
        .filter_map(|def| match def {
            TypeSystemDefinition::Type(td) => Some(td),
            _ => None,
        })
        .collect();

    let types = to_types(&type_definitions);
    let unions = to_union_types(&type_definitions);
    let enums = to_enum_types(&type_definitions);
    let schema = schema_definition(&doc).map(to_root_schema);
    schema_definition(&doc).and_then(|sd| {
        server(sd)
            .fuse(upstream(sd))
            .fuse(types)
            .fuse(unions)
            .fuse(enums)
            .fuse(schema)
            .fuse(links(sd))
            .fuse(telemetry(sd))
            .map(
                |(server, upstream, types, unions, enums, schema, links, telemetry)| Config {
                    server,
                    upstream,
                    types,
                    unions,
                    enums,
                    schema,
                    links,
                    telemetry,
                },
            )
    })
}

fn schema_definition(doc: &ServiceDocument) -> Valid<&SchemaDefinition, String> {
    doc.definitions
        .iter()
        .find_map(|def| match def {
            TypeSystemDefinition::Schema(schema_definition) => Some(&schema_definition.node),
            _ => None,
        })
        .map_or_else(|| Valid::succeed(DEFAULT_SCHEMA_DEFINITION), Valid::succeed)
}

fn process_schema_directives<T: DirectiveCodec + Default>(
    schema_definition: &SchemaDefinition,
    directive_name: &str,
) -> Valid<T, String> {
    let mut res = Valid::succeed(T::default());
    for directive in schema_definition.directives.iter() {
        if directive.node.name.node.as_ref() == directive_name {
            res = T::from_directive(&directive.node);
        }
    }
    res
}

fn process_schema_multiple_directives<T: DirectiveCodec + Default>(
    schema_definition: &SchemaDefinition,
    directive_name: &str,
) -> Valid<Vec<T>, String> {
    let directives: Vec<Valid<T, String>> = schema_definition
        .directives
        .iter()
        .filter_map(|directive| {
            if directive.node.name.node.as_ref() == directive_name {
                Some(T::from_directive(&directive.node))
            } else {
                None
            }
        })
        .collect();

    Valid::from_iter(directives, |item| item)
}

fn server(schema_definition: &SchemaDefinition) -> Valid<Server, String> {
    process_schema_directives(schema_definition, config::Server::directive_name().as_str())
}

fn upstream(schema_definition: &SchemaDefinition) -> Valid<Upstream, String> {
    process_schema_directives(
        schema_definition,
        config::Upstream::directive_name().as_str(),
    )
}

fn links(schema_definition: &SchemaDefinition) -> Valid<Vec<Link>, String> {
    process_schema_multiple_directives(schema_definition, config::Link::directive_name().as_str())
}

fn telemetry(schema_definition: &SchemaDefinition) -> Valid<Telemetry, String> {
    process_schema_directives(
        schema_definition,
        config::telemetry::Telemetry::directive_name().as_str(),
    )
}

fn to_root_schema(schema_definition: &SchemaDefinition) -> RootSchema {
    let query = schema_definition.query.as_ref().map(pos_name_to_string);
    let mutation = schema_definition.mutation.as_ref().map(pos_name_to_string);
    let subscription = schema_definition
        .subscription
        .as_ref()
        .map(pos_name_to_string);

    RootSchema { query, mutation, subscription }
}
fn pos_name_to_string(pos: &Positioned<Name>) -> String {
    pos.node.to_string()
}
fn to_types(
    type_definitions: &Vec<&Positioned<TypeDefinition>>,
) -> Valid<BTreeMap<String, config::Type>, String> {
    Valid::from_iter(type_definitions, |type_definition| {
        let type_name = pos_name_to_string(&type_definition.node.name);
        match type_definition.node.kind.clone() {
            TypeKind::Object(object_type) => to_object_type(
                &object_type,
                &type_definition.node.description,
                &type_definition.node.directives,
            )
            .trace(&type_name)
            .some(),
            TypeKind::Interface(interface_type) => to_object_type(
                &interface_type,
                &type_definition.node.description,
                &type_definition.node.directives,
            )
            .trace(&type_name)
            .some(),
            TypeKind::Enum(_) => Valid::none(),
            TypeKind::InputObject(input_object_type) => to_input_object(
                input_object_type,
                &type_definition.node.description,
                &type_definition.node.directives,
            )
            .trace(&type_name)
            .some(),
            TypeKind::Union(_) => Valid::none(),
            TypeKind::Scalar => Valid::succeed(Some(to_scalar_type())),
        }
        .map(|option| (type_name, option))
    })
    .map(|vec| {
        BTreeMap::from_iter(
            vec.into_iter()
                .filter_map(|(name, option)| option.map(|tpe| (name, tpe))),
        )
    })
}
fn to_scalar_type() -> config::Type {
    config::Type { ..Default::default() }
}
fn to_union_types(
    type_definitions: &[&Positioned<TypeDefinition>],
) -> Valid<BTreeMap<String, Union>, String> {
    Valid::succeed(
        type_definitions
            .iter()
            .filter_map(|type_definition| {
                let type_name = pos_name_to_string(&type_definition.node.name);
                let type_opt = match type_definition.node.kind.clone() {
                    TypeKind::Union(union_type) => to_union(
                        union_type,
                        &type_definition
                            .node
                            .description
                            .to_owned()
                            .map(|pos| pos.node),
                    ),
                    _ => return None,
                };
                Some((type_name, type_opt))
            })
            .collect(),
    )
}

fn to_enum_types(
    type_definitions: &[&Positioned<TypeDefinition>],
) -> Valid<BTreeMap<String, Enum>, String> {
    Valid::from_iter(type_definitions.iter(), |type_definition| {
        let type_name = pos_name_to_string(&type_definition.node.name);
        let type_opt = match type_definition.node.kind.clone() {
            TypeKind::Enum(enum_type) => to_enum(
                enum_type,
                type_definition
                    .node
                    .description
                    .to_owned()
                    .map(|pos| pos.node),
            ),
            _ => return Valid::succeed(None),
        };
        type_opt.map(|type_opt| Some((type_name, type_opt)))
    })
    .map(|values| values.into_iter().flatten().collect())
}

fn to_object_type<T>(
    object: &T,
    description: &Option<Positioned<String>>,
    directives: &[Positioned<ConstDirective>],
) -> Valid<config::Type, String>
where
    T: ObjectLike,
{
    let fields = object.fields();
    let implements = object.implements();

    Cache::from_directives(directives.iter())
        .fuse(to_fields(fields))
        .fuse(Protected::from_directives(directives.iter()))
        .map(|(cache, fields, protected)| {
            let doc = description.to_owned().map(|pos| pos.node);
            let implements = implements.iter().map(|pos| pos.node.to_string()).collect();
            let added_fields = to_add_fields_from_directives(directives);
            config::Type { fields, added_fields, doc, implements, cache, protected }
        })
}
fn to_input_object(
    input_object_type: InputObjectType,
    description: &Option<Positioned<String>>,
    directives: &[Positioned<ConstDirective>],
) -> Valid<config::Type, String> {
    to_input_object_fields(&input_object_type.fields)
        .fuse(Protected::from_directives(directives.iter()))
        .map(|(fields, protected)| {
            let doc = description.to_owned().map(|pos| pos.node);
            config::Type { fields, protected, doc, ..Default::default() }
        })
}

fn to_fields_inner<T, F>(
    fields: &Vec<Positioned<T>>,
    transform: F,
) -> Valid<BTreeMap<String, config::Field>, String>
where
    F: Fn(&T) -> Valid<config::Field, String>,
    T: HasName,
{
    Valid::from_iter(fields, |field| {
        let field_name = pos_name_to_string(field.node.name());
        transform(&field.node).map(|field| (field_name, field))
    })
    .map(BTreeMap::from_iter)
}
fn to_fields(
    fields: &Vec<Positioned<FieldDefinition>>,
) -> Valid<BTreeMap<String, config::Field>, String> {
    to_fields_inner(fields, to_field)
}
fn to_input_object_fields(
    input_object_fields: &Vec<Positioned<InputValueDefinition>>,
) -> Valid<BTreeMap<String, config::Field>, String> {
    to_fields_inner(input_object_fields, to_input_object_field)
}
fn to_field(field_definition: &FieldDefinition) -> Valid<config::Field, String> {
    to_common_field(field_definition, to_args(field_definition), None)
}
fn to_input_object_field(field_definition: &InputValueDefinition) -> Valid<config::Field, String> {
    to_common_field(
        field_definition,
        IndexMap::new(),
        field_definition
            .default_value
            .as_ref()
            .map(|f| f.node.clone()),
    )
}
fn to_common_field<F>(
    field: &F,
    args: IndexMap<String, config::Arg>,
    default_value: Option<ConstValue>,
) -> Valid<config::Field, String>
where
    F: FieldLike + HasName,
{
    let type_of = field.type_of();
    let description = field.description();
    let directives = field.directives();
    let default_value = default_value
        .map(ConstValue::into_json)
        .transpose()
        .map_err(|err| ValidationError::new(err.to_string()))
        .into();
    let doc = description.to_owned().map(|pos| pos.node);

    config::Resolver::from_directives(directives)
        .fuse(Cache::from_directives(directives.iter()))
        .fuse(Omit::from_directives(directives.iter()))
        .fuse(Modify::from_directives(directives.iter()))
        .fuse(Protected::from_directives(directives.iter()))
        .fuse(default_value)
        .map(
            |(resolver, cache, omit, modify, protected, default_value)| config::Field {
                type_of: type_of.into(),
                args,
                doc,
                modify,
                omit,
                cache,
                protected,
                default_value,
                resolver,
            },
        )
        .trace(pos_name_to_string(field.name()).as_str())
}

<<<<<<< HEAD
fn to_args(field_definition: &FieldDefinition) -> BTreeMap<String, config::Arg> {
    let mut args: BTreeMap<String, config::Arg> = BTreeMap::new();
=======
fn to_type_of(type_: &Type) -> String {
    match &type_.base {
        BaseType::Named(name) => name.to_string(),
        BaseType::List(ty) => to_type_of(ty),
    }
}
fn to_args(field_definition: &FieldDefinition) -> IndexMap<String, config::Arg> {
    let mut args = IndexMap::new();
>>>>>>> 9a50f131

    for arg in field_definition.arguments.iter() {
        let arg_name = pos_name_to_string(&arg.node.name);
        let arg_val = to_arg(&arg.node);
        args.insert(arg_name, arg_val);
    }

    args
}
fn to_arg(input_value_definition: &InputValueDefinition) -> config::Arg {
    let type_of = &input_value_definition.ty.node;
    let doc = input_value_definition
        .description
        .to_owned()
        .map(|pos| pos.node);
    let modify = Modify::from_directives(input_value_definition.directives.iter())
        .to_result()
        .ok()
        .flatten();
    let default_value = if let Some(pos) = input_value_definition.default_value.as_ref() {
        let value = &pos.node;
        serde_json::to_value(value).ok()
    } else {
        None
    };
    config::Arg { type_of: type_of.into(), doc, modify, default_value }
}

fn to_union(union_type: UnionType, doc: &Option<String>) -> Union {
    let types = union_type
        .members
        .iter()
        .map(|member| member.node.to_string())
        .collect();
    Union { types, doc: doc.clone() }
}

fn to_enum(enum_type: EnumType, doc: Option<String>) -> Valid<Enum, String> {
    let variants = Valid::from_iter(enum_type.values.iter(), |member| {
        let name = member.node.value.node.as_str().to_owned();
        let alias = member
            .node
            .directives
            .iter()
            .find(|d| d.node.name.node.as_str() == Alias::directive_name());
        if let Some(alias) = alias {
            Alias::from_directive(&alias.node).map(|alias| Variant { name, alias: Some(alias) })
        } else {
            Valid::succeed(Variant { name, alias: None })
        }
    });
    variants.map(|v| Enum { variants: v.into_iter().collect::<BTreeSet<Variant>>(), doc })
}

fn to_add_fields_from_directives(
    directives: &[Positioned<ConstDirective>],
) -> Vec<config::AddField> {
    directives
        .iter()
        .filter_map(|directive| {
            if directive.node.name.node == config::AddField::directive_name() {
                config::AddField::from_directive(&directive.node)
                    .to_result()
                    .ok()
            } else {
                None
            }
        })
        .collect::<Vec<_>>()
}

trait HasName {
    fn name(&self) -> &Positioned<Name>;
}
impl HasName for FieldDefinition {
    fn name(&self) -> &Positioned<Name> {
        &self.name
    }
}
impl HasName for InputValueDefinition {
    fn name(&self) -> &Positioned<Name> {
        &self.name
    }
}

trait FieldLike {
    fn type_of(&self) -> &Type;
    fn description(&self) -> &Option<Positioned<String>>;
    fn directives(&self) -> &[Positioned<ConstDirective>];
}
impl FieldLike for FieldDefinition {
    fn type_of(&self) -> &Type {
        &self.ty.node
    }
    fn description(&self) -> &Option<Positioned<String>> {
        &self.description
    }
    fn directives(&self) -> &[Positioned<ConstDirective>] {
        &self.directives
    }
}
impl FieldLike for InputValueDefinition {
    fn type_of(&self) -> &Type {
        &self.ty.node
    }
    fn description(&self) -> &Option<Positioned<String>> {
        &self.description
    }
    fn directives(&self) -> &[Positioned<ConstDirective>] {
        &self.directives
    }
}

trait ObjectLike {
    fn fields(&self) -> &Vec<Positioned<FieldDefinition>>;
    fn implements(&self) -> &Vec<Positioned<Name>>;
}
impl ObjectLike for ObjectType {
    fn fields(&self) -> &Vec<Positioned<FieldDefinition>> {
        &self.fields
    }
    fn implements(&self) -> &Vec<Positioned<Name>> {
        &self.implements
    }
}
impl ObjectLike for InterfaceType {
    fn fields(&self) -> &Vec<Positioned<FieldDefinition>> {
        &self.fields
    }
    fn implements(&self) -> &Vec<Positioned<Name>> {
        &self.implements
    }
}<|MERGE_RESOLUTION|>--- conflicted
+++ resolved
@@ -342,19 +342,8 @@
         .trace(pos_name_to_string(field.name()).as_str())
 }
 
-<<<<<<< HEAD
-fn to_args(field_definition: &FieldDefinition) -> BTreeMap<String, config::Arg> {
-    let mut args: BTreeMap<String, config::Arg> = BTreeMap::new();
-=======
-fn to_type_of(type_: &Type) -> String {
-    match &type_.base {
-        BaseType::Named(name) => name.to_string(),
-        BaseType::List(ty) => to_type_of(ty),
-    }
-}
 fn to_args(field_definition: &FieldDefinition) -> IndexMap<String, config::Arg> {
     let mut args = IndexMap::new();
->>>>>>> 9a50f131
 
     for arg in field_definition.arguments.iter() {
         let arg_name = pos_name_to_string(&arg.node.name);
