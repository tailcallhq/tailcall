--- conflicted
+++ resolved
@@ -423,9 +423,9 @@
 ) -> Valid<BTreeMap<String, Pos<config::Field>>, String> {
     to_fields_inner(fields, to_field, input_path)
 }
+
 fn to_input_object_fields(
     input_object_fields: &Vec<Positioned<InputValueDefinition>>,
-<<<<<<< HEAD
     input_path: &str,
 ) -> Valid<BTreeMap<String, Pos<config::Field>>, String> {
     to_fields_inner(input_object_fields, to_input_object_field, input_path)
@@ -440,6 +440,7 @@
         field_position,
         to_args(field_definition, input_path),
         input_path,
+        None,
     )
 }
 fn to_input_object_field(
@@ -452,35 +453,19 @@
         field_position,
         BTreeMap::new(),
         input_path,
-=======
-) -> Valid<BTreeMap<String, config::Field>, String> {
-    to_fields_inner(input_object_fields, to_input_object_field)
-}
-fn to_field(field_definition: &FieldDefinition) -> Valid<config::Field, String> {
-    to_common_field(field_definition, to_args(field_definition), None)
-}
-fn to_input_object_field(field_definition: &InputValueDefinition) -> Valid<config::Field, String> {
-    to_common_field(
-        field_definition,
-        BTreeMap::new(),
         field_definition
             .default_value
             .as_ref()
             .map(|f| f.node.clone()),
->>>>>>> 60e257d6
     )
 }
 fn to_common_field<F>(
     field: &F,
     field_position: &ParserPos,
     args: BTreeMap<String, config::Arg>,
-<<<<<<< HEAD
-    input_path: &str,
+    input_path: &str,
+    default_value: Option<ConstValue>,
 ) -> Valid<Pos<config::Field>, String>
-=======
-    default_value: Option<ConstValue>,
-) -> Valid<config::Field, String>
->>>>>>> 60e257d6
 where
     F: FieldLike,
 {
@@ -499,7 +484,6 @@
     let list = matches!(&base, BaseType::List(_));
     let list_type_required = matches!(&base, BaseType::List(type_of) if !type_of.nullable);
     let doc = description.to_owned().map(|pos| pos.node);
-<<<<<<< HEAD
 
     process_schema_optional_directives(
         directives.iter(),
@@ -546,28 +530,14 @@
         Protected::directive_name().as_str(),
         input_path,
     ))
+    .fuse(default_value)
     .map(
-        |(http, graphql, cache, grpc, omit, modify, script, call, protected)| {
+        |(http, graphql, cache, grpc, omit, modify, script, call, protected, default_value)| {
             let const_field = to_const_field(directives, input_path);
             Pos::new(
                 field_position.line,
                 field_position.column,
                 Some(input_path.to_owned()),
-=======
-    config::Http::from_directives(directives.iter())
-        .fuse(GraphQL::from_directives(directives.iter()))
-        .fuse(Cache::from_directives(directives.iter()))
-        .fuse(Grpc::from_directives(directives.iter()))
-        .fuse(Omit::from_directives(directives.iter()))
-        .fuse(Modify::from_directives(directives.iter()))
-        .fuse(JS::from_directives(directives.iter()))
-        .fuse(Call::from_directives(directives.iter()))
-        .fuse(Protected::from_directives(directives.iter()))
-        .fuse(default_value)
-        .map(
-            |(http, graphql, cache, grpc, omit, modify, script, call, protected, default_value)| {
-                let const_field = to_const_field(directives);
->>>>>>> 60e257d6
                 config::Field {
                     type_of,
                     list,
@@ -585,17 +555,11 @@
                     cache,
                     call,
                     protected,
-<<<<<<< HEAD
+                    default_value,
                 },
             )
         },
     )
-=======
-                    default_value,
-                }
-            },
-        )
->>>>>>> 60e257d6
 }
 
 fn to_type_of(type_: &Type) -> String {
