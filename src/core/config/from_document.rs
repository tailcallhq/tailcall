--- conflicted
+++ resolved
@@ -10,11 +10,7 @@
 use async_graphql_value::ConstValue;
 
 use super::telemetry::Telemetry;
-<<<<<<< HEAD
-use super::{Alias, Extension, JS};
-=======
 use super::Alias;
->>>>>>> 13e0fe51
 use crate::core::config::{
     self, Cache, Config, Enum, Link, Modify, Omit, Protected, RootSchema, Server, Union, Upstream,
     Variant,
@@ -328,57 +324,16 @@
     let list = matches!(&base, BaseType::List(_));
     let list_type_required = matches!(&base, BaseType::List(type_of) if !type_of.nullable);
     let doc = description.to_owned().map(|pos| pos.node);
-<<<<<<< HEAD
-    config::Http::from_directives(directives.iter())
+    config::Resolver::from_directives(directives)
         .fuse(Extension::from_directives(directives.iter()))
         .fuse(GraphQL::from_directives(directives.iter()))
-=======
-
-    config::Resolver::from_directives(directives)
->>>>>>> 13e0fe51
         .fuse(Cache::from_directives(directives.iter()))
         .fuse(Omit::from_directives(directives.iter()))
         .fuse(Modify::from_directives(directives.iter()))
         .fuse(Protected::from_directives(directives.iter()))
         .fuse(default_value)
         .map(
-<<<<<<< HEAD
-            |(
-                http,
-                extension,
-                graphql,
-                cache,
-                grpc,
-                omit,
-                modify,
-                script,
-                call,
-                protected,
-                default_value,
-            )| {
-                let const_field = to_const_field(directives);
-                config::Field {
-                    type_of,
-                    list,
-                    required: !nullable,
-                    list_type_required,
-                    args,
-                    doc,
-                    modify,
-                    omit,
-                    http,
-                    grpc,
-                    extension,
-                    script,
-                    const_field,
-                    graphql,
-                    cache,
-                    call,
-                    protected,
-                    default_value,
-                }
-=======
-            |(resolver, cache, omit, modify, protected, default_value)| config::Field {
+            |(resolver, extension, cache, omit, modify, protected, default_value)| config::Field {
                 type_of,
                 list,
                 required: !nullable,
@@ -391,7 +346,7 @@
                 protected,
                 default_value,
                 resolver,
->>>>>>> 13e0fe51
+                extension,
             },
         )
         .trace(pos_name_to_string(field.name()).as_str())
