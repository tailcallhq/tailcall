use std::collections::{BTreeMap, BTreeSet};

use serde::{Deserialize, Serialize};

use super::merge_key_value_vecs;
use super::position::Pos;
use crate::core::config::headers::Headers;
use crate::core::config::KeyValue;
use crate::core::is_default;
use crate::core::macros::MergeRight;
use crate::core::merge_right::MergeRight;

use crate::core::config::positioned_config::PositionedConfig;
use crate::core::macros::PositionedConfig;

#[derive(
    Serialize,
    Deserialize,
    Clone,
    Debug,
    Default,
    PartialEq,
    Eq,
    schemars::JsonSchema,
    MergeRight,
    PositionedConfig,
)]
#[serde(deny_unknown_fields)]
#[serde(rename_all = "camelCase")]
/// The `@server` directive, when applied at the schema level, offers a
/// comprehensive set of server configurations. It dictates how the server
/// behaves and helps tune tailcall for various use-cases.
pub struct Server {
    #[serde(default, skip_serializing_if = "is_default")]
    #[positioned_field(option_field)]
    /// `apolloTracing` exposes GraphQL query performance data, including
    /// execution time of queries and individual resolvers.
    pub apollo_tracing: Option<Pos<bool>>,

    #[serde(default, skip_serializing_if = "is_default")]
    #[positioned_field(option_field)]
    /// `batchRequests` combines multiple requests into one, improving
    /// performance but potentially introducing latency and complicating
    /// debugging. Use judiciously. @default `false`.
    pub batch_requests: Option<Pos<bool>>,

    #[serde(default, skip_serializing_if = "is_default")]
<<<<<<< HEAD
    #[positioned_field(option_field)]
=======
    /// When set to `true`, it will ensure no graphQL execution is made more
    /// than once if similar query is being executed across the
    /// server's lifetime.
    pub batch_execution: Option<bool>,

    #[serde(default, skip_serializing_if = "is_default")]
>>>>>>> 2234777f
    /// `headers` contains key-value pairs that are included as default headers
    /// in server responses, allowing for consistent header management across
    /// all responses.
    pub headers: Option<Pos<Headers>>,

    #[serde(default, skip_serializing_if = "is_default")]
    #[positioned_field(option_field)]
    /// `globalResponseTimeout` sets the maximum query duration before
    /// termination, acting as a safeguard against long-running queries.
    pub global_response_timeout: Option<Pos<i64>>,

    #[serde(default, skip_serializing_if = "is_default")]
    #[positioned_field(option_field)]
    /// `hostname` sets the server hostname.
    pub hostname: Option<Pos<String>>,

    #[serde(default, skip_serializing_if = "is_default")]
    #[positioned_field(option_field)]
    /// `introspection` allows clients to fetch schema information directly,
    /// aiding tools and applications in understanding available types, fields,
    /// and operations. @default `true`.
    pub introspection: Option<Pos<bool>>,

    #[serde(default, skip_serializing_if = "is_default")]
    #[positioned_field(option_field)]
    /// `pipelineFlush` allows to control flushing behavior of the server
    /// pipeline.
    pub pipeline_flush: Option<Pos<bool>>,

    #[serde(default, skip_serializing_if = "is_default")]
    #[positioned_field(option_field)]
    /// `port` sets the Tailcall running port. @default `8000`.
    pub port: Option<Pos<u16>>,

    #[serde(default, skip_serializing_if = "is_default")]
    #[positioned_field(option_field)]
    /// `queryValidation` checks incoming GraphQL queries against the schema,
    /// preventing errors from invalid queries. Can be disabled for performance.
    /// @default `false`.
    pub query_validation: Option<Pos<bool>>,

    #[serde(default, skip_serializing_if = "is_default")]
    #[positioned_field(option_field)]
    /// `responseValidation` Tailcall automatically validates responses from
    /// upstream services using inferred schema. @default `false`.
    pub response_validation: Option<Pos<bool>>,

    #[serde(default, skip_serializing_if = "is_default")]
    #[positioned_field(option_field)]
    /// A link to an external JS file that listens on every HTTP request
    /// response event.
    pub script: Option<Pos<ScriptOptions>>,

    #[serde(default, skip_serializing_if = "is_default")]
    #[positioned_field(option_field)]
    /// `showcase` enables the /showcase/graphql endpoint.
    pub showcase: Option<Pos<bool>>,

    #[serde(default, skip_serializing_if = "is_default")]
    #[merge_right(merge_right_fn = "merge_right_vars")]
    /// This configuration defines local variables for server operations. Useful
    /// for storing constant configurations, secrets, or shared information.
    pub vars: Vec<KeyValue>,

    #[serde(default, skip_serializing_if = "is_default")]
    #[positioned_field(option_field)]
    /// `version` sets the HTTP version for the server. Options are `HTTP1` and
    /// `HTTP2`. @default `HTTP1`.
    pub version: Option<Pos<HttpVersion>>,

    #[serde(default, skip_serializing_if = "is_default")]
    #[positioned_field(option_field)]
    /// `workers` sets the number of worker threads. @default the number of
    /// system cores.
    pub workers: Option<Pos<usize>>,
}

fn merge_right_vars(mut left: Vec<KeyValue>, right: Vec<KeyValue>) -> Vec<KeyValue> {
    left = merge_key_value_vecs(&left, &right);
    left
}

#[derive(Serialize, Deserialize, Clone, Debug, PartialEq, Eq, schemars::JsonSchema, MergeRight)]
#[serde(rename_all = "camelCase")]
pub struct ScriptOptions {
    pub timeout: Option<u64>,
}

#[derive(
    Deserialize, Serialize, Debug, PartialEq, Eq, Clone, Default, schemars::JsonSchema, MergeRight,
)]
pub enum HttpVersion {
    #[default]
    HTTP1,
    HTTP2,
}

impl Server {
    pub fn enable_apollo_tracing(&self) -> bool {
        self.apollo_tracing
            .as_ref()
            .map_or(false, |Pos { inner, .. }| *inner)
    }

    pub fn get_global_response_timeout(&self) -> i64 {
        self.global_response_timeout
            .as_ref()
            .map_or(0, |Pos { inner, .. }| *inner)
    }

    pub fn get_workers(&self) -> usize {
        self.workers
            .as_ref()
            .map_or(num_cpus::get(), |Pos { inner, .. }| *inner)
    }

    pub fn get_port(&self) -> u16 {
        self.port.as_ref().map_or(8000, |Pos { inner, .. }| *inner)
    }

    pub fn enable_http_validation(&self) -> bool {
        self.response_validation
            .as_ref()
            .map_or(false, |Pos { inner, .. }| *inner)
    }

    pub fn enable_cache_control(&self) -> bool {
        self.headers
            .as_ref()
            .map(|h| h.enable_cache_control())
            .unwrap_or(false)
    }

    pub fn enable_set_cookies(&self) -> bool {
        self.headers
            .as_ref()
            .map(|h| h.set_cookies())
            .unwrap_or(false)
    }

    pub fn enable_introspection(&self) -> bool {
        self.introspection
            .as_ref()
            .map_or(true, |Pos { inner, .. }| *inner)
    }
    pub fn enable_query_validation(&self) -> bool {
        self.query_validation
            .as_ref()
            .map_or(false, |Pos { inner, .. }| *inner)
    }

    pub fn enable_batch_requests(&self) -> bool {
        self.batch_requests
            .as_ref()
            .map_or(false, |Pos { inner, .. }| *inner)
    }

    pub fn enable_showcase(&self) -> bool {
        self.showcase
            .as_ref()
            .map_or(false, |Pos { inner, .. }| *inner)
    }

    pub fn get_hostname(&self) -> String {
        self.hostname
            .clone()
            .map_or("127.0.0.1".to_string(), |Pos { inner, .. }| inner)
    }

    pub fn get_vars(&self) -> BTreeMap<String, String> {
        self.vars
            .clone()
            .iter()
            .map(|kv| (kv.key.clone(), kv.value.clone()))
            .collect()
    }

    pub fn get_response_headers(&self) -> Vec<(String, String)> {
        self.headers
            .as_ref()
            .map(|h| h.custom.clone())
            .map_or(Vec::new(), |headers| {
                headers
                    .iter()
                    .map(|kv| (kv.key.clone(), kv.value.clone()))
                    .collect()
            })
    }

    pub fn get_experimental_headers(&self) -> BTreeSet<String> {
        self.headers
            .as_ref()
            .map(|h| h.experimental.clone().unwrap_or_default())
            .unwrap_or_default()
    }

    pub fn get_version(self) -> HttpVersion {
        self.version
            .map_or(HttpVersion::HTTP1, |Pos { inner, .. }| inner)
    }

    pub fn get_pipeline_flush(&self) -> bool {
        self.pipeline_flush
            .as_ref()
            .map_or(true, |Pos { inner, .. }| *inner)
    }

    pub fn get_batch_execution(&self) -> bool {
        self.batch_execution.unwrap_or(false)
    }
}

#[cfg(test)]
mod tests {
    use super::*;
    use crate::core::config::ScriptOptions;

    fn server_with_script_options(so: ScriptOptions) -> Server {
        Server { script: Some(Pos::new(0, 0, None, so)), ..Default::default() }
    }

    #[test]
    fn script_options_merge_both() {
        let a = server_with_script_options(ScriptOptions { timeout: Some(100) });
        let b = server_with_script_options(ScriptOptions { timeout: Some(200) });
        let merged = a.merge_right(b);
        let expected = Pos::new(0, 0, None, ScriptOptions { timeout: Some(200) });
        assert_eq!(merged.script, Some(expected));
    }

    #[test]
    fn script_options_merge_first() {
        let a = server_with_script_options(ScriptOptions { timeout: Some(100) });
        let b = server_with_script_options(ScriptOptions { timeout: None });
        let merged = a.merge_right(b);
        let expected = Pos::new(0, 0, None, ScriptOptions { timeout: Some(100) });
        assert_eq!(merged.script, Some(expected));
    }

    #[test]
    fn script_options_merge_second() {
        let a = server_with_script_options(ScriptOptions { timeout: None });
        let b = server_with_script_options(ScriptOptions { timeout: Some(100) });
        let merged = a.merge_right(b);
        let expected = Pos::new(0, 0, None, ScriptOptions { timeout: Some(100) });
        assert_eq!(merged.script, Some(expected));
    }

    #[test]
    fn script_options_merge_second_default() {
        let a = server_with_script_options(ScriptOptions { timeout: Some(100) });
        let b = Server::default();
        let merged = a.merge_right(b);
        let expected = Pos::new(0, 0, None, ScriptOptions { timeout: Some(100) });
        assert_eq!(merged.script, Some(expected));
    }

    #[test]
    fn script_options_merge_first_default() {
        let a = Server::default();
        let b = server_with_script_options(ScriptOptions { timeout: Some(100) });
        let merged = a.merge_right(b);
        let expected = Pos::new(0, 0, None, ScriptOptions { timeout: Some(100) });
        assert_eq!(merged.script, Some(expected));
    }

    fn get_default_left_vec() -> Vec<KeyValue> {
        [
            KeyValue { key: "left".to_string(), value: "From Left".to_string() },
            KeyValue { key: "1".to_string(), value: "1, Left".to_string() },
            KeyValue { key: "2".to_string(), value: "2, Left".to_string() },
        ]
        .to_vec()
    }

    fn get_default_right_vec() -> Vec<KeyValue> {
        [
            KeyValue { key: "right".to_string(), value: "From Right".to_string() },
            KeyValue { key: "1".to_string(), value: "1, Right".to_string() },
            KeyValue { key: "2".to_string(), value: "2, Right".to_string() },
        ]
        .to_vec()
    }

    fn get_sorted_expected_merge_value() -> Vec<KeyValue> {
        let mut res = [
            KeyValue { key: "right".to_string(), value: "From Right".to_string() },
            KeyValue { key: "left".to_string(), value: "From Left".to_string() },
            KeyValue { key: "1".to_string(), value: "1, Right".to_string() },
            KeyValue { key: "2".to_string(), value: "2, Right".to_string() },
        ]
        .to_vec();
        res.sort_by(|a, b| a.key.cmp(&b.key));
        res
    }

    #[test]
    fn check_merge_vec_fn() {
        let left_vec = get_default_left_vec();
        let right_vec = get_default_right_vec();
        let expected_vec = get_sorted_expected_merge_value();

        let mut merge_vec = merge_key_value_vecs(&left_vec, &right_vec);
        merge_vec.sort_by(|a, b| a.key.cmp(&b.key));

        assert_eq!(merge_vec, expected_vec)
    }

    #[test]
    fn check_merge_right_fn() {
        let left_vec = get_default_left_vec();
        let right_vec = get_default_right_vec();
        let expected_vec = get_sorted_expected_merge_value();

        let mut merge_vec = merge_right_vars(left_vec, right_vec);

        merge_vec.sort_by(|a, b| a.key.cmp(&b.key));

        assert_eq!(merge_vec, expected_vec)
    }
}<|MERGE_RESOLUTION|>--- conflicted
+++ resolved
@@ -45,16 +45,13 @@
     pub batch_requests: Option<Pos<bool>>,
 
     #[serde(default, skip_serializing_if = "is_default")]
-<<<<<<< HEAD
-    #[positioned_field(option_field)]
-=======
     /// When set to `true`, it will ensure no graphQL execution is made more
     /// than once if similar query is being executed across the
     /// server's lifetime.
     pub batch_execution: Option<bool>,
 
     #[serde(default, skip_serializing_if = "is_default")]
->>>>>>> 2234777f
+    #[positioned_field(option_field)]
     /// `headers` contains key-value pairs that are included as default headers
     /// in server responses, allowing for consistent header management across
     /// all responses.
