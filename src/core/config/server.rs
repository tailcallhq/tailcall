--- conflicted
+++ resolved
@@ -120,10 +120,8 @@
     pub workers: Option<usize>,
 
     #[serde(default, skip_serializing_if = "is_default")]
-<<<<<<< HEAD
     /// lint
     pub lint: Option<Linter>,
-=======
     /// `routes` allows customization of server endpoint paths.
     /// It provides options to change the default paths for status and GraphQL
     /// endpoints. Default values are:
@@ -163,7 +161,6 @@
     pub fn with_graphql<T: Into<String>>(self, graphql: T) -> Self {
         Self { status: self.status, graphql: graphql.into() }
     }
->>>>>>> 434b6dc4
 }
 
 fn merge_right_vars(mut left: Vec<KeyValue>, right: Vec<KeyValue>) -> Vec<KeyValue> {
