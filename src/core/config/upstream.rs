use std::collections::BTreeSet;

use derive_setters::Setters;
use serde::{Deserialize, Serialize};

use crate::core::is_default;
use crate::core::macros::MergeRight;
use crate::core::merge_right::MergeRight;

use crate::core::config::positioned_config::PositionedConfig;
use crate::core::macros::PositionedConfig;

use super::position::Pos;

const DEFAULT_MAX_SIZE: usize = 100;

#[derive(
    Serialize, Deserialize, PartialEq, Eq, Clone, Debug, Setters, schemars::JsonSchema, MergeRight,
)]
#[serde(rename_all = "camelCase", default)]
pub struct Batch {
    pub delay: usize,
    pub headers: BTreeSet<String>,
    #[serde(default, skip_serializing_if = "is_default")]
    pub max_size: Option<usize>,
}
impl Default for Batch {
    fn default() -> Self {
        Batch {
            max_size: Some(DEFAULT_MAX_SIZE),
            delay: 0,
            headers: BTreeSet::new(),
        }
    }
}

#[derive(Serialize, Deserialize, PartialEq, Eq, Clone, Debug, schemars::JsonSchema, MergeRight)]
pub struct Proxy {
    pub url: String,
}

#[derive(
    Serialize,
    Deserialize,
    PartialEq,
    Eq,
    Clone,
    Debug,
    Setters,
    Default,
    schemars::JsonSchema,
    MergeRight,
    PositionedConfig,
)]
#[serde(deny_unknown_fields)]
#[serde(rename_all = "camelCase", default)]
/// The `upstream` directive allows you to control various aspects of the
/// upstream server connection. This includes settings like connection timeouts,
/// keep-alive intervals, and more. If not specified, default values are used.
pub struct Upstream {
    #[serde(rename = "onRequest", default, skip_serializing_if = "is_default")]
    #[positioned_field(option_field, input_source_name = "onRequest")]
    /// onRequest field gives the ability to specify the global request
    /// interception handler.
    pub on_request: Option<Pos<String>>,

    #[serde(default, skip_serializing_if = "is_default")]
    /// `allowedHeaders` defines the HTTP headers allowed to be forwarded to
    /// upstream services. If not set, no headers are forwarded, enhancing
    /// security but possibly limiting data flow.
    pub allowed_headers: Option<Pos<BTreeSet<String>>>,

    #[serde(rename = "baseURL", default, skip_serializing_if = "is_default")]
    #[positioned_field(option_field, input_source_name = "baseURL")]
    /// This refers to the default base URL for your APIs. If it's not
    /// explicitly mentioned in the `@upstream` operator, then each
    /// [@http](#http) operator must specify its own `baseURL`. If neither
    /// `@upstream` nor [@http](#http) provides a `baseURL`, it results in a
    /// compilation error.
    pub base_url: Option<Pos<String>>,

    #[serde(default, skip_serializing_if = "is_default")]
    #[positioned_field(option_field)]
    /// An object that specifies the batch settings, including `maxSize` (the
    /// maximum size of the batch), `delay` (the delay in milliseconds between
    /// each batch), and `headers` (an array of HTTP headers to be included in
    /// the batch).
    pub batch: Option<Pos<Batch>>,

    #[serde(default, skip_serializing_if = "is_default")]
    #[positioned_field(option_field)]
    /// The time in seconds that the connection will wait for a response before
    /// timing out.
    pub connect_timeout: Option<Pos<u64>>,

    #[serde(default, skip_serializing_if = "is_default")]
    #[positioned_field(option_field)]
    /// Providing httpCache size enables Tailcall's HTTP caching, adhering to the [HTTP Caching RFC](https://tools.ietf.org/html/rfc7234), to enhance performance by minimizing redundant data fetches. Defaults to `0` if unspecified.
    pub http_cache: Option<Pos<u64>>,

    #[setters(strip_option)]
    #[serde(rename = "http2Only", default, skip_serializing_if = "is_default")]
    #[positioned_field(option_field, input_source_name = "http2Only")]
    /// The `http2Only` setting allows you to specify whether the client should
    /// always issue HTTP2 requests, without checking if the server supports it
    /// or not. By default it is set to `false` for all HTTP requests made by
    /// the server, but is automatically set to true for GRPC.
    pub http_2_only: Option<Pos<bool>>,

    #[serde(default, skip_serializing_if = "is_default")]
    #[positioned_field(option_field)]
    /// The time in seconds between each keep-alive message sent to maintain the
    /// connection.
    pub keep_alive_interval: Option<Pos<u64>>,

    #[serde(default, skip_serializing_if = "is_default")]
    #[positioned_field(option_field)]
    /// The time in seconds that the connection will wait for a keep-alive
    /// message before closing.
    pub keep_alive_timeout: Option<Pos<u64>>,

    #[serde(default, skip_serializing_if = "is_default")]
    #[positioned_field(option_field)]
    /// A boolean value that determines whether keep-alive messages should be
    /// sent while the connection is idle.
    pub keep_alive_while_idle: Option<Pos<bool>>,

    #[serde(default, skip_serializing_if = "is_default")]
    #[positioned_field(option_field)]
    /// The maximum number of idle connections that will be maintained per host.
    pub pool_max_idle_per_host: Option<Pos<usize>>,

    #[serde(default, skip_serializing_if = "is_default")]
    #[positioned_field(option_field)]
    /// The time in seconds that the connection pool will wait before closing
    /// idle connections.
    pub pool_idle_timeout: Option<Pos<u64>>,

    #[serde(default, skip_serializing_if = "is_default")]
    #[positioned_field(option_field)]
    /// The `proxy` setting defines an intermediary server through which the
    /// upstream requests will be routed before reaching their intended
    /// endpoint. By specifying a proxy URL, you introduce an additional layer,
    /// enabling custom routing and security policies.
    pub proxy: Option<Pos<Proxy>>,

    #[serde(default, skip_serializing_if = "is_default")]
    #[positioned_field(option_field)]
    /// The time in seconds between each TCP keep-alive message sent to maintain
    /// the connection.
    pub tcp_keep_alive: Option<Pos<u64>>,

    #[serde(default, skip_serializing_if = "is_default")]
    #[positioned_field(option_field)]
    /// The maximum time in seconds that the connection will wait for a
    /// response.
    pub timeout: Option<Pos<u64>>,

    #[serde(default, skip_serializing_if = "is_default")]
    #[positioned_field(option_field)]
    /// The User-Agent header value to be used in HTTP requests. @default
    /// `Tailcall/1.0`
    pub user_agent: Option<Pos<String>>,

    #[serde(default, skip_serializing_if = "is_default")]
    #[positioned_field(option_field)]
    /// When set to `true`, it will ensure no HTTP, GRPC, or any other IO call
    /// is made more than once within the context of a single GraphQL request.
<<<<<<< HEAD
    pub dedupe: Option<Pos<bool>>,
=======
    pub dedupe: Option<bool>,

    #[serde(default, skip_serializing_if = "is_default")]
    /// When set to `true`, it will ensure no HTTP, GRPC, or any other IO call
    /// is made more than once if similar request is inflight across the
    /// server's lifetime.
    pub dedupe_in_flight: Option<bool>,
>>>>>>> 5d07a3dc
}

impl Upstream {
    pub fn get_pool_idle_timeout(&self) -> u64 {
        self.pool_idle_timeout
            .as_ref()
            .map_or(60, |Pos { inner, .. }| *inner)
    }

    pub fn get_pool_max_idle_per_host(&self) -> usize {
        self.pool_max_idle_per_host
            .as_ref()
            .map_or(60, |Pos { inner, .. }| *inner)
    }

    pub fn get_keep_alive_interval(&self) -> u64 {
        self.keep_alive_interval
            .as_ref()
            .map_or(60, |Pos { inner, .. }| *inner)
    }

    pub fn get_keep_alive_timeout(&self) -> u64 {
        self.keep_alive_timeout
            .as_ref()
            .map_or(60, |Pos { inner, .. }| *inner)
    }

    pub fn get_keep_alive_while_idle(&self) -> bool {
        self.keep_alive_while_idle
            .as_ref()
            .map_or(false, |Pos { inner, .. }| *inner)
    }

    pub fn get_connect_timeout(&self) -> u64 {
        self.connect_timeout
            .as_ref()
            .map_or(60, |Pos { inner, .. }| *inner)
    }

    pub fn get_timeout(&self) -> u64 {
        self.timeout.as_ref().map_or(60, |Pos { inner, .. }| *inner)
    }

    pub fn get_tcp_keep_alive(&self) -> u64 {
        self.tcp_keep_alive
            .as_ref()
            .map_or(5, |Pos { inner, .. }| *inner)
    }

    pub fn get_user_agent(&self) -> String {
        self.user_agent
            .clone()
            .map_or("Tailcall/1.0".to_string(), |Pos { inner, .. }| inner)
    }

    pub fn get_http_cache_size(&self) -> u64 {
        self.http_cache
            .as_ref()
            .map_or(0, |Pos { inner, .. }| *inner)
    }

    pub fn get_allowed_headers(&self) -> BTreeSet<String> {
        self.allowed_headers.clone().unwrap_or_default().inner
    }

    pub fn get_delay(&self) -> usize {
        self.batch.clone().unwrap_or_default().delay
    }

    pub fn get_max_size(&self) -> usize {
        self.batch
            .as_ref()
            .map_or(DEFAULT_MAX_SIZE, |b| b.max_size.unwrap_or(DEFAULT_MAX_SIZE))
    }

    pub fn get_http_2_only(&self) -> bool {
        self.http_2_only
            .as_ref()
            .map_or(false, |Pos { inner, .. }| *inner)
    }

    pub fn get_dedupe(&self) -> bool {
        self.dedupe
            .as_ref()
            .map_or(false, |Pos { inner, .. }| *inner)
    }

    pub fn get_dedupe_in_flight(&self) -> bool {
        self.dedupe_in_flight.unwrap_or(false)
    }

    pub fn get_on_request(&self) -> Option<String> {
        self.on_request.clone().map(|Pos { inner, .. }| inner)
    }
}

#[cfg(test)]
mod tests {
    use super::*;

    fn setup_upstream_with_headers(headers: &[&str]) -> Upstream {
        Upstream {
            allowed_headers: Some(Pos::new(
                0,
                0,
                None,
                headers.iter().map(|s| s.to_string()).collect(),
            )),
            ..Default::default()
        }
    }

    #[test]
    fn allowed_headers_merge_both() {
        let a = setup_upstream_with_headers(&["a", "b", "c"]);
        let b = setup_upstream_with_headers(&["d", "e", "f"]);
        let merged = a.merge_right(b);
        assert_eq!(
            merged.allowed_headers,
            Some(Pos::new(
                0,
                0,
                None,
                ["a", "b", "c", "d", "e", "f"]
                    .iter()
                    .map(|s| s.to_string())
                    .collect()
            ))
        );
    }

    #[test]
    fn allowed_headers_merge_first() {
        let a = setup_upstream_with_headers(&["a", "b", "c"]);
        let b = Upstream::default();
        let merged = a.merge_right(b);

        assert_eq!(
            merged.allowed_headers,
            Some(Pos::new(
                0,
                0,
                None,
                ["a", "b", "c"].iter().map(|s| s.to_string()).collect()
            ))
        );
    }

    #[test]
    fn allowed_headers_merge_second() {
        let a = Upstream::default();
        let b = setup_upstream_with_headers(&["a", "b", "c"]);
        let merged = a.merge_right(b);

        assert_eq!(
            merged.allowed_headers,
            Some(Pos::new(
                0,
                0,
                None,
                ["a", "b", "c"].iter().map(|s| s.to_string()).collect()
            ))
        );
    }
}<|MERGE_RESOLUTION|>--- conflicted
+++ resolved
@@ -166,17 +166,13 @@
     #[positioned_field(option_field)]
     /// When set to `true`, it will ensure no HTTP, GRPC, or any other IO call
     /// is made more than once within the context of a single GraphQL request.
-<<<<<<< HEAD
     pub dedupe: Option<Pos<bool>>,
-=======
-    pub dedupe: Option<bool>,
 
     #[serde(default, skip_serializing_if = "is_default")]
     /// When set to `true`, it will ensure no HTTP, GRPC, or any other IO call
     /// is made more than once if similar request is inflight across the
     /// server's lifetime.
     pub dedupe_in_flight: Option<bool>,
->>>>>>> 5d07a3dc
 }
 
 impl Upstream {
