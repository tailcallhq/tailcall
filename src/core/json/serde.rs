--- conflicted
+++ resolved
@@ -85,19 +85,11 @@
         self.as_object()
     }
 
-<<<<<<< HEAD
-    fn array(value: Vec<Self>) -> Self
-    where
-        Self: 'a
-    {
-        Self::Array(value)
-=======
     fn object(obj: Self::JsonObject) -> Self {
         serde_json::Value::Object(obj)
     }
 
     fn array(arr: Vec<Self>) -> Self {
         serde_json::Value::Array(arr)
->>>>>>> 3d66a18c
     }
 }