use std::sync::Arc;

use async_graphql::dynamic::{self, DynamicRequest};
use async_graphql_value::ConstValue;
use dashmap::DashMap;

use super::jit::AnyResponse;
use crate::core::async_graphql_hyper::OperationId;
use crate::core::blueprint::{Blueprint, Definition, SchemaModifiers};
use crate::core::data_loader::{DataLoader, DedupeResult};
use crate::core::graphql::GraphqlDataLoader;
use crate::core::grpc;
use crate::core::grpc::data_loader::GrpcDataLoader;
use crate::core::http::{DataLoaderRequest, HttpDataLoader};
use crate::core::ir::model::{DataLoaderId, IoId, IO, IR};
use crate::core::ir::Error;
use crate::core::jit::{OPHash, OperationPlan};
use crate::core::rest::{Checked, EndpointSet};
use crate::core::runtime::TargetRuntime;

pub struct AppContext {
    pub schema: dynamic::Schema,
    pub runtime: TargetRuntime,
    pub blueprint: Blueprint,
    pub http_data_loaders: Arc<Vec<DataLoader<DataLoaderRequest, HttpDataLoader>>>,
    pub gql_data_loaders: Arc<Vec<DataLoader<DataLoaderRequest, GraphqlDataLoader>>>,
    pub grpc_data_loaders: Arc<Vec<DataLoader<grpc::DataLoaderRequest, GrpcDataLoader>>>,
    pub endpoints: EndpointSet<Checked>,
    pub dedupe_handler: Arc<DedupeResult<IoId, ConstValue, Error>>,
    pub dedupe_operation_handler: DedupeResult<OperationId, AnyResponse<Vec<u8>>, Error>,
    pub operation_plans: DashMap<OPHash, OperationPlan<async_graphql_value::Value>>,
    pub const_execution_cache: DashMap<OPHash, AnyResponse<Vec<u8>>>,
}

impl AppContext {
    pub fn new(
        mut blueprint: Blueprint,
        runtime: TargetRuntime,
        endpoints: EndpointSet<Checked>,
    ) -> Self {
        let mut http_data_loaders = vec![];
        let mut gql_data_loaders = vec![];
        let mut grpc_data_loaders = vec![];

        for def in blueprint.definitions.iter_mut() {
            if let Definition::Object(def) = def {
                for field in &mut def.fields {
                    let upstream_batch = &blueprint.upstream.batch;
                    field.map_expr(|expr| {
                        expr.modify(&mut |expr| match expr {
                            IR::IO(io) => match io {
<<<<<<< HEAD
                                IO::Http { req_template, group_by, hook, .. } => {
=======
                                IO::Http {
                                    req_template,
                                    group_by,
                                    http_filter,
                                    is_list,
                                    dedupe,
                                    ..
                                } => {
                                    let is_list = *is_list;
                                    let dedupe = *dedupe;
>>>>>>> 4846a967
                                    let data_loader = HttpDataLoader::new(
                                        runtime.clone(),
                                        group_by.clone(),
                                        is_list,
                                    )
                                    .to_data_loader(upstream_batch.clone().unwrap_or_default());

                                    let result = Some(IR::IO(IO::Http {
                                        req_template: req_template.clone(),
                                        group_by: group_by.clone(),
                                        dl_id: Some(DataLoaderId::new(http_data_loaders.len())),
<<<<<<< HEAD
                                        hook: hook.clone(),
=======
                                        http_filter: http_filter.clone(),
                                        is_list,
                                        dedupe,
>>>>>>> 4846a967
                                    }));

                                    http_data_loaders.push(data_loader);

                                    result
                                }

                                IO::GraphQL { req_template, field_name, batch, dedupe, .. } => {
                                    let dedupe = *dedupe;
                                    let graphql_data_loader =
                                        GraphqlDataLoader::new(runtime.clone(), *batch)
                                            .into_data_loader(
                                                upstream_batch.clone().unwrap_or_default(),
                                            );

                                    let result = Some(IR::IO(IO::GraphQL {
                                        req_template: req_template.clone(),
                                        field_name: field_name.clone(),
                                        batch: *batch,
                                        dl_id: Some(DataLoaderId::new(gql_data_loaders.len())),
                                        dedupe,
                                    }));

                                    gql_data_loaders.push(graphql_data_loader);

                                    result
                                }

<<<<<<< HEAD
                                IO::Grpc { req_template, group_by, hook: filter, .. } => {
=======
                                IO::Grpc { req_template, group_by, dedupe, .. } => {
                                    let dedupe = *dedupe;
>>>>>>> 4846a967
                                    let data_loader = GrpcDataLoader {
                                        runtime: runtime.clone(),
                                        operation: req_template.operation.clone(),
                                        group_by: group_by.clone(),
                                    };
                                    let data_loader = data_loader.into_data_loader(
                                        upstream_batch.clone().unwrap_or_default(),
                                    );

                                    let result = Some(IR::IO(IO::Grpc {
                                        req_template: req_template.clone(),
                                        group_by: group_by.clone(),
                                        dl_id: Some(DataLoaderId::new(grpc_data_loaders.len())),
<<<<<<< HEAD
                                        hook: filter.clone(),
=======
                                        dedupe,
>>>>>>> 4846a967
                                    }));

                                    grpc_data_loaders.push(data_loader);

                                    result
                                }
                                IO::Js { name: method } => {
                                    Some(IR::IO(IO::Js { name: method.clone() }))
                                }
                            },
                            _ => None,
                        })
                    });
                }
            }
        }

        let schema = blueprint
            .to_schema_with(SchemaModifiers::default().extensions(runtime.extensions.clone()));

        AppContext {
            schema,
            runtime,
            blueprint,
            http_data_loaders: Arc::new(http_data_loaders),
            gql_data_loaders: Arc::new(gql_data_loaders),
            grpc_data_loaders: Arc::new(grpc_data_loaders),
            endpoints,

            dedupe_handler: Arc::new(DedupeResult::new(false)),
            dedupe_operation_handler: DedupeResult::new(false),
            operation_plans: DashMap::new(),
            const_execution_cache: DashMap::default(),
        }
    }

    pub async fn execute(&self, request: impl Into<DynamicRequest>) -> async_graphql::Response {
        self.schema.execute(request).await
    }
}<|MERGE_RESOLUTION|>--- conflicted
+++ resolved
@@ -49,20 +49,16 @@
                     field.map_expr(|expr| {
                         expr.modify(&mut |expr| match expr {
                             IR::IO(io) => match io {
-<<<<<<< HEAD
-                                IO::Http { req_template, group_by, hook, .. } => {
-=======
                                 IO::Http {
                                     req_template,
                                     group_by,
-                                    http_filter,
                                     is_list,
                                     dedupe,
+                                    hook,
                                     ..
                                 } => {
                                     let is_list = *is_list;
                                     let dedupe = *dedupe;
->>>>>>> 4846a967
                                     let data_loader = HttpDataLoader::new(
                                         runtime.clone(),
                                         group_by.clone(),
@@ -74,13 +70,9 @@
                                         req_template: req_template.clone(),
                                         group_by: group_by.clone(),
                                         dl_id: Some(DataLoaderId::new(http_data_loaders.len())),
-<<<<<<< HEAD
                                         hook: hook.clone(),
-=======
-                                        http_filter: http_filter.clone(),
                                         is_list,
                                         dedupe,
->>>>>>> 4846a967
                                     }));
 
                                     http_data_loaders.push(data_loader);
@@ -109,12 +101,8 @@
                                     result
                                 }
 
-<<<<<<< HEAD
-                                IO::Grpc { req_template, group_by, hook: filter, .. } => {
-=======
-                                IO::Grpc { req_template, group_by, dedupe, .. } => {
+                                IO::Grpc { req_template, group_by, dedupe, hook, .. } => {
                                     let dedupe = *dedupe;
->>>>>>> 4846a967
                                     let data_loader = GrpcDataLoader {
                                         runtime: runtime.clone(),
                                         operation: req_template.operation.clone(),
@@ -128,11 +116,8 @@
                                         req_template: req_template.clone(),
                                         group_by: group_by.clone(),
                                         dl_id: Some(DataLoaderId::new(grpc_data_loaders.len())),
-<<<<<<< HEAD
-                                        hook: filter.clone(),
-=======
                                         dedupe,
->>>>>>> 4846a967
+                                        hook: hook.clone(),
                                     }));
 
                                     grpc_data_loaders.push(data_loader);
