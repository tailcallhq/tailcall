use std::collections::{BTreeMap, HashMap, HashSet};

use async_graphql::parser::types::ConstDirective;

use crate::core::blueprint::*;
use crate::core::config::position::Pos;
use crate::core::config::{Config, Field, Type};
use crate::core::directive::DirectiveCodec;
use crate::core::valid::{Valid, ValidationError, Validator};

fn validate_query(config: &Config) -> Valid<(), String> {
    Valid::from_option(
        config.schema.query.clone(),
        "Query root is missing".to_owned(),
    )
    .and_then(|ref query_type_name| {
        let Some(query) = config.find_type(query_type_name) else {
            return Valid::fail("Query type is not defined".to_owned()).trace(query_type_name);
        };
        let mut set = HashSet::new();
        validate_type_has_resolvers(query_type_name, query, &config.types, &mut set)
    })
    .unit()
}

/// Validates that all the root type fields has resolver
/// making into the account the nesting
fn validate_type_has_resolvers(
    name: &str,
<<<<<<< HEAD
    ty: &Pos<Type>,
    types: &BTreeMap<String, Pos<Type>>,
=======
    ty: &Type,
    types: &BTreeMap<String, Type>,
    visited: &mut HashSet<String>,
>>>>>>> 0a575725
) -> Valid<(), String> {
    if visited.contains(name) {
        return Valid::succeed(());
    }

    visited.insert(name.to_string());

    Valid::from_iter(ty.fields.iter(), |(name, field)| {
        validate_field_has_resolver(name, field, types, ty, visited)
    })
    .trace(name)
    .unit()
}

#[allow(clippy::too_many_arguments)]
pub fn validate_field_has_resolver(
    name: &str,
<<<<<<< HEAD
    field: &Pos<Field>,
    types: &BTreeMap<String, Pos<Type>>,
    parent_ty: &Pos<Type>,
=======
    field: &Field,
    types: &BTreeMap<String, Type>,
    parent_ty: &Type,
    visited: &mut HashSet<String>,
>>>>>>> 0a575725
) -> Valid<(), String> {
    Valid::<(), String>::fail("No resolver has been found in the schema".to_owned())
        .when(|| {
            if types.get(&field.type_of).eq(&Some(parent_ty)) {
                return true;
            }
            if !field.has_resolver() {
                let type_name = &field.type_of;
                if let Some(ty) = types.get(type_name) {
                    if ty.scalar() {
                        return true;
                    }
                    let res = validate_type_has_resolvers(type_name, ty, types, visited);
                    return !res.is_succeed();
                } else {
                    // It's a Scalar
                    return true;
                }
            }
            false
        })
        .trace(name)
}

pub fn to_directive(const_directive: ConstDirective) -> Valid<Directive, String> {
    const_directive
        .arguments
        .into_iter()
        .map(|(k, v)| {
            let value = v.node.into_json();
            if let Ok(value) = value {
                return Ok((k.node.to_string(), value));
            }
            Err(value.unwrap_err())
        })
        .collect::<Result<HashMap<String, serde_json::Value>, _>>()
        .map_err(|e| ValidationError::new(e.to_string()))
        .map(|arguments| Directive {
            name: const_directive.name.node.clone().to_string(),
            arguments,
            index: 0,
        })
        .into()
}

fn validate_mutation(config: &Config) -> Valid<(), String> {
    let mutation_type_name = config.schema.mutation.as_ref();

    if let Some(mutation_type_name) = mutation_type_name {
        let Some(mutation) = config.find_type(mutation_type_name) else {
            return Valid::fail("Mutation type is not defined".to_owned())
                .trace(mutation_type_name);
        };
        let mut set = HashSet::new();
        validate_type_has_resolvers(mutation_type_name, mutation, &config.types, &mut set)
    } else {
        Valid::succeed(())
    }
}

pub fn to_schema<'a>() -> TryFoldConfig<'a, SchemaDefinition> {
    TryFoldConfig::new(|config, _| {
        validate_query(config)
            .and(validate_mutation(config))
            .and(Valid::from_option(
                config.schema.query.as_ref(),
                "Query root is missing".to_owned(),
            ))
            .zip(to_directive(config.server.to_directive()))
            .map(|(query_type_name, directive)| SchemaDefinition {
                query: query_type_name.to_owned(),
                mutation: config.schema.mutation.clone(),
                directives: vec![directive],
            })
    })
}<|MERGE_RESOLUTION|>--- conflicted
+++ resolved
@@ -27,14 +27,9 @@
 /// making into the account the nesting
 fn validate_type_has_resolvers(
     name: &str,
-<<<<<<< HEAD
     ty: &Pos<Type>,
     types: &BTreeMap<String, Pos<Type>>,
-=======
-    ty: &Type,
-    types: &BTreeMap<String, Type>,
     visited: &mut HashSet<String>,
->>>>>>> 0a575725
 ) -> Valid<(), String> {
     if visited.contains(name) {
         return Valid::succeed(());
@@ -52,16 +47,10 @@
 #[allow(clippy::too_many_arguments)]
 pub fn validate_field_has_resolver(
     name: &str,
-<<<<<<< HEAD
     field: &Pos<Field>,
     types: &BTreeMap<String, Pos<Type>>,
     parent_ty: &Pos<Type>,
-=======
-    field: &Field,
-    types: &BTreeMap<String, Type>,
-    parent_ty: &Type,
     visited: &mut HashSet<String>,
->>>>>>> 0a575725
 ) -> Valid<(), String> {
     Valid::<(), String>::fail("No resolver has been found in the schema".to_owned())
         .when(|| {
