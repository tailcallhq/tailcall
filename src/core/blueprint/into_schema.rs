use std::borrow::Cow;
use std::sync::Arc;

use anyhow::{bail, Result};
use async_graphql::dynamic::{self, FieldFuture, FieldValue, SchemaBuilder};
use async_graphql::ErrorExtensions;
use async_graphql_value::ConstValue;
use futures_util::TryFutureExt;
use tracing::Instrument;

use crate::core::blueprint::{Blueprint, Definition, Type};
use crate::core::http::RequestContext;
<<<<<<< HEAD
use crate::core::ir::{Eval, EvaluationContext, ResolverContext, TypeName};
=======
use crate::core::ir::{EvalContext, ResolverContext};
>>>>>>> 03d2f05c
use crate::core::scalar::CUSTOM_SCALARS;

fn to_type_ref(type_of: &Type) -> dynamic::TypeRef {
    match type_of {
        Type::NamedType { name, non_null } => {
            if *non_null {
                dynamic::TypeRef::NonNull(Box::from(dynamic::TypeRef::Named(Cow::Owned(
                    name.clone(),
                ))))
            } else {
                dynamic::TypeRef::Named(Cow::Owned(name.clone()))
            }
        }
        Type::ListType { of_type, non_null } => {
            let inner = Box::new(to_type_ref(of_type));
            if *non_null {
                dynamic::TypeRef::NonNull(Box::from(dynamic::TypeRef::List(inner)))
            } else {
                dynamic::TypeRef::List(inner)
            }
        }
    }
}

/// We set the default value for an `InputValue` by reading it from the
/// blueprint and assigning it to the provided `InputValue` during the
/// generation of the `async_graphql::Schema`. The `InputValue` represents the
/// structure of arguments and their types that can be passed to a field. In
/// other GraphQL implementations, this is commonly referred to as
/// `InputValueDefinition`.
fn set_default_value(
    input_value: dynamic::InputValue,
    value: Option<serde_json::Value>,
) -> dynamic::InputValue {
    if let Some(value) = value {
        match ConstValue::from_json(value) {
            Ok(const_value) => input_value.default_value(const_value),
            Err(err) => {
                tracing::warn!("conversion from serde_json::Value to ConstValue failed for default_value with error {err:?}");
                input_value
            }
        }
    } else {
        input_value
    }
}

fn to_field_value<'a>(
    ctx: &mut EvaluationContext<'a, ResolverContext<'a>>,
    value: async_graphql::Value,
) -> Result<FieldValue<'static>> {
    let type_name = ctx.type_name.take();

    Ok(match (value, type_name) {
        // NOTE: Mostly type_name is going to be None so we should keep that as the first check.
        (value, None) => FieldValue::from(value),
        (ConstValue::List(values), Some(TypeName::Vec(names))) => FieldValue::list(
            values
                .into_iter()
                .zip(names)
                .map(|(value, type_name)| FieldValue::from(value).with_type(type_name)),
        ),
        (value @ ConstValue::Object(_), Some(TypeName::Single(type_name))) => {
            FieldValue::from(value).with_type(type_name)
        }
        (ConstValue::Null, _) => FieldValue::NULL,
        (_, Some(_)) => bail!("Failed to match type_name"),
    })
}

fn to_type(def: &Definition) -> dynamic::Type {
    match def {
        Definition::Object(def) => {
            let mut object = dynamic::Object::new(def.name.clone());
            for field in def.fields.iter() {
                let field = field.clone();
                let type_ref = to_type_ref(&field.of_type);
                let field_name = &field.name.clone();

                let mut dyn_schema_field = dynamic::Field::new(
                    field_name,
                    type_ref.clone(),
                    move |ctx| {
                        // region: HOT CODE
                        // --------------------------------------------------
                        //                HOT CODE STARTS HERE
                        // --------------------------------------------------

                        let req_ctx = ctx.ctx.data::<Arc<RequestContext>>().unwrap();
                        let field_name = &field.name;

                        match &field.resolver {
                            None => {
                                let ctx: ResolverContext = ctx.into();
<<<<<<< HEAD
                                let ctx = EvaluationContext::new(req_ctx, &ctx);

=======
                                let ctx = EvalContext::new(req_ctx, &ctx);
>>>>>>> 03d2f05c
                                FieldFuture::from_value(
                                    ctx.path_value(&[field_name]).map(|a| a.into_owned()),
                                )
                            }
                            Some(expr) => {
                                let span = tracing::info_span!(
                                    "field_resolver",
                                    otel.name = ctx.path_node.map(|p| p.to_string()).unwrap_or(field_name.clone()), graphql.returnType = %type_ref
                                );

                                let expr = expr.to_owned();
                                FieldFuture::new(
                                    async move {
                                        let ctx: ResolverContext = ctx.into();
<<<<<<< HEAD
                                        let ctx = &mut EvaluationContext::new(req_ctx, &ctx);

                                        let value =
                                            expr.eval(ctx).await.map_err(|err| err.extend())?;

                                        if let ConstValue::Null = value {
                                            Ok(FieldValue::NONE)
                                        } else {
                                            Ok(Some(to_field_value(ctx, value)?))
                                        }
=======
                                        let mut ctx = EvalContext::new(req_ctx, &ctx);

                                        let const_value = expr
                                            .eval(&mut ctx)
                                            .await
                                            .map_err(|err| err.extend())?;
                                        let p = match const_value {
                                            ConstValue::List(a) => Some(FieldValue::list(a)),
                                            ConstValue::Null => FieldValue::NONE,
                                            a => Some(FieldValue::from(a)),
                                        };
                                        Ok(p)
>>>>>>> 03d2f05c
                                    }
                                    .instrument(span)
                                    .inspect_err(|err| tracing::error!(?err)),
                                )
                            }
                        }

                        // --------------------------------------------------
                        //                HOT CODE ENDS HERE
                        // --------------------------------------------------
                        // endregion: hot_code
                    },
                );
                if let Some(description) = &field.description {
                    dyn_schema_field = dyn_schema_field.description(description);
                }
                for arg in field.args.iter() {
                    dyn_schema_field = dyn_schema_field.argument(set_default_value(
                        dynamic::InputValue::new(arg.name.clone(), to_type_ref(&arg.of_type)),
                        arg.default_value.clone(),
                    ));
                }
                object = object.field(dyn_schema_field);
            }
            if let Some(description) = &def.description {
                object = object.description(description);
            }
            for interface in def.implements.iter() {
                object = object.implement(interface.clone());
            }

            dynamic::Type::Object(object)
        }
        Definition::Interface(def) => {
            let mut interface = dynamic::Interface::new(def.name.clone());
            for field in def.fields.iter() {
                interface = interface.field(dynamic::InterfaceField::new(
                    field.name.clone(),
                    to_type_ref(&field.of_type),
                ));
            }

            dynamic::Type::Interface(interface)
        }
        Definition::InputObject(def) => {
            let mut input_object = dynamic::InputObject::new(def.name.clone());
            for field in def.fields.iter() {
                let mut input_field =
                    dynamic::InputValue::new(field.name.clone(), to_type_ref(&field.of_type));
                if let Some(description) = &field.description {
                    input_field = input_field.description(description);
                }
                let input_field = set_default_value(input_field, field.default_value.clone());
                input_object = input_object.field(input_field);
            }
            if let Some(description) = &def.description {
                input_object = input_object.description(description);
            }

            dynamic::Type::InputObject(input_object)
        }
        Definition::Scalar(def) => {
            let mut scalar = dynamic::Scalar::new(def.name.clone());
            if let Some(description) = &def.description {
                scalar = scalar.description(description);
            }
            scalar = scalar.validator(def.validator);
            dynamic::Type::Scalar(scalar)
        }
        Definition::Enum(def) => {
            let mut enum_type = dynamic::Enum::new(def.name.clone());
            for value in def.enum_values.iter() {
                enum_type = enum_type.item(dynamic::EnumItem::new(value.name.clone()));
            }
            if let Some(desc) = def.description.clone() {
                enum_type = enum_type.description(desc);
            }
            dynamic::Type::Enum(enum_type)
        }
        Definition::Union(def) => {
            let mut union = dynamic::Union::new(def.name.clone());
            for type_ in def.types.iter() {
                union = union.possible_type(type_.clone());
            }
            dynamic::Type::Union(union)
        }
    }
}

impl From<&Blueprint> for SchemaBuilder {
    fn from(blueprint: &Blueprint) -> Self {
        let query = blueprint.query();
        let mutation = blueprint.mutation();
        let mut schema = dynamic::Schema::build(query.as_str(), mutation.as_deref(), None);

        for (k, v) in CUSTOM_SCALARS.iter() {
            schema = schema.register(dynamic::Type::Scalar(
                dynamic::Scalar::new(k.clone()).validator(v.validate()),
            ));
        }

        for def in blueprint.definitions.iter() {
            schema = schema.register(to_type(def));
        }

        schema
    }
}<|MERGE_RESOLUTION|>--- conflicted
+++ resolved
@@ -10,11 +10,7 @@
 
 use crate::core::blueprint::{Blueprint, Definition, Type};
 use crate::core::http::RequestContext;
-<<<<<<< HEAD
-use crate::core::ir::{Eval, EvaluationContext, ResolverContext, TypeName};
-=======
-use crate::core::ir::{EvalContext, ResolverContext};
->>>>>>> 03d2f05c
+use crate::core::ir::{EvalContext, ResolverContext, TypeName};
 use crate::core::scalar::CUSTOM_SCALARS;
 
 fn to_type_ref(type_of: &Type) -> dynamic::TypeRef {
@@ -63,7 +59,7 @@
 }
 
 fn to_field_value<'a>(
-    ctx: &mut EvaluationContext<'a, ResolverContext<'a>>,
+    ctx: &mut EvalContext<'a, ResolverContext<'a>>,
     value: async_graphql::Value,
 ) -> Result<FieldValue<'static>> {
     let type_name = ctx.type_name.take();
@@ -109,12 +105,8 @@
                         match &field.resolver {
                             None => {
                                 let ctx: ResolverContext = ctx.into();
-<<<<<<< HEAD
-                                let ctx = EvaluationContext::new(req_ctx, &ctx);
-
-=======
                                 let ctx = EvalContext::new(req_ctx, &ctx);
->>>>>>> 03d2f05c
+
                                 FieldFuture::from_value(
                                     ctx.path_value(&[field_name]).map(|a| a.into_owned()),
                                 )
@@ -129,8 +121,7 @@
                                 FieldFuture::new(
                                     async move {
                                         let ctx: ResolverContext = ctx.into();
-<<<<<<< HEAD
-                                        let ctx = &mut EvaluationContext::new(req_ctx, &ctx);
+                                        let ctx = &mut EvalContext::new(req_ctx, &ctx);
 
                                         let value =
                                             expr.eval(ctx).await.map_err(|err| err.extend())?;
@@ -140,20 +131,6 @@
                                         } else {
                                             Ok(Some(to_field_value(ctx, value)?))
                                         }
-=======
-                                        let mut ctx = EvalContext::new(req_ctx, &ctx);
-
-                                        let const_value = expr
-                                            .eval(&mut ctx)
-                                            .await
-                                            .map_err(|err| err.extend())?;
-                                        let p = match const_value {
-                                            ConstValue::List(a) => Some(FieldValue::list(a)),
-                                            ConstValue::Null => FieldValue::NONE,
-                                            a => Some(FieldValue::from(a)),
-                                        };
-                                        Ok(p)
->>>>>>> 03d2f05c
                                     }
                                     .instrument(span)
                                     .inspect_err(|err| tracing::error!(?err)),
