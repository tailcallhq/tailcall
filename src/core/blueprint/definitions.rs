use std::collections::HashSet;

use async_graphql_value::ConstValue;
use regex::Regex;
use union_resolver::update_union_resolver;

use crate::core::blueprint::Type::ListType;
use crate::core::blueprint::*;
use crate::core::config::{Config, Enum, Field, GraphQLOperationType, Protected, Union};
use crate::core::directive::DirectiveCodec;
use crate::core::ir::model::{Cache, IR};
use crate::core::try_fold::TryFold;
use crate::core::valid::{Valid, Validator};
use crate::core::{config, scalar};

pub fn to_scalar_type_definition(name: &str) -> Valid<Definition, String> {
    Valid::succeed(Definition::Scalar(ScalarTypeDefinition {
        name: name.to_string(),
        directive: Vec::new(),
        description: None,
        validator: scalar::get_scalar(name),
    }))
}

pub fn to_union_type_definition((name, u): (&String, &Union)) -> Definition {
    Definition::Union(UnionTypeDefinition {
        name: name.to_owned(),
        description: u.doc.clone(),
        directives: Vec::new(),
        types: u.types.clone(),
    })
}

pub fn to_input_object_type_definition(
    definition: ObjectTypeDefinition,
) -> Valid<Definition, String> {
    Valid::succeed(Definition::InputObject(InputObjectTypeDefinition {
        name: definition.name,
        fields: definition
            .fields
            .iter()
            .map(|field| InputFieldDefinition {
                name: field.name.clone(),
                description: field.description.clone(),
                default_value: field.default_value.clone(),
                of_type: field.of_type.clone(),
            })
            .collect(),
        description: definition.description,
    }))
}

pub fn to_interface_type_definition(definition: ObjectTypeDefinition) -> Valid<Definition, String> {
    Valid::succeed(Definition::Interface(InterfaceTypeDefinition {
        name: definition.name,
        fields: definition.fields,
        description: definition.description,
    }))
}

type InvalidPathHandler = dyn Fn(&str, &[String], &[String]) -> Valid<Type, String>;
type PathResolverErrorHandler = dyn Fn(&str, &str, &str, &[String]) -> Valid<Type, String>;

struct ProcessFieldWithinTypeContext<'a> {
    field: &'a config::Field,
    field_name: &'a str,
    remaining_path: &'a [String],
    type_info: &'a config::Type,
    is_required: bool,
    config_module: &'a ConfigModule,
    invalid_path_handler: &'a InvalidPathHandler,
    path_resolver_error_handler: &'a PathResolverErrorHandler,
    original_path: &'a [String],
}

#[derive(Clone)]
struct ProcessPathContext<'a> {
    path: &'a [String],
    field: &'a config::Field,
    type_info: &'a config::Type,
    is_required: bool,
    config_module: &'a ConfigModule,
    invalid_path_handler: &'a InvalidPathHandler,
    path_resolver_error_handler: &'a PathResolverErrorHandler,
    original_path: &'a [String],
}

fn process_field_within_type(context: ProcessFieldWithinTypeContext) -> Valid<Type, String> {
    let field = context.field;
    let field_name = context.field_name;
    let remaining_path = context.remaining_path;
    let type_info = context.type_info;
    let is_required = context.is_required;
    let config_module = context.config_module;
    let invalid_path_handler = context.invalid_path_handler;
    let path_resolver_error_handler = context.path_resolver_error_handler;

    if let Some(next_field) = type_info.fields.get(field_name) {
        if next_field.has_resolver() {
            let next_dir_http = next_field
                .http
                .as_ref()
                .map(|_| config::Http::directive_name());
            let next_dir_const = next_field
                .const_field
                .as_ref()
                .map(|_| config::Expr::directive_name());
            return path_resolver_error_handler(
                next_dir_http
                    .or(next_dir_const)
                    .unwrap_or(config::JS::directive_name())
                    .as_str(),
                &field.type_of,
                field_name,
                context.original_path,
            )
            .and(process_path(ProcessPathContext {
                type_info,
                is_required,
                config_module,
                invalid_path_handler,
                path_resolver_error_handler,
                path: remaining_path,
                field: next_field,
                original_path: context.original_path,
            }));
        }

        let next_is_required = is_required && next_field.required;
        if scalar::is_predefined_scalar(&next_field.type_of) {
            return process_path(ProcessPathContext {
                type_info,
                config_module,
                invalid_path_handler,
                path_resolver_error_handler,
                path: remaining_path,
                field: next_field,
                is_required: next_is_required,
                original_path: context.original_path,
            });
        }

        if let Some(next_type_info) = config_module.find_type(&next_field.type_of) {
            return process_path(ProcessPathContext {
                config_module,
                invalid_path_handler,
                path_resolver_error_handler,
                path: remaining_path,
                field: next_field,
                type_info: next_type_info,
                is_required: next_is_required,
                original_path: context.original_path,
            })
            .and_then(|of_type| {
                if next_field.list {
                    Valid::succeed(ListType { of_type: Box::new(of_type), non_null: is_required })
                } else {
                    Valid::succeed(of_type)
                }
            });
        }
    } else if let Some((head, tail)) = remaining_path.split_first() {
        if let Some(field) = type_info.fields.get(head) {
            return process_path(ProcessPathContext {
                path: tail,
                field,
                type_info,
                is_required,
                config_module,
                invalid_path_handler,
                path_resolver_error_handler,
                original_path: context.original_path,
            });
        }
    }

    invalid_path_handler(field_name, remaining_path, context.original_path)
}

// Helper function to recursively process the path and return the corresponding
// type
fn process_path(context: ProcessPathContext) -> Valid<Type, String> {
    let path = context.path;
    let field = context.field;
    let type_info = context.type_info;
    let is_required = context.is_required;
    let config_module = context.config_module;
    let invalid_path_handler = context.invalid_path_handler;
    let path_resolver_error_handler = context.path_resolver_error_handler;
    if let Some((field_name, remaining_path)) = path.split_first() {
        if field_name.parse::<usize>().is_ok() {
            let mut modified_field = field.clone();
            modified_field.list = false;
            return process_path(ProcessPathContext {
                config_module,
                type_info,
                invalid_path_handler,
                path_resolver_error_handler,
                path: remaining_path,
                field: &modified_field,
                is_required: false,
                original_path: context.original_path,
            });
        }
        let target_type_info = type_info
            .fields
            .get(field_name)
            .map(|_| type_info)
            .or_else(|| config_module.find_type(&field.type_of));

        if let Some(type_info) = target_type_info {
            return process_field_within_type(ProcessFieldWithinTypeContext {
                field,
                field_name,
                remaining_path,
                type_info,
                is_required,
                config_module,
                invalid_path_handler,
                path_resolver_error_handler,
                original_path: context.original_path,
            });
        }
        return invalid_path_handler(field_name, path, context.original_path);
    }

    Valid::succeed(to_type(field, Some(is_required)))
}

fn to_enum_type_definition((name, eu): (&String, &Enum)) -> Definition {
    Definition::Enum(EnumTypeDefinition {
        name: name.to_owned(),
        directives: Vec::new(),
        description: eu.doc.to_owned(),
        enum_values: eu
            .variants
            .iter()
            .map(|variant| EnumValueDefinition {
                description: None,
                name: variant.name.clone(),
                directives: vec![],
            })
            .collect(),
    })
}

fn to_object_type_definition(
    name: &str,
    type_of: &config::Type,
    config_module: &ConfigModule,
) -> Valid<Definition, String> {
    to_fields(name, type_of, config_module).map(|fields| {
        Definition::Object(ObjectTypeDefinition {
            name: name.to_string(),
            description: type_of.doc.clone(),
            fields,
            implements: type_of.implements.clone(),
        })
    })
}

fn update_args<'a>(
) -> TryFold<'a, (&'a ConfigModule, &'a Field, &'a config::Type, &'a str), FieldDefinition, String>
{
    TryFold::<(&ConfigModule, &Field, &config::Type, &str), FieldDefinition, String>::new(
        move |(_, field, _typ, name), _| {
            // TODO! assert type name
            Valid::from_iter(field.args.iter(), |(name, arg)| {
                Valid::succeed(InputFieldDefinition {
                    name: name.clone(),
                    description: arg.doc.clone(),
                    of_type: to_type(arg, None),
                    default_value: arg.default_value.clone(),
                })
            })
            .map(|args| FieldDefinition {
                name: name.to_string(),
                description: field.doc.clone(),
                args,
                of_type: to_type(*field, None),
                directives: Vec::new(),
                resolver: None,
                default_value: field.default_value.clone(),
            })
        },
    )
}

fn item_is_numberic(list: &[String]) -> bool {
    list.iter().any(|s| {
        let re = Regex::new(r"^\d+$").unwrap();
        re.is_match(s)
    })
}

fn update_resolver_from_path(
    context: &ProcessPathContext,
    base_field: blueprint::FieldDefinition,
) -> Valid<blueprint::FieldDefinition, String> {
    let has_index = item_is_numberic(context.path);

    process_path(context.clone()).and_then(|of_type| {
        let mut updated_base_field = base_field;
        let resolver = IR::ContextPath(context.path.to_owned());
        if has_index {
            updated_base_field.of_type =
                Type::NamedType { name: of_type.name().to_string(), non_null: false }
        } else {
            updated_base_field.of_type = of_type;
        }
        let resolver = match updated_base_field.resolver.clone() {
            None => resolver,
            Some(resolver) => IR::Path(Box::new(resolver), context.path.to_owned()),
        };
        Valid::succeed(updated_base_field.resolver(Some(resolver)))
    })
}

/// This function iterates over all types and their fields identifying paths to
/// fields with dangling resolvers and fixes them. Dangling resolvers are those
/// resolvers that cannot be resolved from the root of the schema. This function
/// finds such dangling resolvers and creates a resolvable path from the root
/// schema.
pub fn fix_dangling_resolvers<'a>(
) -> TryFold<'a, (&'a ConfigModule, &'a Field, &'a config::Type, &'a str), FieldDefinition, String>
{
    TryFold::<(&ConfigModule, &Field, &config::Type, &str), FieldDefinition, String>::new(
        move |(config, field, ty, name), mut b_field| {
            let mut set = HashSet::new();
            if !field.has_resolver()
                && validate_field_has_resolver(name, field, &config.types, ty, &mut set)
                    .is_succeed()
            {
                b_field = b_field.resolver(Some(IR::Dynamic(DynamicValue::Value(
                    ConstValue::Object(Default::default()),
                ))));
            }

            Valid::succeed(b_field)
        },
    )
}

/// Wraps the IO Expression with Expression::Cached
/// if `Field::cache` is present for that field
pub fn update_cache_resolvers<'a>(
) -> TryFold<'a, (&'a ConfigModule, &'a Field, &'a config::Type, &'a str), FieldDefinition, String>
{
    TryFold::<(&ConfigModule, &Field, &config::Type, &str), FieldDefinition, String>::new(
        move |(_config, field, typ, _name), mut b_field| {
            if let Some(config::Cache { max_age }) = field.cache.as_ref().or(typ.cache.as_ref()) {
                b_field.map_expr(|expression| Cache::wrap(*max_age, expression))
            }

            Valid::succeed(b_field)
        },
    )
}

fn validate_field_type_exist(config: &Config, field: &Field) -> Valid<(), String> {
    let field_type = &field.type_of;
    if !scalar::is_predefined_scalar(field_type) && !config.contains(field_type) {
        Valid::fail(format!("Undeclared type '{field_type}' was found"))
    } else {
        Valid::succeed(())
    }
}

fn to_fields(
    object_name: &str,
    type_of: &config::Type,
    config_module: &ConfigModule,
) -> Valid<Vec<FieldDefinition>, String> {
    let operation_type = if config_module
        .schema
        .mutation
        .as_deref()
        .eq(&Some(object_name))
    {
        GraphQLOperationType::Mutation
    } else {
        GraphQLOperationType::Query
    };
    // Process fields that are not marked as `omit`
    let fields = Valid::from_iter(
        type_of
            .fields
            .iter()
            .filter(|(_, field)| !field.is_omitted()),
        |(name, field)| {
            validate_field_type_exist(config_module, field)
                .and(to_field_definition(
                    field,
                    &operation_type,
                    object_name,
                    config_module,
                    type_of,
                    name,
                ))
                .trace(name)
        },
    );

    let to_added_field = |add_field: &config::AddField,
                          type_of: &config::Type|
     -> Valid<blueprint::FieldDefinition, String> {
        let source_field = type_of
            .fields
            .iter()
            .find(|&(field_name, _)| *field_name == add_field.path[0]);
        match source_field {
            Some((_, source_field)) => to_field_definition(
                source_field,
                &operation_type,
                object_name,
                config_module,
                type_of,
                &add_field.name,
            )
            .and_then(|field_definition| {
                let added_field_path = match source_field.http {
                    Some(_) => add_field.path[1..]
                        .iter()
                        .map(|s| s.to_owned())
                        .collect::<Vec<_>>(),
                    None => add_field.path.clone(),
                };
                let invalid_path_handler = |field_name: &str,
                                            _added_field_path: &[String],
                                            original_path: &[String]|
                 -> Valid<Type, String> {
                    Valid::fail_with(
                        "Cannot add field".to_string(),
                        format!("Path [{}] does not exist", original_path.join(", ")),
                    )
                    .trace(field_name)
                };
                let path_resolver_error_handler = |resolver_name: &str,
                                                   field_type: &str,
                                                   field_name: &str,
                                                   original_path: &[String]|
                 -> Valid<Type, String> {
                    Valid::<Type, String>::fail_with(
                        "Cannot add field".to_string(),
                        format!(
                            "Path: [{}] contains resolver {} at [{}.{}]",
                            original_path.join(", "),
                            resolver_name,
                            field_type,
                            field_name
                        ),
                    )
                };
                update_resolver_from_path(
                    &ProcessPathContext {
                        path: &added_field_path,
                        field: source_field,
                        type_info: type_of,
                        is_required: false,
                        config_module,
                        invalid_path_handler: &invalid_path_handler,
                        path_resolver_error_handler: &path_resolver_error_handler,
                        original_path: &add_field.path,
                    },
                    field_definition,
                )
            })
            .trace(config::AddField::trace_name().as_str()),
            None => Valid::fail(format!(
                "Could not find field {} in path {}",
                add_field.path[0],
                add_field.path.join(",")
            )),
        }
    };

    let added_fields = Valid::from_iter(type_of.added_fields.iter(), |added_field| {
        to_added_field(added_field, type_of)
    });
    fields.zip(added_fields).map(|(mut fields, added_fields)| {
        fields.extend(added_fields);
        fields
    })
}

#[allow(clippy::too_many_arguments)]
pub fn to_field_definition(
    field: &Field,
    operation_type: &GraphQLOperationType,
    object_name: &str,
    config_module: &ConfigModule,
    type_of: &config::Type,
    name: &String,
) -> Valid<FieldDefinition, String> {
    let directives = field.resolvable_directives();

    if directives.len() > 1 {
        return Valid::fail(format!(
            "Multiple resolvers detected [{}]",
            directives.join(", ")
        ));
    }

    update_args()
        .and(update_http().trace(config::Http::trace_name().as_str()))
        .and(update_grpc(operation_type).trace(config::Grpc::trace_name().as_str()))
        .and(update_const_field().trace(config::Expr::trace_name().as_str()))
        .and(update_js_field().trace(config::JS::trace_name().as_str()))
        .and(update_graphql(operation_type).trace(config::GraphQL::trace_name().as_str()))
        .and(update_modify().trace(config::Modify::trace_name().as_str()))
        .and(update_call(operation_type, object_name).trace(config::Call::trace_name().as_str()))
        .and(fix_dangling_resolvers())
        .and(update_cache_resolvers())
        .and(update_protected(object_name).trace(Protected::trace_name().as_str()))
        .and(update_enum_alias())
        .and(update_union_resolver())
        .try_fold(
            &(config_module, field, type_of, name),
            FieldDefinition::default(),
        )
}

pub fn to_definitions<'a>() -> TryFold<'a, ConfigModule, Vec<Definition>, String> {
    TryFold::<ConfigModule, Vec<Definition>, String>::new(|config_module, _| {
<<<<<<< HEAD
        let output_types = config_module.output_types();
        let input_types = config_module.input_types();

=======
>>>>>>> dcccc329
        Valid::from_iter(config_module.types.iter(), |(name, type_)| {
            if type_.scalar() {
                to_scalar_type_definition(name).trace(name)
            } else {
                to_object_type_definition(name, type_, config_module)
                    .trace(name)
                    .and_then(|definition| match definition.clone() {
                        Definition::Object(object_type_definition) => {
                            if config_module.input_types().contains(name) {
                                to_input_object_type_definition(object_type_definition).trace(name)
                            } else if config_module.interface_types().contains(name) {
                                to_interface_type_definition(object_type_definition).trace(name)
                            } else {
                                Valid::succeed(definition)
                            }
                        }
                        _ => Valid::succeed(definition),
                    })
            }
        })
        .map(|mut types| {
            types.extend(config_module.unions.iter().map(to_union_type_definition));
            types
        })
        .fuse(Valid::from_iter(
            config_module.enums.iter(),
            |(name, type_)| {
                if type_.variants.is_empty() {
                    Valid::fail("No variants found for enum".to_string())
                } else {
                    Valid::succeed(to_enum_type_definition((name, type_)))
                }
            },
        ))
        .map(|tp| {
            let mut v = tp.0;
            v.extend(tp.1);
            v
        })
    })
}<|MERGE_RESOLUTION|>--- conflicted
+++ resolved
@@ -522,12 +522,6 @@
 
 pub fn to_definitions<'a>() -> TryFold<'a, ConfigModule, Vec<Definition>, String> {
     TryFold::<ConfigModule, Vec<Definition>, String>::new(|config_module, _| {
-<<<<<<< HEAD
-        let output_types = config_module.output_types();
-        let input_types = config_module.input_types();
-
-=======
->>>>>>> dcccc329
         Valid::from_iter(config_module.types.iter(), |(name, type_)| {
             if type_.scalar() {
                 to_scalar_type_definition(name).trace(name)
