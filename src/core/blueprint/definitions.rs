--- conflicted
+++ resolved
@@ -538,12 +538,8 @@
         .and(update_call(operation_type, object_name))
         .and(fix_dangling_resolvers())
         .and(update_cache_resolvers())
-<<<<<<< HEAD
         .and(update_protected(object_name))
-=======
-        .and(update_protected(object_name).trace(Protected::trace_name().as_str()))
         .and(update_enum_alias())
->>>>>>> 6e892641
         .try_fold(
             &(config_module, field, type_of, name),
             FieldDefinition::default(),
