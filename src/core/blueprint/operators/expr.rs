use async_graphql_value::ConstValue;
use tailcall_valid::{Valid, Validator};

use crate::core::blueprint::*;
use crate::core::config;
use crate::core::config::Expr;
use crate::core::ir::model::IR;
use crate::core::ir::model::IR::Dynamic;

fn validate_data_with_schema(
    config: &config::Config,
    field: &config::Field,
    gql_value: ConstValue,
) -> Valid<(), BlueprintError> {
    match to_json_schema(&field.type_of, config)
        .validate(&gql_value)
        .to_result()
    {
        Ok(_) => Valid::succeed(()),
        Err(err) => Valid::from_validation_err(BlueprintError::from_validation_str(err)),
    }
}

pub struct CompileExpr<'a> {
    pub config_module: &'a config::ConfigModule,
    pub field: &'a config::Field,
    pub expr: &'a Expr,
    pub validate: bool,
}

pub fn compile_expr(inputs: CompileExpr) -> Valid<IR, BlueprintError> {
    let config_module = inputs.config_module;
    let field = inputs.field;
    let value = &inputs.expr.body;
    let validate = inputs.validate;

    match DynamicValue::try_from(&value.clone()) {
        Ok(data) => Valid::succeed(data),
        Err(err) => Valid::fail(BlueprintError::Error(err)),
    }
    .and_then(|value| {
        if !value.is_const() {
            // TODO: Add validation for const with Mustache here
            Valid::succeed(Dynamic(value.to_owned()))
        } else {
            let data = &value;
            match data.try_into() {
                Ok(gql) => {
                    let validation = if validate {
                        validate_data_with_schema(config_module, field, gql)
                    } else {
                        Valid::succeed(())
                    };
                    validation.map(|_| Dynamic(value.to_owned()))
                }
                Err(e) => Valid::fail(BlueprintError::InvalidJson(e)),
            }
        }
    })
<<<<<<< HEAD
=======
}

pub fn update_const_field<'a>() -> TryFold<
    'a,
    (&'a ConfigModule, &'a Field, &'a config::Type, &'a str),
    FieldDefinition,
    BlueprintError,
> {
    TryFold::<(&ConfigModule, &Field, &config::Type, &str), FieldDefinition, BlueprintError>::new(
        |(config_module, field, _, _), b_field| {
            let Some(Resolver::Expr(expr)) = &field.resolver else {
                return Valid::succeed(b_field);
            };

            compile_expr(CompileExpr { config_module, field, expr, validate: true })
                .map(|resolver| b_field.resolver(Some(resolver)))
        },
    )
>>>>>>> 47d6b0c4
}<|MERGE_RESOLUTION|>--- conflicted
+++ resolved
@@ -57,25 +57,4 @@
             }
         }
     })
-<<<<<<< HEAD
-=======
-}
-
-pub fn update_const_field<'a>() -> TryFold<
-    'a,
-    (&'a ConfigModule, &'a Field, &'a config::Type, &'a str),
-    FieldDefinition,
-    BlueprintError,
-> {
-    TryFold::<(&ConfigModule, &Field, &config::Type, &str), FieldDefinition, BlueprintError>::new(
-        |(config_module, field, _, _), b_field| {
-            let Some(Resolver::Expr(expr)) = &field.resolver else {
-                return Valid::succeed(b_field);
-            };
-
-            compile_expr(CompileExpr { config_module, field, expr, validate: true })
-                .map(|resolver| b_field.resolver(Some(resolver)))
-        },
-    )
->>>>>>> 47d6b0c4
 }