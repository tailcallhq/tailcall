--- conflicted
+++ resolved
@@ -5,31 +5,6 @@
 use crate::core::config;
 use crate::core::config::{Field, GraphQLOperationType};
 use crate::core::ir::model::IR;
-<<<<<<< HEAD
-=======
-use crate::core::try_fold::TryFold;
-
-pub fn update_call<'a>(
-    operation_type: &'a GraphQLOperationType,
-    object_name: &'a str,
-) -> TryFold<
-    'a,
-    (&'a ConfigModule, &'a Field, &'a config::Type, &'a str),
-    FieldDefinition,
-    BlueprintError,
-> {
-    TryFold::<(&ConfigModule, &Field, &config::Type, &str), FieldDefinition, BlueprintError>::new(
-        move |(config, field, _, _), b_field| {
-            let Some(Resolver::Call(call)) = &field.resolver else {
-                return Valid::succeed(b_field);
-            };
-
-            compile_call(config, call, operation_type, object_name)
-                .map(|resolver| b_field.resolver(Some(resolver)))
-        },
-    )
-}
->>>>>>> 47d6b0c4
 
 pub fn compile_call(
     config_module: &ConfigModule,
