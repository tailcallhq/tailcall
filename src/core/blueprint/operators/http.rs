use tailcall_valid::{Valid, ValidationError, Validator};

use crate::core::blueprint::*;
use crate::core::config::group_by::GroupBy;
use crate::core::config::{Field, Resolver};
use crate::core::endpoint::Endpoint;
use crate::core::http::{Method, RequestTemplate};
use crate::core::ir::model::{IO, IR};
use crate::core::js_hooks::JsHooks;
use crate::core::try_fold::TryFold;
use crate::core::{config, helpers, Mustache};

pub fn compile_http(
    config_module: &config::ConfigModule,
    http: &config::Http,
    is_list: bool,
) -> Valid<IR, String> {
    let dedupe = http.dedupe.unwrap_or_default();

    Valid::<(), String>::fail("GroupBy is only supported for GET requests".to_string())
        .when(|| !http.batch_key.is_empty() && http.method != Method::GET)
        .and(
            Valid::<(), String>::fail(
                "Batching capability was used without enabling it in upstream".to_string(),
            )
            .when(|| {
                (config_module.upstream.get_delay() < 1
                    || config_module.upstream.get_max_size() < 1)
                    && !http.batch_key.is_empty()
            }),
        )
        .and(Valid::succeed(http.url.as_str()))
        .zip(helpers::headers::to_mustache_headers(&http.headers))
        .and_then(|(base_url, headers)| {
            let query = http
                .query
                .clone()
                .iter()
                .map(|key_value| {
                    (
                        key_value.key.clone(),
                        key_value.value.clone(),
                        key_value.skip_empty.unwrap_or_default(),
                    )
                })
                .collect();

            RequestTemplate::try_from(
                Endpoint::new(base_url.to_string())
                    .method(http.method.clone())
                    .query(query)
                    .body(http.body.clone())
                    .encoding(http.encoding.clone()),
            )
            .map(|req_tmpl| req_tmpl.headers(headers))
            .map_err(|e| ValidationError::new(e.to_string()))
            .into()
        })
        .map(|req_template| {
            // marge http and upstream on_request
            let on_request = http
                .on_request
                .clone()
                .or(config_module.upstream.on_request.clone());
            let on_response_body = http.on_response_body.clone();

<<<<<<< HEAD
            let hook = JsHooks::new(on_request, on_response).ok();
=======
            let http_filter = HttpFilter::default()
                .on_request(on_request)
                .on_response_body(on_response_body)
                .none_if_empty();
>>>>>>> 4846a967

            let io = if !http.batch_key.is_empty() && http.method == Method::GET {
                // Find a query parameter that contains a reference to the {{.value}} key
                let key = http.query.iter().find_map(|q| {
                    Mustache::parse(&q.value)
                        .expression_contains("value")
                        .then(|| q.key.clone())
                });
                IR::IO(IO::Http {
                    req_template,
                    group_by: Some(GroupBy::new(http.batch_key.clone(), key)),
                    dl_id: None,
<<<<<<< HEAD
                    hook,
                })
            } else {
                IR::IO(IO::Http { req_template, group_by: None, dl_id: None, hook })
            }
=======
                    http_filter,
                    is_list,
                    dedupe,
                })
            } else {
                IR::IO(IO::Http {
                    req_template,
                    group_by: None,
                    dl_id: None,
                    http_filter,
                    is_list,
                    dedupe,
                })
            };
            (io, &http.select)
>>>>>>> 4846a967
        })
        .and_then(apply_select)
}

pub fn update_http<'a>(
) -> TryFold<'a, (&'a ConfigModule, &'a Field, &'a config::Type, &'a str), FieldDefinition, String>
{
    TryFold::<(&ConfigModule, &Field, &config::Type, &'a str), FieldDefinition, String>::new(
        |(config_module, field, type_of, _), b_field| {
            let Some(Resolver::Http(http)) = &field.resolver else {
                return Valid::succeed(b_field);
            };

            compile_http(config_module, http, field.type_of.is_list())
                .map(|resolver| b_field.resolver(Some(resolver)))
                .and_then(|b_field| {
                    b_field
                        .validate_field(type_of, config_module)
                        .map_to(b_field)
                })
        },
    )
}<|MERGE_RESOLUTION|>--- conflicted
+++ resolved
@@ -63,15 +63,7 @@
                 .clone()
                 .or(config_module.upstream.on_request.clone());
             let on_response_body = http.on_response_body.clone();
-
-<<<<<<< HEAD
             let hook = JsHooks::new(on_request, on_response).ok();
-=======
-            let http_filter = HttpFilter::default()
-                .on_request(on_request)
-                .on_response_body(on_response_body)
-                .none_if_empty();
->>>>>>> 4846a967
 
             let io = if !http.batch_key.is_empty() && http.method == Method::GET {
                 // Find a query parameter that contains a reference to the {{.value}} key
@@ -84,29 +76,21 @@
                     req_template,
                     group_by: Some(GroupBy::new(http.batch_key.clone(), key)),
                     dl_id: None,
-<<<<<<< HEAD
-                    hook,
-                })
-            } else {
-                IR::IO(IO::Http { req_template, group_by: None, dl_id: None, hook })
-            }
-=======
-                    http_filter,
                     is_list,
                     dedupe,
+                    hook,
                 })
             } else {
                 IR::IO(IO::Http {
                     req_template,
                     group_by: None,
                     dl_id: None,
-                    http_filter,
                     is_list,
                     dedupe,
+                    hook,
                 })
             };
             (io, &http.select)
->>>>>>> 4846a967
         })
         .and_then(apply_select)
 }
