use std::fmt::Display;

use prost_reflect::prost_types::FileDescriptorSet;
use prost_reflect::FieldDescriptor;
use tailcall_valid::{Valid, ValidationError, Validator};

use super::apply_select;
use crate::core::blueprint::FieldDefinition;
use crate::core::config::group_by::GroupBy;
use crate::core::config::{Config, ConfigModule, Field, GraphQLOperationType, Grpc, Resolver};
use crate::core::grpc::protobuf::{ProtobufOperation, ProtobufSet};
use crate::core::grpc::request_template::RequestTemplate;
use crate::core::ir::model::{IO, IR};
use crate::core::js_hooks::JsHooks;
use crate::core::json::JsonSchema;
use crate::core::mustache::Mustache;
use crate::core::try_fold::TryFold;
use crate::core::{config, helpers};

fn to_url(grpc: &Grpc, method: &GrpcMethod) -> Valid<Mustache, String> {
    Valid::succeed(grpc.url.as_str()).and_then(|base_url| {
        let mut base_url = base_url.trim_end_matches('/').to_owned();
        base_url.push('/');
        base_url.push_str(format!("{}.{}", method.package, method.service).as_str());
        base_url.push('/');
        base_url.push_str(&method.name);

        helpers::url::to_url(&base_url)
    })
}

fn to_operation(
    method: &GrpcMethod,
    file_descriptor_set: FileDescriptorSet,
) -> Valid<ProtobufOperation, String> {
    Valid::from(
        ProtobufSet::from_proto_file(file_descriptor_set)
            .map_err(|e| ValidationError::new(e.to_string())),
    )
    .and_then(|set| {
        Valid::from(
            set.find_service(method)
                .map_err(|e| ValidationError::new(e.to_string())),
        )
    })
    .and_then(|service| {
        Valid::from(
            service
                .find_operation(method)
                .map_err(|e| ValidationError::new(e.to_string())),
        )
    })
}

fn json_schema_from_field(config: &Config, field: &Field) -> FieldSchema {
    let field_schema = crate::core::blueprint::to_json_schema(&field.type_of, config);
    let args_schema = crate::core::blueprint::to_json_schema_for_args(&field.args, config);
    FieldSchema { args: args_schema, field: field_schema }
}
pub struct FieldSchema {
    pub args: JsonSchema,
    pub field: JsonSchema,
}
fn validate_schema(
    field_schema: FieldSchema,
    operation: &ProtobufOperation,
    name: &str,
) -> Valid<(), String> {
    let input_type = &operation.input_type;
    let output_type = &operation.output_type;

    Valid::from(JsonSchema::try_from(input_type))
        .zip(Valid::from(JsonSchema::try_from(output_type)))
        .and_then(|(_input_schema, sub_type)| {
            // TODO: add validation for input schema - should compare result grpc.body to
            // schema
            let super_type = field_schema.field;
            // TODO: all of the fields in protobuf are optional actually
            // and if we want to mark some fields as required in GraphQL
            // JsonSchema won't match and the validation will fail
            sub_type.is_a(&super_type, name)
        })
}

fn validate_group_by(
    field_schema: &FieldSchema,
    operation: &ProtobufOperation,
    group_by: Vec<String>,
) -> Valid<(), String> {
    let input_type = &operation.input_type;
    let output_type = &operation.output_type;
    let mut field_descriptor: Result<FieldDescriptor, ValidationError<String>> = None.ok_or(
        ValidationError::new(format!("field {} not found", group_by[0])),
    );
    for item in group_by.iter().take(&group_by.len() - 1) {
        field_descriptor = output_type
            .get_field_by_json_name(item.as_str())
            .ok_or(ValidationError::new(format!("field {} not found", item)));
    }
    let output_type = field_descriptor.and_then(|f| JsonSchema::try_from(&f));

    Valid::from(JsonSchema::try_from(input_type))
        .zip(Valid::from(output_type))
        .and_then(|(_input_schema, output_schema)| {
            // TODO: add validation for input schema - should compare result grpc.body to
            // schema considering repeated message type
            let fields = &field_schema.field;
            // we're treating List types for gRPC as optional.
            let fields = JsonSchema::Opt(Box::new(JsonSchema::Arr(Box::new(fields.to_owned()))));
            fields.is_a(&output_schema, group_by[0].as_str())
        })
}

pub struct CompileGrpc<'a> {
    pub config_module: &'a ConfigModule,
    pub operation_type: &'a GraphQLOperationType,
    pub field: &'a Field,
    pub grpc: &'a Grpc,
    pub validate_with_schema: bool,
}
pub struct GrpcMethod {
    pub package: String,
    pub service: String,
    pub name: String,
}

impl Display for GrpcMethod {
    fn fmt(&self, f: &mut std::fmt::Formatter<'_>) -> std::fmt::Result {
        write!(f, "{}.{}.{}", self.package, self.service, self.name)
    }
}

impl TryFrom<&str> for GrpcMethod {
    type Error = ValidationError<String>;

    fn try_from(value: &str) -> Result<Self, Self::Error> {
        let parts: Vec<&str> = value.rsplitn(3, '.').collect();
        match &parts[..] {
            &[name, service, id] => {
                let method = GrpcMethod {
                    package: id.to_owned(),
                    service: service.to_owned(),
                    name: name.to_owned(),
                };
                Ok(method)
            }
            _ => Err(ValidationError::new(format!(
                "Invalid method format: {}. Expected format is <package>.<service>.<method>",
                value
            ))),
        }
    }
}

pub fn compile_grpc(inputs: CompileGrpc) -> Valid<IR, String> {
    let config_module = inputs.config_module;
    let operation_type = inputs.operation_type;
    let field = inputs.field;
    let grpc = inputs.grpc;
    let validate_with_schema = inputs.validate_with_schema;
    let dedupe = grpc.dedupe.unwrap_or_default();

    Valid::from(GrpcMethod::try_from(grpc.method.as_str()))
        .and_then(|method| {
            let file_descriptor_set = config_module.extensions().get_file_descriptor_set();

            if file_descriptor_set.file.is_empty() {
                return Valid::fail("Protobuf files were not specified in the config".to_string());
            }

            to_operation(&method, file_descriptor_set)
                .fuse(to_url(grpc, &method))
                .fuse(helpers::headers::to_mustache_headers(&grpc.headers))
                .fuse(helpers::body::to_body(grpc.body.as_ref()))
                .into()
        })
        .and_then(|(operation, url, headers, body)| {
            let validation = if validate_with_schema {
                let field_schema = json_schema_from_field(config_module, field);
                if grpc.batch_key.is_empty() {
                    validate_schema(field_schema, &operation, field.type_of.name()).unit()
                } else {
                    validate_group_by(&field_schema, &operation, grpc.batch_key.clone()).unit()
                }
            } else {
                Valid::succeed(())
            };
            validation.map(|_| (url, headers, operation, body))
        })
        .map(|(url, headers, operation, body)| {
            let req_template = RequestTemplate {
                url,
                headers,
                operation,
                body,
                operation_type: operation_type.clone(),
            };
<<<<<<< HEAD
            let on_response = grpc.on_response_body.clone();
            let hook = JsHooks::new(None, on_response).ok();

            if !grpc.batch_key.is_empty() {
=======
            let io = if !grpc.batch_key.is_empty() {
>>>>>>> 4846a967
                IR::IO(IO::Grpc {
                    req_template,
                    group_by: Some(GroupBy::new(grpc.batch_key.clone(), None)),
                    dl_id: None,
<<<<<<< HEAD
                    hook,
                })
            } else {
                IR::IO(IO::Grpc { req_template, group_by: None, dl_id: None, hook })
            }
=======
                    dedupe,
                })
            } else {
                IR::IO(IO::Grpc { req_template, group_by: None, dl_id: None, dedupe })
            };

            (io, &grpc.select)
>>>>>>> 4846a967
        })
        .and_then(apply_select)
}

pub fn update_grpc<'a>(
    operation_type: &'a GraphQLOperationType,
) -> TryFold<'a, (&'a ConfigModule, &'a Field, &'a config::Type, &'a str), FieldDefinition, String>
{
    TryFold::<(&ConfigModule, &Field, &config::Type, &'a str), FieldDefinition, String>::new(
        |(config_module, field, type_of, _name), b_field| {
            let Some(Resolver::Grpc(grpc)) = &field.resolver else {
                return Valid::succeed(b_field);
            };

            compile_grpc(CompileGrpc {
                config_module,
                operation_type,
                field,
                grpc,
                validate_with_schema: true,
            })
            .map(|resolver| b_field.resolver(Some(resolver)))
            .and_then(|b_field| {
                b_field
                    .validate_field(type_of, config_module)
                    .map_to(b_field)
            })
        },
    )
}

#[cfg(test)]
mod tests {
    use std::convert::TryFrom;

    use tailcall_valid::ValidationError;

    use super::GrpcMethod;

    #[test]
    fn try_from_grpc_method() {
        let method = GrpcMethod::try_from("package_name.ServiceName.MethodName").unwrap();
        let method1 = GrpcMethod::try_from("package.name.ServiceName.MethodName").unwrap();

        assert_eq!(method.package, "package_name");
        assert_eq!(method.service, "ServiceName");
        assert_eq!(method.name, "MethodName");

        assert_eq!(method1.package, "package.name");
        assert_eq!(method1.service, "ServiceName");
        assert_eq!(method1.name, "MethodName");
    }

    #[test]
    fn try_from_grpc_method_invalid() {
        let result = GrpcMethod::try_from("package_name.ServiceName");

        assert!(result.is_err());
        assert_eq!(
            result.err().unwrap(),
            ValidationError::new("Invalid method format: package_name.ServiceName. Expected format is <package>.<service>.<method>".to_string())
        );
    }
}<|MERGE_RESOLUTION|>--- conflicted
+++ resolved
@@ -195,33 +195,22 @@
                 body,
                 operation_type: operation_type.clone(),
             };
-<<<<<<< HEAD
             let on_response = grpc.on_response_body.clone();
             let hook = JsHooks::new(None, on_response).ok();
 
-            if !grpc.batch_key.is_empty() {
-=======
             let io = if !grpc.batch_key.is_empty() {
->>>>>>> 4846a967
                 IR::IO(IO::Grpc {
                     req_template,
                     group_by: Some(GroupBy::new(grpc.batch_key.clone(), None)),
                     dl_id: None,
-<<<<<<< HEAD
-                    hook,
+                    dedupe,
+                    hook
                 })
             } else {
-                IR::IO(IO::Grpc { req_template, group_by: None, dl_id: None, hook })
-            }
-=======
-                    dedupe,
-                })
-            } else {
-                IR::IO(IO::Grpc { req_template, group_by: None, dl_id: None, dedupe })
+                IR::IO(IO::Grpc { req_template, group_by: None, dl_id: None, dedupe, hook })
             };
 
             (io, &grpc.select)
->>>>>>> 4846a967
         })
         .and_then(apply_select)
 }
