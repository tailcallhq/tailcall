--- conflicted
+++ resolved
@@ -5,10 +5,7 @@
 use tailcall_valid::{Valid, ValidationError, Validator};
 
 use super::apply_select;
-<<<<<<< HEAD
-=======
-use crate::core::blueprint::{BlueprintError, FieldDefinition};
->>>>>>> 47d6b0c4
+use crate::core::blueprint::BlueprintError;
 use crate::core::config::group_by::GroupBy;
 use crate::core::config::{Config, ConfigModule, Field, GraphQLOperationType, Grpc};
 use crate::core::grpc::protobuf::{ProtobufOperation, ProtobufSet};
@@ -244,40 +241,6 @@
         .and_then(apply_select)
 }
 
-<<<<<<< HEAD
-=======
-pub fn update_grpc<'a>(
-    operation_type: &'a GraphQLOperationType,
-) -> TryFold<
-    'a,
-    (&'a ConfigModule, &'a Field, &'a config::Type, &'a str),
-    FieldDefinition,
-    BlueprintError,
-> {
-    TryFold::<(&ConfigModule, &Field, &config::Type, &'a str), FieldDefinition, BlueprintError>::new(
-        |(config_module, field, type_of, _name), b_field| {
-            let Some(Resolver::Grpc(grpc)) = &field.resolver else {
-                return Valid::succeed(b_field);
-            };
-
-            compile_grpc(CompileGrpc {
-                config_module,
-                operation_type,
-                field,
-                grpc,
-                validate_with_schema: true,
-            })
-            .map(|resolver| b_field.resolver(Some(resolver)))
-            .and_then(|b_field| {
-                b_field
-                    .validate_field(type_of, config_module)
-                    .map_to(b_field)
-            })
-        },
-    )
-}
-
->>>>>>> 47d6b0c4
 #[cfg(test)]
 mod tests {
     use std::convert::TryFrom;
