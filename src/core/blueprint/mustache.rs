use tailcall_valid::{Valid, Validator};

use super::{BlueprintError, FieldDefinition};
use crate::core::config::{self, Config};
use crate::core::directive::DirectiveCodec;
use crate::core::ir::model::{IO, IR};
use crate::core::scalar;

struct MustachePartsValidator<'a> {
    type_of: &'a config::Type,
    config: &'a Config,
    field: &'a FieldDefinition,
}

impl<'a> MustachePartsValidator<'a> {
    fn new(type_of: &'a config::Type, config: &'a Config, field: &'a FieldDefinition) -> Self {
        Self { type_of, config, field }
    }

    fn validate_type(&self, parts: &[String], is_query: bool) -> Result<(), BlueprintError> {
        let mut len = parts.len();
        let mut type_of = self.type_of;
        for item in parts {
            let field = type_of.fields.get(item).ok_or_else(|| {
                BlueprintError::NoValueFound(parts[0..parts.len() - len + 1].join("."))
            })?;
            let val_type = &field.type_of;

            if !is_query && val_type.is_nullable() {
                return Err(BlueprintError::ValueIsNullableType(item.clone()));
            } else if len == 1 && !scalar::Scalar::is_predefined(val_type.name()) {
                return Err(BlueprintError::ValueIsNotOfScalarType(item.clone()));
            } else if len == 1 {
                break;
            }

            type_of = self
                .config
                .find_type(val_type.name())
                .ok_or_else(|| BlueprintError::NoTypeFound(parts.join(".")))?;

            len -= 1;
        }

        Ok(())
    }

    fn validate(&self, parts: &[String], is_query: bool) -> Valid<(), BlueprintError> {
        let config = self.config;
        let args = &self.field.args;

        if parts.len() < 2 {
            return Valid::fail(BlueprintError::TooFewPartsInTemplate);
        }

        let head = parts[0].as_str();
        let tail = parts[1].as_str();

        match head {
            "value" => {
                // all items on parts except the first one
                let tail = &parts[1..];

                if let Err(e) = self.validate_type(tail, is_query) {
                    return Valid::fail(e);
                }
            }
            "args" => {
                // XXX this is a linear search but it's cost is less than that of
                // constructing a HashMap since we'd have 3-4 arguments at max in
                // most cases
                if let Some(arg) = args.iter().find(|arg| arg.name == tail) {
                    if !is_query && arg.of_type.is_list() {
                        return Valid::fail(BlueprintError::CantUseListTypeHere(tail.to_string()));
                    }

                    // we can use non-scalar types in args
                    if !is_query && arg.default_value.is_none() && arg.of_type.is_nullable() {
                        return Valid::fail(BlueprintError::ArgumentIsNullableType(
                            tail.to_string(),
                        ));
                    }
                } else {
                    return Valid::fail(BlueprintError::ArgumentNotFound(tail.to_string()));
                }
            }
            "vars" => {
                if !config.server.vars.iter().any(|vars| vars.key == tail) {
                    return Valid::fail(BlueprintError::VarNotSetInServerConfig(tail.to_string()));
                }
            }
            "headers" | "env" => {
                // "headers" and "env" refers to values known at runtime, which
                // we can't validate here
            }
            _ => {
                return Valid::fail(BlueprintError::UnknownTemplateDirective(head.to_string()));
            }
        }

        Valid::succeed(())
    }
<<<<<<< HEAD
=======
}

impl FieldDefinition {
    pub fn validate_field(
        &self,
        type_of: &config::Type,
        config: &Config,
    ) -> Valid<(), BlueprintError> {
        // XXX we could use `Mustache`'s `render` method with a mock
        // struct implementing the `PathString` trait encapsulating `validation_map`
        // but `render` simply falls back to the default value for a given
        // type if it doesn't exist, so we wouldn't be able to get enough
        // context from that method alone
        // So we must duplicate some of that logic here :(
        let parts_validator = MustachePartsValidator::new(type_of, config, self);
>>>>>>> 47d6b0c4

    fn validate_resolver(&self, resolver: &IR) -> Valid<(), String> {
        match resolver {
            IR::Merge(resolvers) => {
                Valid::from_iter(resolvers, |resolver| self.validate_resolver(resolver)).unit()
            }
            IR::IO(IO::Http { req_template, .. }) => {
                Valid::from_iter(req_template.root_url.expression_segments(), |parts| {
                    self.validate(parts, false).trace("path")
                })
                .and(Valid::from_iter(req_template.query.clone(), |query| {
                    let mustache = &query.value;

                    Valid::from_iter(mustache.expression_segments(), |parts| {
                        self.validate(parts, true).trace("query")
                    })
                }))
                .unit()
                .trace(config::Http::trace_name().as_str())
            }
            IR::IO(IO::GraphQL { req_template, .. }) => {
                Valid::from_iter(req_template.headers.clone(), |(_, mustache)| {
                    Valid::from_iter(mustache.expression_segments(), |parts| {
                        self.validate(parts, true).trace("headers")
                    })
                })
                .and_then(|_| {
                    if let Some(args) = &req_template.operation_arguments {
                        Valid::from_iter(args, |(_, mustache)| {
                            Valid::from_iter(mustache.expression_segments(), |parts| {
                                self.validate(parts, true).trace("args")
                            })
                        })
                    } else {
                        Valid::succeed(Default::default())
                    }
                })
                .unit()
                .trace(config::GraphQL::trace_name().as_str())
            }
            IR::IO(IO::Grpc { req_template, .. }) => {
                Valid::from_iter(req_template.url.expression_segments(), |parts| {
                    self.validate(parts, false).trace("path")
                })
                .and(
                    Valid::from_iter(req_template.headers.clone(), |(_, mustache)| {
                        Valid::from_iter(mustache.expression_segments(), |parts| {
                            self.validate(parts, true).trace("headers")
                        })
                    })
                    .unit(),
                )
                .and_then(|_| {
                    if let Some(body) = &req_template.body {
                        if let Some(mustache) = &body.mustache {
                            Valid::from_iter(mustache.expression_segments(), |parts| {
                                self.validate(parts, true).trace("body")
                            })
                        } else {
                            // TODO: needs review
                            Valid::succeed(Default::default())
                        }
                    } else {
                        Valid::succeed(Default::default())
                    }
                })
                .unit()
                .trace(config::Grpc::trace_name().as_str())
            }
            // TODO: add validation for @expr
            _ => Valid::succeed(()),
        }
    }
}

impl FieldDefinition {
    pub fn validate_field(&self, type_of: &config::Type, config: &Config) -> Valid<(), String> {
        // XXX we could use `Mustache`'s `render` method with a mock
        // struct implementing the `PathString` trait encapsulating `validation_map`
        // but `render` simply falls back to the default value for a given
        // type if it doesn't exist, so we wouldn't be able to get enough
        // context from that method alone
        // So we must duplicate some of that logic here :(
        let parts_validator = MustachePartsValidator::new(type_of, config, self);

        match &self.resolver {
            Some(resolver) => parts_validator.validate_resolver(resolver),
            None => Valid::succeed(()),
        }
    }
}

#[cfg(test)]
mod test {
    use tailcall_valid::Validator;

    use super::MustachePartsValidator;
    use crate::core::blueprint::{FieldDefinition, InputFieldDefinition};
    use crate::core::config::{self, Config, Field};
    use crate::core::Type;

    fn initialize_test_config_and_field() -> (Config, FieldDefinition) {
        let mut config = Config::default();

        let mut t1_type = config::Type::default();
        t1_type.fields.insert(
            "numbers".to_owned(),
            Field {
                type_of: Type::from("Int".to_owned()).into_list(),
                ..Default::default()
            },
        );
        config.types.insert("T1".to_string(), t1_type);

        let type_ = Type::List {
            of_type: Box::new(Type::Named { name: "Int".to_string(), non_null: false }),
            non_null: false,
        };

        let fld = FieldDefinition {
            name: "f1".to_string(),
            args: vec![InputFieldDefinition {
                name: "q".to_string(),
                of_type: type_,
                default_value: None,
                description: None,
            }],
            of_type: Type::Named { name: "T1".to_string(), non_null: false },
            resolver: None,
            directives: vec![],
            description: None,
            default_value: None,
        };

        (config, fld)
    }

    #[test]
    fn test_allow_list_arguments_for_query_type() {
        let (config, field_def) = initialize_test_config_and_field();

        let parts_validator =
            MustachePartsValidator::new(config.types.get("T1").unwrap(), &config, &field_def);
        let validation_result =
            parts_validator.validate(&["args".to_string(), "q".to_string()], true);

        assert!(validation_result.is_succeed())
    }

    #[test]
    fn test_should_not_allow_list_arguments_for_path_variable() {
        let (config, field_def) = initialize_test_config_and_field();

        let parts_validator =
            MustachePartsValidator::new(config.types.get("T1").unwrap(), &config, &field_def);
        let validation_result =
            parts_validator.validate(&["args".to_string(), "q".to_string()], false);

        assert!(validation_result.to_result().is_err())
    }
}<|MERGE_RESOLUTION|>--- conflicted
+++ resolved
@@ -100,26 +100,8 @@
 
         Valid::succeed(())
     }
-<<<<<<< HEAD
-=======
-}
-
-impl FieldDefinition {
-    pub fn validate_field(
-        &self,
-        type_of: &config::Type,
-        config: &Config,
-    ) -> Valid<(), BlueprintError> {
-        // XXX we could use `Mustache`'s `render` method with a mock
-        // struct implementing the `PathString` trait encapsulating `validation_map`
-        // but `render` simply falls back to the default value for a given
-        // type if it doesn't exist, so we wouldn't be able to get enough
-        // context from that method alone
-        // So we must duplicate some of that logic here :(
-        let parts_validator = MustachePartsValidator::new(type_of, config, self);
->>>>>>> 47d6b0c4
-
-    fn validate_resolver(&self, resolver: &IR) -> Valid<(), String> {
+
+    fn validate_resolver(&self, resolver: &IR) -> Valid<(), BlueprintError> {
         match resolver {
             IR::Merge(resolvers) => {
                 Valid::from_iter(resolvers, |resolver| self.validate_resolver(resolver)).unit()
@@ -194,7 +176,11 @@
 }
 
 impl FieldDefinition {
-    pub fn validate_field(&self, type_of: &config::Type, config: &Config) -> Valid<(), String> {
+    pub fn validate_field(
+        &self,
+        type_of: &config::Type,
+        config: &Config,
+    ) -> Valid<(), BlueprintError> {
         // XXX we could use `Mustache`'s `render` method with a mock
         // struct implementing the `PathString` trait encapsulating `validation_map`
         // but `render` simply falls back to the default value for a given
