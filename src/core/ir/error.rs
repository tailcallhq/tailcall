--- conflicted
+++ resolved
@@ -4,14 +4,9 @@
 use derive_more::From;
 use thiserror::Error;
 
-<<<<<<< HEAD
-use crate::core::{auth, error};
-#[derive(Debug, Error, Clone)]
-=======
 use crate::core::auth;
 use crate::core::error::worker;
 #[derive(From, Debug, Error, Clone)]
->>>>>>> faf9c4c9
 pub enum Error {
     #[error("IOException: {0}")]
     IOException(String),
@@ -39,11 +34,7 @@
     AuthError(auth::error::Error),
 
     #[error("Worker Error: {0}")]
-<<<<<<< HEAD
-    WorkerError(String),
-=======
     WorkerError(worker::Error),
->>>>>>> faf9c4c9
 }
 
 impl ErrorExtensions for Error {
