use std::num::NonZeroU64;
use std::ops::Deref;

use async_graphql_value::ConstValue;

use super::{Error, Eval, EvaluationContext, ResolverContextLike, IR};

#[derive(PartialEq, Eq, Clone, Hash, Debug)]
pub struct IoId(u64);
impl IoId {
    pub fn new(id: u64) -> Self {
        Self(id)
    }

    pub fn as_u64(&self) -> u64 {
        self.0
    }
}
pub trait CacheKey<Ctx> {
    fn cache_key(&self, ctx: &Ctx) -> Option<IoId>;
}

#[derive(Clone, Debug)]
pub struct Cache {
    pub max_age: NonZeroU64,
    pub expr: Box<IR>,
}

impl Cache {
    ///
    /// Wraps an expression with the cache primitive.
    /// Performance DFS on the cache on the expression and identifies all the IO
    /// nodes. Then wraps each IO node with the cache primitive.
    pub fn wrap(max_age: NonZeroU64, expr: IR) -> IR {
        expr.modify(move |expr| match expr {
            IR::IO(_) => Some(IR::Cache(Cache { max_age, expr: Box::new(expr.clone()) })),
            _ => None,
        })
    }
}

impl Eval for Cache {
<<<<<<< HEAD
    fn eval<'a, Ctx: ResolverContextLike<'a> + Sync + Send>(
        &'a self,
        ctx: EvaluationContext<'a, Ctx>,
    ) -> Pin<Box<dyn Future<Output = Result<ConstValue, Error>> + 'a + Send>> {
        Box::pin(async move {
            if let IR::IO(io) = self.expr.deref() {
                let key = io.cache_key(&ctx);
                if let Some(key) = key {
                    if let Some(val) = ctx.request_ctx.runtime.cache.get(&key).await? {
                        Ok(val)
                    } else {
                        let val = self.expr.eval(ctx.clone()).await?;
                        ctx.request_ctx
                            .runtime
                            .cache
                            .set(key, val.clone(), self.max_age)
                            .await?;
                        Ok(val)
                    }
=======
    async fn eval<Ctx>(
        &self,
        ctx: &mut EvaluationContext<'_, Ctx>,
    ) -> Result<ConstValue, EvaluationError>
    where
        Ctx: ResolverContextLike + Sync,
    {
        if let IR::IO(io) = self.expr.deref() {
            let key = io.cache_key(ctx);
            if let Some(key) = key {
                if let Some(val) = ctx.request_ctx.runtime.cache.get(&key).await? {
                    Ok(val)
>>>>>>> 6e892641
                } else {
                    let val = self.expr.eval(ctx).await?;
                    ctx.request_ctx
                        .runtime
                        .cache
                        .set(key, val.clone(), self.max_age)
                        .await?;
                    Ok(val)
                }
            } else {
                self.expr.eval(ctx).await
            }
        } else {
            Ok(self.expr.eval(ctx).await?)
        }
    }
}<|MERGE_RESOLUTION|>--- conflicted
+++ resolved
@@ -40,31 +40,7 @@
 }
 
 impl Eval for Cache {
-<<<<<<< HEAD
-    fn eval<'a, Ctx: ResolverContextLike<'a> + Sync + Send>(
-        &'a self,
-        ctx: EvaluationContext<'a, Ctx>,
-    ) -> Pin<Box<dyn Future<Output = Result<ConstValue, Error>> + 'a + Send>> {
-        Box::pin(async move {
-            if let IR::IO(io) = self.expr.deref() {
-                let key = io.cache_key(&ctx);
-                if let Some(key) = key {
-                    if let Some(val) = ctx.request_ctx.runtime.cache.get(&key).await? {
-                        Ok(val)
-                    } else {
-                        let val = self.expr.eval(ctx.clone()).await?;
-                        ctx.request_ctx
-                            .runtime
-                            .cache
-                            .set(key, val.clone(), self.max_age)
-                            .await?;
-                        Ok(val)
-                    }
-=======
-    async fn eval<Ctx>(
-        &self,
-        ctx: &mut EvaluationContext<'_, Ctx>,
-    ) -> Result<ConstValue, EvaluationError>
+    async fn eval<Ctx>(&self, ctx: &mut EvaluationContext<'_, Ctx>) -> Result<ConstValue, Error>
     where
         Ctx: ResolverContextLike + Sync,
     {
@@ -73,7 +49,6 @@
             if let Some(key) = key {
                 if let Some(val) = ctx.request_ctx.runtime.cache.get(&key).await? {
                     Ok(val)
->>>>>>> 6e892641
                 } else {
                     let val = self.expr.eval(ctx).await?;
                     ctx.request_ctx
