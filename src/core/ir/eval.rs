--- conflicted
+++ resolved
@@ -2,20 +2,11 @@
 use std::ops::Deref;
 use std::pin::Pin;
 
-<<<<<<< HEAD
-use super::{Error, EvaluationContext, ResolverContextLike};
-
-pub trait Eval<Output = async_graphql::Value> {
-    fn eval<Ctx>(
-        &self,
-        ctx: &mut EvaluationContext<'_, Ctx>,
-    ) -> impl Future<Output = Result<Output, Error>>
-=======
 use async_graphql_value::ConstValue;
 
 use super::eval_io::eval_io;
 use super::model::{Cache, CacheKey, Context, Map, IR};
-use super::{EvalContext, EvaluationError, ResolverContextLike};
+use super::{Error, EvalContext, ResolverContextLike};
 use crate::core::json::JsonLike;
 use crate::core::serde_value_ext::ValueExt;
 
@@ -24,8 +15,7 @@
     pub fn eval<'a, Ctx>(
         &'a self,
         ctx: &'a mut EvalContext<'a, Ctx>,
-    ) -> Pin<Box<impl Future<Output = Result<ConstValue, EvaluationError>> + 'a>>
->>>>>>> 03d2f05c
+    ) -> Pin<Box<impl Future<Output = Result<ConstValue, Error>> + 'a>>
     where
         Ctx: ResolverContextLike + Sync,
     {
@@ -92,15 +82,10 @@
                         if let Some(value) = map.get(&key) {
                             Ok(ConstValue::String(value.to_owned()))
                         } else {
-                            Err(EvaluationError::ExprEvalError(format!(
-                                "Can't find mapped key: {}.",
-                                key
-                            )))
+                            Err(Error::Other(format!("Can't find mapped key: {}.", key)))
                         }
                     } else {
-                        Err(EvaluationError::ExprEvalError(
-                            "Mapped key must be string value.".to_owned(),
-                        ))
+                        Err(Error::Other("Mapped key must be string value.".to_owned()))
                     }
                 }
             }
