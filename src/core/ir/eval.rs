--- conflicted
+++ resolved
@@ -78,7 +78,11 @@
                         ))
                     }
                 }
-<<<<<<< HEAD
+                IR::Pipe(first, second) => {
+                    let args = first.eval(&mut ctx.clone()).await?;
+                    let ctx = &mut ctx.with_args(args);
+                    second.eval(ctx).await
+                }
                 IR::Discriminate(discriminator, expr) => expr.eval(ctx).await.and_then(|value| {
                     let type_name = discriminator.resolve_type(&value)?;
 
@@ -86,13 +90,6 @@
 
                     Ok(value)
                 }),
-=======
-                IR::Pipe(first, second) => {
-                    let args = first.eval(&mut ctx.clone()).await?;
-                    let ctx = &mut ctx.with_args(args);
-                    second.eval(ctx).await
-                }
->>>>>>> 8a7dd731
             }
         })
     }
