--- conflicted
+++ resolved
@@ -2,22 +2,11 @@
 
 use super::{Error, EvaluationContext, ResolverContextLike};
 
-<<<<<<< HEAD
-pub trait Eval<Output = async_graphql::Value>
-where
-    Self: Send + Sync,
-{
-    fn eval<'a, Ctx: ResolverContextLike<'a> + Sync + Send>(
-        &'a self,
-        ctx: EvaluationContext<'a, Ctx>,
-    ) -> Pin<Box<dyn Future<Output = Result<Output, Error>> + 'a + Send>>
-=======
 pub trait Eval<Output = async_graphql::Value> {
     fn eval<Ctx>(
         &self,
         ctx: &mut EvaluationContext<'_, Ctx>,
-    ) -> impl Future<Output = Result<Output, EvaluationError>>
->>>>>>> 6e892641
+    ) -> impl Future<Output = Result<Output, Error>>
     where
         Ctx: ResolverContextLike + Sync;
 }