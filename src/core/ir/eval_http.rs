use std::sync::Arc;

use async_graphql::from_value;
use reqwest::Request;
use tailcall_valid::Validator;

use super::model::DataLoaderId;
use super::request::DynamicRequest;
use super::{EvalContext, ResolverContextLike};
use crate::core::data_loader::{DataLoader, Loader};
use crate::core::grpc::protobuf::ProtobufOperation;
use crate::core::grpc::request::execute_grpc_request;
use crate::core::grpc::request_template::RenderedRequestTemplate;
use crate::core::http::{
    cache_policy, DataLoaderRequest, HttpDataLoader, RequestTemplate, Response,
};
use crate::core::ir::Error;
use crate::core::json::JsonLike;
use crate::core::worker_hooks::WorkerHooks;
use crate::core::{grpc, http, worker, WorkerIO};

pub struct WorkerContext<'a> {
    pub worker: &'a Arc<dyn WorkerIO<worker::Event, worker::Command>>,
    pub js_worker:
        &'a Arc<dyn WorkerIO<async_graphql_value::ConstValue, async_graphql_value::ConstValue>>,
    pub js_hooks: &'a WorkerHooks,
}

impl<'a> WorkerContext<'a> {
    pub fn new(
        worker: &'a Arc<dyn WorkerIO<worker::Event, worker::Command>>,
        js_worker: &'a Arc<
            dyn WorkerIO<async_graphql_value::ConstValue, async_graphql_value::ConstValue>,
        >,
        js_hooks: &'a WorkerHooks,
    ) -> Self {
        Self { worker, js_worker, js_hooks }
    }
}

///
/// Executing a HTTP request is a bit more complex than just sending a request
/// and getting a response. There are optimizations and customizations that the
/// user might have configured. HttpRequestExecutor is responsible for handling
/// all of that.
pub struct EvalHttp<'a, 'ctx, Context: ResolverContextLike + Sync> {
    evaluation_ctx: &'ctx EvalContext<'a, Context>,
    data_loader: Option<&'a DataLoader<DataLoaderRequest, HttpDataLoader>>,
    request_template: &'a http::RequestTemplate,
}

impl<'a, 'ctx, Context: ResolverContextLike + Sync> EvalHttp<'a, 'ctx, Context> {
    pub fn new(
        evaluation_ctx: &'ctx EvalContext<'a, Context>,
        request_template: &'a RequestTemplate,
        id: &Option<DataLoaderId>,
    ) -> Self {
        let data_loader = if evaluation_ctx.request_ctx.is_batching_enabled() {
            id.and_then(|id| {
                evaluation_ctx
                    .request_ctx
                    .http_data_loaders
                    .get(id.as_usize())
            })
        } else {
            None
        };

        Self { evaluation_ctx, data_loader, request_template }
    }

    pub fn init_request(&self) -> Result<DynamicRequest<String>, Error> {
        let inner = self.request_template.to_request(self.evaluation_ctx)?;
        Ok(inner)
    }

    pub async fn execute(
        &self,
        req: DynamicRequest<String>,
    ) -> Result<Response<async_graphql::Value>, Error> {
        let ctx = &self.evaluation_ctx;
        let dl = &self.data_loader;
        let response = if dl.is_some() {
            execute_request_with_dl(ctx, req, self.data_loader).await?
        } else {
            execute_raw_request(ctx, req).await?
        };

        if ctx.request_ctx.server.get_enable_http_validation() {
            self.request_template
                .endpoint
                .output
                .validate(&response.body)
                .to_result()
                .map_err(Error::from)?;
        }

        set_headers(ctx, &response);

        Ok(response)
    }

    #[async_recursion::async_recursion]
    pub async fn execute_with_worker<'worker: 'async_recursion>(
        &self,
<<<<<<< HEAD
        mut request: DynamicRequest<String>,
        worker: &Arc<dyn WorkerIO<worker::Event, worker::Command>>,
        http_filter: &HttpFilter,
    ) -> Result<Response<async_graphql::Value>, Error> {
        let js_request = worker::WorkerRequest::try_from(request.request())?;
        let event = worker::Event::Request(js_request);

        let command = worker.call(&http_filter.on_request, event).await?;
=======
        mut request: reqwest::Request,
        worker_ctx: WorkerContext<'worker>,
    ) -> Result<Response<async_graphql::Value>, Error> {
        // extract variables from the worker context.
        let js_hooks = worker_ctx.js_hooks;
        let worker = worker_ctx.worker;
        let js_worker = worker_ctx.js_worker;
>>>>>>> fe220beb

        let response = match js_hooks.on_request(worker, &request).await? {
            Some(command) => match command {
                worker::Command::Request(w_request) => {
                    let response = self.execute(w_request.try_into()?).await?;
                    Ok(response)
                }
                worker::Command::Response(w_response) => {
                    // Check if the response is a redirect
                    if (w_response.status() == 301 || w_response.status() == 302)
                        && w_response.headers().contains_key("location")
                    {
                        request
                            .request_mut()
                            .url_mut()
                            .set_path(w_response.headers()["location"].as_str());
                        self.execute_with_worker(request, worker_ctx).await
                    } else {
                        Ok(w_response.try_into()?)
                    }
                }
            },
            None => self.execute(request).await,
        };

        // send the final response to JS script for futher evaluation.
        if let Ok(resp) = response {
            js_hooks.on_response(js_worker, resp).await
        } else {
            response
        }
    }
}

pub async fn execute_request_with_dl<
    'ctx,
    Ctx: ResolverContextLike,
    Dl: Loader<DataLoaderRequest, Value = Response<async_graphql::Value>, Error = Arc<anyhow::Error>>,
>(
    ctx: &EvalContext<'ctx, Ctx>,
    req: DynamicRequest<String>,
    data_loader: Option<&DataLoader<DataLoaderRequest, Dl>>,
) -> Result<Response<async_graphql::Value>, Error> {
    let headers = ctx
        .request_ctx
        .upstream
        .batch
        .clone()
        .map(|s| s.headers)
        .unwrap_or_default();

    let (req, body) = req.into_parts();
    let endpoint_key = crate::core::http::DataLoaderRequest::new(req, headers).with_body(body);

    Ok(data_loader
        .unwrap()
        .load_one(endpoint_key)
        .await
        .map_err(Error::from)?
        .unwrap_or_default())
}

pub fn set_headers<Ctx: ResolverContextLike>(
    ctx: &EvalContext<'_, Ctx>,
    res: &Response<async_graphql::Value>,
) {
    set_cache_control(ctx, res);
    set_cookie_headers(ctx, res);
    set_experimental_headers(ctx, res);
}

pub fn set_cache_control<Ctx: ResolverContextLike>(
    ctx: &EvalContext<'_, Ctx>,
    res: &Response<async_graphql::Value>,
) {
    if ctx.request_ctx.server.get_enable_cache_control() && res.status.is_success() {
        if let Some(policy) = cache_policy(res) {
            ctx.request_ctx.set_cache_control(policy);
        }
    }
}

fn set_experimental_headers<Ctx: ResolverContextLike>(
    ctx: &EvalContext<'_, Ctx>,
    res: &Response<async_graphql::Value>,
) {
    ctx.request_ctx.add_x_headers(&res.headers);
}

fn set_cookie_headers<Ctx: ResolverContextLike>(
    ctx: &EvalContext<'_, Ctx>,
    res: &Response<async_graphql::Value>,
) {
    if res.status.is_success() {
        ctx.request_ctx.set_cookie_headers(&res.headers);
    }
}

pub async fn execute_raw_request<Ctx: ResolverContextLike>(
    ctx: &EvalContext<'_, Ctx>,
    req: DynamicRequest<String>,
) -> Result<Response<async_graphql::Value>, Error> {
    let response = ctx
        .request_ctx
        .runtime
        .http
        .execute(req.into_request())
        .await
        .map_err(Error::from)?
        .to_json()?;

    Ok(response)
}

pub async fn execute_raw_grpc_request<Ctx: ResolverContextLike>(
    ctx: &EvalContext<'_, Ctx>,
    req: Request,
    operation: &ProtobufOperation,
) -> Result<Response<async_graphql::Value>, Error> {
    execute_grpc_request(&ctx.request_ctx.runtime, operation, req)
        .await
        .map_err(Error::from)
}

pub async fn execute_grpc_request_with_dl<
    Ctx: ResolverContextLike,
    Dl: Loader<
        grpc::DataLoaderRequest,
        Value = Response<async_graphql::Value>,
        Error = Arc<anyhow::Error>,
    >,
>(
    ctx: &EvalContext<'_, Ctx>,
    rendered: RenderedRequestTemplate,
    data_loader: Option<&DataLoader<grpc::DataLoaderRequest, Dl>>,
) -> Result<Response<async_graphql::Value>, Error> {
    let headers = ctx
        .request_ctx
        .upstream
        .batch
        .clone()
        .map(|s| s.headers)
        .unwrap_or_default();
    let endpoint_key = grpc::DataLoaderRequest::new(rendered, headers);

    Ok(data_loader
        .unwrap()
        .load_one(endpoint_key)
        .await
        .map_err(Error::from)?
        .unwrap_or_default())
}

pub fn parse_graphql_response<Ctx: ResolverContextLike>(
    ctx: &EvalContext<'_, Ctx>,
    res: Response<async_graphql::Value>,
    field_name: &str,
) -> Result<async_graphql::Value, Error> {
    let res: async_graphql::Response =
        from_value(res.body).map_err(|err| Error::Deserialize(err.to_string()))?;

    for error in res.errors {
        ctx.add_error(error);
    }

    Ok(res
        .data
        .get_key(field_name)
        .map(|v| v.to_owned())
        .unwrap_or_default())
}<|MERGE_RESOLUTION|>--- conflicted
+++ resolved
@@ -103,24 +103,12 @@
     #[async_recursion::async_recursion]
     pub async fn execute_with_worker<'worker: 'async_recursion>(
         &self,
-<<<<<<< HEAD
         mut request: DynamicRequest<String>,
         worker: &Arc<dyn WorkerIO<worker::Event, worker::Command>>,
         http_filter: &HttpFilter,
     ) -> Result<Response<async_graphql::Value>, Error> {
         let js_request = worker::WorkerRequest::try_from(request.request())?;
         let event = worker::Event::Request(js_request);
-
-        let command = worker.call(&http_filter.on_request, event).await?;
-=======
-        mut request: reqwest::Request,
-        worker_ctx: WorkerContext<'worker>,
-    ) -> Result<Response<async_graphql::Value>, Error> {
-        // extract variables from the worker context.
-        let js_hooks = worker_ctx.js_hooks;
-        let worker = worker_ctx.worker;
-        let js_worker = worker_ctx.js_worker;
->>>>>>> fe220beb
 
         let response = match js_hooks.on_request(worker, &request).await? {
             Some(command) => match command {
