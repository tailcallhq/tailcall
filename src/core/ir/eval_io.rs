--- conflicted
+++ resolved
@@ -45,25 +45,15 @@
     Ctx: ResolverContextLike + Sync,
 {
     match io {
-<<<<<<< HEAD
         IO::Http { req_template, dl_id, hook, .. } => {
-            let worker = &ctx.request_ctx.runtime.cmd_worker;
-            let eval_http = EvalHttp::new(ctx, req_template, dl_id);
-            let request = eval_http.init_request()?;
-            let response = match (&worker, hook) {
-                (Some(worker), Some(hook)) => {
-                    eval_http.execute_with_worker(request, worker, hook).await?
-=======
-        IO::Http { req_template, dl_id, http_filter, .. } => {
             let event_worker = &ctx.request_ctx.runtime.cmd_worker;
             let js_worker = &ctx.request_ctx.runtime.worker;
             let eval_http = EvalHttp::new(ctx, req_template, dl_id);
             let request = eval_http.init_request()?;
-            let response = match (&event_worker, js_worker, http_filter) {
-                (Some(worker), Some(js_worker), Some(http_filter)) => {
-                    let worker_ctx = WorkerContext::new(worker, js_worker, http_filter);
+            let response = match (&event_worker, js_worker, hook) {
+                (Some(worker), Some(js_worker), Some(hook)) => {
+                    let worker_ctx = WorkerContext::new(worker, js_worker, hook);
                     eval_http.execute_with_worker(request, worker_ctx).await?
->>>>>>> 4846a967
                 }
                 _ => eval_http.execute(request).await?,
             };
