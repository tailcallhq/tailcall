--- conflicted
+++ resolved
@@ -91,18 +91,6 @@
     ) -> Pin<Box<dyn Future<Output = Result<ConstValue, EvaluationError>> + 'b + Send>> {
         Box::pin(async move {
             match self {
-<<<<<<< HEAD
-                IO::Http { req_template, dl_id, .. } => {
-                    let req = req_template.to_request(ctx)?;
-                    let is_get = req.method() == reqwest::Method::GET;
-
-                    let res = if is_get && ctx.request_ctx.is_batching_enabled() {
-                        let data_loader: Option<&DataLoader<DataLoaderRequest, HttpDataLoader>> =
-                            dl_id.and_then(|index| ctx.request_ctx.http_data_loaders.get(index.0));
-                        execute_request_with_dl(&ctx, req, data_loader).await?
-                    } else {
-                        execute_raw_request(&ctx, req).await?
-=======
                 IO::Http { req_template, dl_id, http_filter, .. } => {
                     let worker = &ctx.request_ctx.runtime.cmd_worker;
                     let executor = HttpRequestExecutor::new(ctx, req_template, dl_id);
@@ -114,7 +102,6 @@
                                 .await?
                         }
                         _ => executor.execute(request).await?,
->>>>>>> 790c2979
                     };
 
                     Ok(response.body)
@@ -174,13 +161,8 @@
     }
 }
 
-<<<<<<< HEAD
 impl<'a, Ctx: ResolverContextLike + Sync + Send> CacheKey<EvaluationContext<'a, Ctx>> for IO {
-    fn cache_key(&self, ctx: &EvaluationContext<'a, Ctx>) -> Option<u64> {
-=======
-impl<'a, Ctx: ResolverContextLike<'a> + Sync + Send> CacheKey<EvaluationContext<'a, Ctx>> for IO {
     fn cache_key(&self, ctx: &EvaluationContext<'a, Ctx>) -> Option<IoId> {
->>>>>>> 790c2979
         match self {
             IO::Http { req_template, .. } => req_template.cache_key(ctx),
             IO::Grpc { req_template, .. } => req_template.cache_key(ctx),
@@ -332,15 +314,15 @@
 /// and getting a response. There are optimizations and customizations that the
 /// user might have configured. HttpRequestExecutor is responsible for handling
 /// all of that.
-struct HttpRequestExecutor<'a, Context: ResolverContextLike<'a> + Send + Sync> {
-    evaluation_ctx: EvaluationContext<'a, Context>,
+struct HttpRequestExecutor<'a, 'b, Context: ResolverContextLike + Send + Sync> {
+    evaluation_ctx: &'b mut EvaluationContext<'a, Context>,
     data_loader: Option<&'a DataLoader<DataLoaderRequest, HttpDataLoader>>,
     request_template: &'a http::RequestTemplate,
 }
 
-impl<'a, Context: ResolverContextLike<'a> + Send + Sync> HttpRequestExecutor<'a, Context> {
+impl<'a, 'b, Context: ResolverContextLike + Send + Sync> HttpRequestExecutor<'a, 'b, Context> {
     pub fn new(
-        evaluation_ctx: EvaluationContext<'a, Context>,
+        evaluation_ctx: &'b mut EvaluationContext<'a, Context>,
         request_template: &'a RequestTemplate,
         id: &Option<DataLoaderId>,
     ) -> Self {
@@ -354,8 +336,7 @@
     }
 
     pub fn init_request(&self) -> Result<Request, EvaluationError> {
-        let ctx = &self.evaluation_ctx;
-        Ok(self.request_template.to_request(ctx)?)
+        Ok(self.request_template.to_request(self.evaluation_ctx)?)
     }
 
     async fn execute(
