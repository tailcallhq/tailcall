--- conflicted
+++ resolved
@@ -386,18 +386,12 @@
             }
         "#;
         let document = async_graphql::parser::parse_query(query).unwrap();
-<<<<<<< HEAD
         let bp_index = BlueprintIndex::init(blueprint.definitions.clone());
         // println!("{:#?}", bp_index);
         let q_blueprint = model::QueryBlueprint::from_document(document.clone(), &blueprint.definitions);
         let q_blueprint1 = model::QueryBlueprint::from_document1(document, bp_index, "Query");
         // insta::assert_snapshot!();
-        println!("{:#?}", q_blueprint1);
-        println!("{:#?}", q_blueprint);
-=======
-        let q_blueprint = model::QueryBlueprint::from_document(document, blueprint);
         insta::assert_snapshot!(format!("{:#?}", q_blueprint));
->>>>>>> 051681b6
     }
 }
 
