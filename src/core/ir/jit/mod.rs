--- conflicted
+++ resolved
@@ -128,16 +128,6 @@
         }
     }
 
-<<<<<<< HEAD
-    #[derive(Debug, Clone)]
-=======
-    impl Debug for Parent {
-        fn fmt(&self, f: &mut Formatter<'_>) -> std::fmt::Result {
-            write!(f, "Parent({:?})", self.0)
-        }
-    }
-
->>>>>>> f22143bb
     #[allow(unused)]
     pub struct Children(pub(crate) Vec<FieldId>);
 
@@ -151,8 +141,7 @@
         index: FieldIndex,
     }
 
-<<<<<<< HEAD
-    impl QueryPlan {
+    impl ExecutionPlan {
         #[allow(unused)]
         pub fn to_children(&self) -> Vec<Field<Children>> {
             self.fields
@@ -179,10 +168,7 @@
         }
     }
 
-    impl QueryPlanBuilder {
-=======
     impl ExecutionPlanBuilder {
->>>>>>> f22143bb
         #[allow(unused)]
         pub fn new(blueprint: Blueprint) -> Self {
             let blueprint_index = FieldIndex::init(&blueprint);
@@ -318,38 +304,6 @@
     }
 }
 
-<<<<<<< HEAD
-=======
-#[cfg(test)]
-mod tests {
-    use super::*;
-    use crate::core::blueprint::Blueprint;
-    use crate::core::config::reader::ConfigReader;
-
-    #[tokio::test]
-    async fn test_from_document() {
-        let rt = crate::core::runtime::test::init(None);
-        let reader = ConfigReader::init(rt);
-        let config = reader
-            .read("examples/jsonplaceholder.graphql")
-            .await
-            .unwrap();
-        let blueprint = Blueprint::try_from(&config).unwrap();
-        let query = r#"
-            query {
-                posts { user { id } }
-            }
-        "#;
-        let document = async_graphql::parser::parse_query(query).unwrap();
-
-        let q_blueprint = model::ExecutionPlanBuilder::new(blueprint)
-            .build(document)
-            .unwrap();
-        insta::assert_snapshot!(format!("{:#?}", q_blueprint));
-    }
-}
-
->>>>>>> f22143bb
 mod value {
     pub use serde_json_borrow::*;
 }
@@ -471,37 +425,23 @@
     pub use serde_json_borrow::*;
 
     use super::cache::Cache;
-<<<<<<< HEAD
-    use super::model::{Children, Field, QueryPlan};
+    use super::model::{Children, Field, ExecutionPlan};
 
     #[allow(unused)]
     pub struct Synth {
         operation: Vec<Field<Children>>,
         pub(crate) cache: Cache,
-=======
-    use super::model::ExecutionPlan;
-
-    struct Synth {
-        blueprint: ExecutionPlan,
-        cache: Cache,
->>>>>>> f22143bb
     }
 
     #[allow(unused)]
     impl Synth {
-<<<<<<< HEAD
         pub fn new(operation: Vec<Field<Children>>) -> Self {
             Synth { operation, cache: Cache::empty() }
-=======
-        pub fn new(blueprint: ExecutionPlan) -> Self {
-            Synth { blueprint, cache: Cache::empty() }
->>>>>>> f22143bb
-        }
-
+        }
         fn build_children(
             &self,
             field: Field<Children>,
-            query_blueprint: QueryPlan,
+            query_blueprint: ExecutionPlan,
         ) -> ObjectAsVec {
             let mut object = vec![];
             match field.refs {
@@ -577,7 +517,7 @@
         "#;
         let document = async_graphql::parser::parse_query(query).unwrap();
 
-        let q_blueprint = model::QueryPlanBuilder::new(blueprint)
+        let q_blueprint = model::ExecutionPlanBuilder::new(blueprint)
             .build(document)
             .unwrap();
         insta::assert_snapshot!(format!("{:#?}", q_blueprint));
@@ -598,7 +538,7 @@
             }
         "#;
         let document = async_graphql::parser::parse_query(query).unwrap();
-        let q_blueprint = model::QueryPlanBuilder::new(blueprint)
+        let q_blueprint = model::ExecutionPlanBuilder::new(blueprint)
             .build(document)
             .unwrap();
         let mut synth = synth::Synth::new(q_blueprint.to_children());
