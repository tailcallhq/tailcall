mod cache;
mod error;
mod eval;
mod evaluation_context;
mod graphql_operation_context;
mod io;
mod jit;
mod modify;
mod resolver_context_like;

use core::future::Future;
use std::fmt::Debug;
use std::pin::Pin;

use async_graphql_value::ConstValue;
pub use cache::*;
pub use error::*;
pub use eval::*;
pub use evaluation_context::EvaluationContext;
pub use graphql_operation_context::GraphQLOperationContext;
pub use io::*;
pub use resolver_context_like::{EmptyResolverContext, ResolverContext, ResolverContextLike};
use strum_macros::Display;

use crate::core::blueprint::DynamicValue;
use crate::core::json::JsonLike;
use crate::core::serde_value_ext::ValueExt;

<<<<<<< HEAD
#[derive(Eq, Hash, PartialEq, Clone, Debug)]
pub struct CallId(usize);

impl CallId {
    pub fn new(id: usize) -> Self {
        Self(id)
    }
}

#[derive(Clone, Debug)]
=======
#[derive(Clone, Debug, Display)]
>>>>>>> 0a575725
pub enum IR {
    Context(Context),
    Dynamic(DynamicValue),
    #[strum(to_string = "{0}")]
    IO(IO),
    Cache(Cache),
    Path(Box<IR>, Vec<String>),
    Protect(Box<IR>),
}

#[derive(Clone, Debug)]
pub enum Context {
    Value,
    Path(Vec<String>),
    PushArgs { expr: Box<IR>, and_then: Box<IR> },
    PushValue { expr: Box<IR>, and_then: Box<IR> },
}

impl IR {
    pub fn and_then(self, next: Self) -> Self {
        IR::Context(Context::PushArgs { expr: Box::new(self), and_then: Box::new(next) })
    }

    pub fn with_args(self, args: IR) -> Self {
        IR::Context(Context::PushArgs { expr: Box::new(args), and_then: Box::new(self) })
    }
}

impl Eval for IR {
    #[tracing::instrument(skip_all, fields(otel.name = %self), err)]
    fn eval<'a, Ctx: ResolverContextLike<'a> + Sync + Send>(
        &'a self,
        ctx: EvaluationContext<'a, Ctx>,
    ) -> Pin<Box<dyn Future<Output = Result<ConstValue, EvaluationError>> + 'a + Send>> {
        Box::pin(async move {
            match self {
                IR::Context(op) => match op {
                    Context::Value => {
                        Ok(ctx.value().cloned().unwrap_or(async_graphql::Value::Null))
                    }
                    Context::Path(path) => Ok(ctx
                        .path_value(path)
                        .map(|a| a.into_owned())
                        .unwrap_or(async_graphql::Value::Null)),
                    Context::PushArgs { expr, and_then } => {
                        let args = expr.eval(ctx.clone()).await?;
                        let ctx = ctx.with_args(args).clone();
                        and_then.eval(ctx).await
                    }
                    Context::PushValue { expr, and_then } => {
                        let value = expr.eval(ctx.clone()).await?;
                        let ctx = ctx.with_value(value);
                        and_then.eval(ctx).await
                    }
                },
                IR::Path(input, path) => {
                    let inp = &input.eval(ctx).await?;
                    Ok(inp
                        .get_path(path)
                        .unwrap_or(&async_graphql::Value::Null)
                        .clone())
                }
                IR::Dynamic(value) => Ok(value.render_value(&ctx)),
                IR::Protect(expr) => {
                    ctx.request_ctx
                        .auth_ctx
                        .validate(ctx.request_ctx)
                        .await
                        .to_result()?;
                    expr.eval(ctx).await
                }
                IR::IO(operation) => operation.eval(ctx).await,
                IR::Cache(cached) => cached.eval(ctx).await,
            }
        })
    }
}<|MERGE_RESOLUTION|>--- conflicted
+++ resolved
@@ -26,7 +26,6 @@
 use crate::core::json::JsonLike;
 use crate::core::serde_value_ext::ValueExt;
 
-<<<<<<< HEAD
 #[derive(Eq, Hash, PartialEq, Clone, Debug)]
 pub struct CallId(usize);
 
@@ -36,10 +35,7 @@
     }
 }
 
-#[derive(Clone, Debug)]
-=======
 #[derive(Clone, Debug, Display)]
->>>>>>> 0a575725
 pub enum IR {
     Context(Context),
     Dynamic(DynamicValue),
