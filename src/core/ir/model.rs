use std::collections::HashMap;
use std::fmt::Debug;
use std::num::NonZeroU64;

use async_graphql::Value;
use headers::HeaderMap;
use strum_macros::Display;

use super::discriminator::Discriminator;
use super::{EvalContext, ResolverContextLike};
use crate::core::blueprint::DynamicValue;
use crate::core::config::group_by::GroupBy;
use crate::core::config::Batch;
use crate::core::graphql::{self};
use crate::core::http::HttpFilter;
use crate::core::{grpc, http};

#[derive(Clone, Debug, Display)]
pub enum IR {
    Dynamic(DynamicValue<Value>),
    #[strum(to_string = "{0}")]
    IO(IO),
    Cache(Cache),
    // TODO: Path can be implement using Pipe
    Path(Box<IR>, Vec<String>),
    ContextPath(Vec<String>),
    Protect(Box<IR>),
    Map(Map),
    Pipe(Box<IR>, Box<IR>),
    Discriminate(Discriminator, Box<IR>),
    /// Apollo Federation _entities resolver
    Entity(HashMap<String, IR>),
    /// Apollo Federation _service resolver
    Service(String),
}

#[derive(Clone, Debug)]
pub struct Map {
    pub input: Box<IR>,
    // accept key return value instead of
    pub map: HashMap<String, String>,
}

#[derive(Clone, Debug, strum_macros::Display)]
pub enum IO {
    Http {
        req_template: http::RequestTemplate,
        group_by: Option<GroupBy>,
        dl_id: Option<DataLoaderId>,
        http_filter: Option<HttpFilter>,
<<<<<<< HEAD
        batch: Option<Batch>,
        headers: HeaderMap,
=======
        is_list: bool,
>>>>>>> 9f184fef
    },
    GraphQL {
        req_template: graphql::RequestTemplate,
        field_name: String,
        batch: Option<Batch>,
        dl_id: Option<DataLoaderId>,
        headers: HeaderMap,
    },
    Grpc {
        req_template: grpc::RequestTemplate,
        group_by: Option<GroupBy>,
        dl_id: Option<DataLoaderId>,
        batch: Option<Batch>,
        headers: HeaderMap,
    },
    Js {
        name: String,
    },
}

#[derive(Clone, Copy, Debug)]
pub struct DataLoaderId(usize);

impl DataLoaderId {
    pub fn new(id: usize) -> Self {
        Self(id)
    }

    pub fn as_usize(&self) -> usize {
        self.0
    }
}

#[derive(PartialEq, Eq, Clone, Hash, Debug)]
pub struct IoId(u64);

impl IoId {
    pub fn new(id: u64) -> Self {
        Self(id)
    }

    pub fn as_u64(&self) -> u64 {
        self.0
    }
}

pub trait CacheKey<Ctx> {
    fn cache_key(&self, ctx: &Ctx) -> Option<IoId>;
}

#[derive(Clone, Debug)]
pub struct Cache {
    pub max_age: NonZeroU64,
    pub io: Box<IO>,
}

impl Cache {
    ///
    /// Wraps an expression with the cache primitive.
    /// Performance DFS on the cache on the expression and identifies all the IO
    /// nodes. Then wraps each IO node with the cache primitive.
    pub fn wrap(max_age: NonZeroU64, expr: IR) -> IR {
        expr.modify(&mut move |expr| match expr {
            IR::IO(io) => Some(IR::Cache(Cache { max_age, io: Box::new(io.to_owned()) })),
            _ => None,
        })
    }
}

impl IR {
    pub fn pipe(self, next: Self) -> Self {
        IR::Pipe(Box::new(self), Box::new(next))
    }

    pub fn modify<F: FnMut(&IR) -> Option<IR>>(self, modifier: &mut F) -> IR {
        self.modify_inner(modifier)
    }

    fn modify_box<F: FnMut(&IR) -> Option<IR>>(self, modifier: &mut F) -> Box<IR> {
        Box::new(self.modify_inner(modifier))
    }

    fn modify_inner<F: FnMut(&IR) -> Option<IR>>(self, modifier: &mut F) -> IR {
        let modified = modifier(&self);
        match modified {
            Some(expr) => expr,
            None => {
                let expr = self;
                match expr {
                    IR::Pipe(first, second) => {
                        IR::Pipe(first.modify_box(modifier), second.modify_box(modifier))
                    }
                    IR::ContextPath(path) => IR::ContextPath(path),
                    IR::Dynamic(_) => expr,
                    IR::IO(_) => expr,
                    IR::Cache(Cache { io, max_age }) => {
                        let expr = *IR::IO(*io).modify_box(modifier);
                        match expr {
                            IR::IO(io) => IR::Cache(Cache { io: Box::new(io), max_age }),
                            expr => expr,
                        }
                    }
                    IR::Path(expr, path) => IR::Path(expr.modify_box(modifier), path),
                    IR::Protect(expr) => IR::Protect(expr.modify_box(modifier)),
                    IR::Map(Map { input, map }) => {
                        IR::Map(Map { input: input.modify_box(modifier), map })
                    }
                    IR::Discriminate(discriminator, expr) => {
                        IR::Discriminate(discriminator, expr.modify_box(modifier))
                    }
                    IR::Entity(map) => IR::Entity(
                        map.into_iter()
                            .map(|(k, v)| (k, v.modify(modifier)))
                            .collect(),
                    ),
                    IR::Service(sdl) => IR::Service(sdl),
                }
            }
        }
    }
}

impl<'a, Ctx: ResolverContextLike + Sync> CacheKey<EvalContext<'a, Ctx>> for IO {
    fn cache_key(&self, ctx: &EvalContext<'a, Ctx>) -> Option<IoId> {
        match self {
            IO::Http { req_template, .. } => req_template.cache_key(ctx),
            IO::Grpc { req_template, .. } => req_template.cache_key(ctx),
            IO::GraphQL { req_template, .. } => req_template.cache_key(ctx),
            IO::Js { .. } => None,
        }
    }
}<|MERGE_RESOLUTION|>--- conflicted
+++ resolved
@@ -48,12 +48,9 @@
         group_by: Option<GroupBy>,
         dl_id: Option<DataLoaderId>,
         http_filter: Option<HttpFilter>,
-<<<<<<< HEAD
         batch: Option<Batch>,
         headers: HeaderMap,
-=======
         is_list: bool,
->>>>>>> 9f184fef
     },
     GraphQL {
         req_template: graphql::RequestTemplate,
