use std::collections::HashMap;

<<<<<<< HEAD
use async_graphql_value::ConstValue;
use serde_json_borrow::Value;
=======
use async_graphql::Value;
>>>>>>> 8dea1fd6

use crate::core::blueprint::Blueprint;
use crate::core::config::{Config, ConfigModule};
use crate::core::jit::builder::{Builder, ConstBuilder};
use crate::core::jit::store::{Data, Store};
use crate::core::jit::synth::Synth;
use crate::core::json::JsonLike;
use crate::core::valid::Validator;

/// NOTE: This is a bit of a boilerplate reducing module that is used in tests
/// and benchmarks.
pub struct JsonPlaceholder;

impl JsonPlaceholder {
    const POSTS: &'static str = include_str!("posts.json");
    const USERS: &'static str = include_str!("users.json");
    const CONFIG: &'static str = include_str!("../fixtures/jsonplaceholder-mutation.graphql");

<<<<<<< HEAD
    pub fn init(query: &str) -> SynthBorrow<async_graphql_value::Value, ConstValue> {
=======
    pub fn init(query: &str) -> Synth {
>>>>>>> 8dea1fd6
        let posts = serde_json::from_str::<Vec<Value>>(Self::POSTS).unwrap();
        let users = serde_json::from_str::<Vec<Value>>(Self::USERS).unwrap();

        let user_map = users.iter().fold(HashMap::new(), |mut map, user| {
            let id = if let Value::Object(user) = user {
                user.get("id").and_then(|u| u.as_u64_ok().ok())
            } else {
                None
            };

            if let Some(id) = id {
                map.insert(id, user);
            }
            map
        });

        let users: HashMap<_, _> = posts
            .iter()
            .map(|post| {
                let user_id = if let Value::Object(post) = post {
                    post.get("userId").and_then(|u| u.as_u64_ok().ok())
                } else {
                    None
                };

                if let Some(user_id) = user_id {
                    if let Some(user) = user_map.get(&user_id) {
                        user.to_owned().to_owned().to_owned()
                    } else {
                        Value::Null
                    }
                } else {
                    Value::Null
                }
            })
            .map(Ok)
            .map(Data::Single)
            .enumerate()
            .collect();

        let config = ConfigModule::from(Config::from_sdl(Self::CONFIG).to_result().unwrap());
        let builder = ConstBuilder::new(
            &Blueprint::try_from(&config).unwrap(),
            async_graphql::parser::parse_query(query).unwrap(),
        );
        let plan = builder.build().unwrap();
        let posts_id = plan.find_field_path(&["posts"]).unwrap().id.to_owned();
        let users_id = plan
            .find_field_path(&["posts", "user"])
            .unwrap()
            .id
            .to_owned();
        let store = [
            (posts_id, Data::Single(Ok(Value::List(posts)))),
            (users_id, Data::Multiple(users)),
        ]
        .into_iter()
        .fold(Store::new(), |mut store, (id, data)| {
            store.set_data(id, data);
            store
        });

        Synth::new(plan, store)
    }
}<|MERGE_RESOLUTION|>--- conflicted
+++ resolved
@@ -1,11 +1,6 @@
 use std::collections::HashMap;
 
-<<<<<<< HEAD
-use async_graphql_value::ConstValue;
-use serde_json_borrow::Value;
-=======
 use async_graphql::Value;
->>>>>>> 8dea1fd6
 
 use crate::core::blueprint::Blueprint;
 use crate::core::config::{Config, ConfigModule};
@@ -24,11 +19,7 @@
     const USERS: &'static str = include_str!("users.json");
     const CONFIG: &'static str = include_str!("../fixtures/jsonplaceholder-mutation.graphql");
 
-<<<<<<< HEAD
-    pub fn init(query: &str) -> SynthBorrow<async_graphql_value::Value, ConstValue> {
-=======
     pub fn init(query: &str) -> Synth {
->>>>>>> 8dea1fd6
         let posts = serde_json::from_str::<Vec<Value>>(Self::POSTS).unwrap();
         let users = serde_json::from_str::<Vec<Value>>(Self::USERS).unwrap();
 
