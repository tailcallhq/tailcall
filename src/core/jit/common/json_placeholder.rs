--- conflicted
+++ resolved
@@ -1,21 +1,13 @@
 use std::collections::HashMap;
 
-use async_graphql::{Positioned, Value};
-use async_graphql_value::ConstValue;
-use serde::de::DeserializeOwned;
-use serde::Deserialize;
+use async_graphql::Value;
+
 use crate::core::blueprint::Blueprint;
 use crate::core::config::{Config, ConfigModule};
-use crate::core::jit;
 use crate::core::jit::builder::Builder;
-use crate::core::jit::model::{FieldId, OperationPlan};
 use crate::core::jit::store::{Data, Store};
 use crate::core::jit::synth::Synth;
-<<<<<<< HEAD
-use crate::core::jit::{Error, Variables};
-=======
 use crate::core::jit::Variables;
->>>>>>> 3d66a18c
 use crate::core::json::{JsonLike, JsonObjectLike};
 use crate::core::valid::Validator;
 
@@ -23,135 +15,12 @@
 /// and benchmarks.
 pub struct JsonPlaceholder;
 
-
-pub trait SynthExt<Value: for<'a> JsonLike<'a>> {
-    fn init(plan: OperationPlan<Value>, data: Vec<(FieldId, Data<Value>)>) -> Self;
-    fn synthesize(&'static self) -> Result<Value, Positioned<Error>>;
-}
-
-impl SynthExt<ConstValue> for Synth {
-    fn init(plan: OperationPlan<ConstValue>, data: Vec<(FieldId, Data<ConstValue>)>) -> Self {
-        let store = data
-            .into_iter()
-            .fold(Store::new(), |mut store, (id, data)| {
-                store.set_data(id, data.map(Ok));
-                store
-            });
-
-        Synth::new(plan, store)
-    }
-
-    fn synthesize(&'static self) -> Result<Value, Positioned<Error>> {
-        self.synthesize()
-    }
-}
-impl SynthExt<serde_json_borrow::Value<'static>> for Synth<'static> {
-    fn init(plan: OperationPlan, data: Vec<(FieldId, Data<BorrowedValue<'static>>)>) -> Self {
-        let store = data
-            .into_iter()
-            .fold(Store::new(), |mut store, (id, data)| {
-                store.set_data(id, data);
-                store
-            });
-        SynthBorrow::new(plan, store)
-    }
-
-    fn synthesize(&'static self) -> jit::Result<BorrowedValue<'static>> {
-        Ok(self.synthesize())
-    }
-}
-
-struct TestData<T> {
-    posts: Vec<T>,
-    users: HashMap<usize, Data<T>>,
-}
-
 impl JsonPlaceholder {
     const POSTS: &'static str = include_str!("posts.json");
     const USERS: &'static str = include_str!("users.json");
     const CONFIG: &'static str = include_str!("../fixtures/jsonplaceholder-mutation.graphql");
 
-<<<<<<< HEAD
-
-    fn value<Value: for<'json> JsonLike<'json> + DeserializeOwned + Clone + 'static>() -> TestData<Value> {
-        let posts = serde_json::from_str::<Vec<Value>>(Self::POSTS).unwrap();
-        let users = serde_json::from_str::<Vec<Value>>(Self::USERS).unwrap();
-        let user_map = users.iter().fold(HashMap::new(), |mut map, user| {
-            let id = user
-                .as_object()
-                .and_then(|user| user.get_key("id"))
-                .and_then(|u| u.as_u64());
-            if let Some(id) = id {
-                map.insert(id, user);
-            }
-            map
-        });
-        let users: HashMap<_, _> = posts
-            .iter()
-            .map(|post| {
-                let user_id = post
-                    .as_object()
-                    .and_then(|post| post.get_key("userId"))
-                    .and_then(|u| u.as_u64());
-
-                if let Some(user_id) = user_id {
-                    if let Some(user) = user_map.get(&user_id) {
-                        (*user).to_owned()
-                    } else {
-                        <Value as JsonLike>::null()
-                    }
-                } else {
-                    <Value as JsonLike>::null()
-                }
-            })
-            .map(Data::Single)
-            .enumerate()
-            .collect();
-
-        TestData { posts, users }
-    }
-
-    fn data<Value: for<'json> JsonLike<'json> + DeserializeOwned + Clone + 'static>(
-        plan: &OperationPlan<Value>,
-        data: TestData<Value>,
-    ) -> Vec<(FieldId, Data<Value>)> {
-        let TestData { posts, users } = data;
-
-        let posts_id = plan.find_field_path(&["posts"]).unwrap().id.to_owned();
-        let users_id = plan
-            .find_field_path(&["posts", "user"])
-            .unwrap()
-            .id
-            .to_owned();
-        let store = [
-            (
-                posts_id,
-                Data::Single(<Value as JsonLike>::array(posts)),
-            ),
-            (users_id, Data::Multiple(users)),
-        ];
-
-        store.to_vec()
-    }
-
-    fn plan<Value: for<'json> JsonLike<'json> + DeserializeOwned>(query: &str) -> OperationPlan<Value> {
-        let config = ConfigModule::from(Config::from_sdl(Self::CONFIG).to_result().unwrap());
-        let builder = Builder::new(
-            &Blueprint::try_from(&config).unwrap(),
-            async_graphql::parser::parse_query(query).unwrap(),
-        );
-        let x = builder.build(&Default::default(), None).unwrap();
-        let x = x.try_map(|v| {
-            let val = v.into_json()?;
-            Ok::<_, anyhow::Error>(serde_json::from_str::<Value>(val.to_string().as_str())?)
-        }).unwrap();
-        x
-    }
-
-    pub fn init(query: &str) -> Synth {
-=======
     pub fn init(query: &str) -> Synth<Value> {
->>>>>>> 3d66a18c
         let posts = serde_json::from_str::<Vec<Value>>(Self::POSTS).unwrap();
         let users = serde_json::from_str::<Vec<Value>>(Self::USERS).unwrap();
 
