--- conflicted
+++ resolved
@@ -4,11 +4,8 @@
     DocumentOperations, ExecutableDocument, FragmentDefinition, OperationType, Selection,
     SelectionSet,
 };
-<<<<<<< HEAD
+use async_graphql::Positioned;
 use async_graphql_value::ConstValue;
-=======
-use async_graphql::Positioned;
->>>>>>> 8dea1fd6
 
 use super::model::*;
 use crate::core::blueprint::{Blueprint, Index, QueryField};
@@ -51,70 +48,45 @@
         }
     }
 
-<<<<<<< HEAD
+    #[allow(clippy::too_many_arguments)]
     pub fn iter(
-=======
-    #[allow(clippy::too_many_arguments)]
-    fn iter(
->>>>>>> 8dea1fd6
         &self,
         selection: &SelectionSet,
         type_of: &str,
         refs: Option<Parent>,
-<<<<<<< HEAD
+        fragments: &HashMap<&str, &FragmentDefinition>,
     ) -> Vec<Field<Parent, async_graphql_value::Value, async_graphql::Value>> {
-        let mut fields = vec![];
-        for selection in &selection.items {
-            if let Selection::Field(gql_field) = &selection.node {
-                let field_name = gql_field.node.name.node.as_str();
-                let mut field_args = gql_field
-                    .node
-                    .arguments
-                    .iter()
-                    .map(|(k, v)| (k.node.as_str().to_string(), v.node.to_owned()))
-                    .collect::<HashMap<_, _>>();
-
-                if let Some(field_def) = self.index.get_field(type_of, field_name) {
-                    if let QueryField::Field((_, args)) = field_def {
-                        for (arg_name, arg_value) in args {
-                            if let Some(default_value) = arg_value.default_value.as_ref() {
-                                if !field_args.contains_key(arg_name) {
-                                    if let Ok(default_value) =
-                                        async_graphql_value::Value::from_json(default_value.clone())
-                                    {
-                                        field_args.insert(arg_name.clone(), default_value);
-                                    }
-                                }
-                            }
-                        }
-                    }
-
-                    let mut args = vec![];
-                    for (arg_name, value) in field_args {
-                        if let Some(arg) = field_def.get_arg(&arg_name) {
-                            let type_of = arg.of_type.clone();
-                            let id = ArgId::new(self.arg_id.next());
-                            let name = arg_name.clone();
-                            let default_value = arg
-                                .default_value
-                                .as_ref()
-                                .and_then(|v| v.to_owned().try_into().ok());
-                            args.push(Arg { id, name, type_of, value: Some(value), default_value });
-=======
-        fragments: &HashMap<&str, &FragmentDefinition>,
-    ) -> Vec<Field<Parent>> {
         let mut fields = vec![];
         for selection in &selection.items {
             match &selection.node {
                 Selection::Field(Positioned { node: gql_field, .. }) => {
                     let field_name = gql_field.name.node.as_str();
-                    let field_args = gql_field
+                    let mut field_args = gql_field
                         .arguments
                         .iter()
                         .map(|(k, v)| (k.node.as_str().to_string(), v.node.to_owned()))
                         .collect::<HashMap<_, _>>();
 
                     if let Some(field_def) = self.index.get_field(type_of, field_name) {
+                        if let QueryField::Field((_, args)) = field_def {
+                            for (arg_name, arg_value) in args {
+                                if let Some(default_value) = arg_value.default_value.as_ref() {
+                                    if !field_args.contains_key(arg_name) {
+                                        if let Ok(default_value) =
+                                            async_graphql_value::Value::from_json(
+                                                default_value.clone(),
+                                            )
+                                        {
+                                            field_args.insert(
+                                                dbg!(arg_name.clone()),
+                                                dbg!(default_value),
+                                            );
+                                        }
+                                    }
+                                }
+                            }
+                        }
+
                         let mut args = vec![];
                         for (arg_name, value) in field_args {
                             if let Some(arg) = field_def.get_arg(&arg_name) {
@@ -133,7 +105,6 @@
                                     default_value,
                                 });
                             }
->>>>>>> 8dea1fd6
                         }
 
                         let type_of = match field_def {
