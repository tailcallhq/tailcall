--- conflicted
+++ resolved
@@ -29,11 +29,7 @@
     Input: Clone + Debug,
     Exec: IRExecutor<Input = Input, Output = Output, Error = jit::Error>,
 {
-<<<<<<< HEAD
     pub fn new(plan: &'a OperationPlan<Input>, exec: Exec) -> Self {
-=======
-    pub fn new(plan: OperationPlan<Input>, exec: Exec) -> Self {
->>>>>>> 912aad15
         Self { exec, ctx: RequestContext::new(plan) }
     }
 
