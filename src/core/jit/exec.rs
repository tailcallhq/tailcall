--- conflicted
+++ resolved
@@ -114,12 +114,8 @@
                     if let Some(array) = value.as_array() {
                         join_all(field.nested_iter().map(|field| {
                             join_all(array.iter().enumerate().map(|(index, value)| {
-<<<<<<< HEAD
                                 let new_value = value.get_key(&field.name).unwrap_or(value);
                                 let ctx = ctx.with_value_and_field(new_value, field);
-=======
-                                let ctx = ctx.with_value_and_field(value, field); // Output::JsonArray::Value
->>>>>>> f40ad41e
                                 let data_path = data_path.clone().with_index(index);
                                 async move { self.execute(field, &ctx, data_path).await }
                             }))
@@ -134,12 +130,8 @@
                 // Has to be an Object, we don't do anything while executing if its a Scalar
                 else {
                     join_all(field.nested_iter().map(|child| {
-<<<<<<< HEAD
                         let new_value = value.get_key(&child.name).unwrap_or(value);
                         let ctx = ctx.with_value_and_field(new_value, child);
-=======
-                        let ctx = ctx.with_value_and_field(value, field);
->>>>>>> f40ad41e
                         let data_path = data_path.clone();
                         async move { self.execute(child, &ctx, data_path).await }
                     }))
