--- conflicted
+++ resolved
@@ -23,12 +23,8 @@
 
 impl<Input, Output, Error, Synth, Exec> Executor<Synth, Exec, Input>
 where
-<<<<<<< HEAD
-    Output: JsonLike<Json = Output> + Debug,
+    Output: for<'a> JsonLike<'a> + Debug,
     Input: Clone + Debug,
-=======
-    Output: for<'a> JsonLike<'a> + Debug,
->>>>>>> 6e3a8807
     Synth: Synthesizer<Value = Result<Output, Error>, Variable = Input>,
     Exec: IRExecutor<Input = Input, Output = Output, Error = Error>,
     ConstValue: From<Input>,
@@ -63,12 +59,8 @@
 
 impl<'a, Input, Output, Error, Exec> ExecutorInner<'a, Input, Output, Error, Exec>
 where
-<<<<<<< HEAD
-    Output: JsonLike<Json = Output> + Debug,
+    Output: for<'i> JsonLike<'i> + Debug,
     Input: Clone + Debug,
-=======
-    Output: for<'i> JsonLike<'i> + Debug,
->>>>>>> 6e3a8807
     Exec: IRExecutor<Input = Input, Output = Output, Error = Error>,
     ConstValue: From<Input>,
 {
