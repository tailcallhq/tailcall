use std::fmt::Debug;
use std::mem;
use std::sync::{Arc, Mutex};

use derive_getters::Getters;
use futures_util::future::join_all;

use super::context::Context;
use super::synth::Synthesizer;
use super::{DataPath, ExecutionPlan, Field, Nested, Request, Response, Store};
use crate::core::ir::model::IR;
use crate::core::json::JsonLike;

///
/// Default GraphQL executor that takes in a GraphQL Request and produces a
/// GraphQL Response
pub struct Executor<Synth, IRExec> {
    plan: ExecutionPlan,
    synth: Synth,
    exec: IRExec,
}

impl<Input: Clone, Output, Error, Synth, Exec> Executor<Synth, Exec>
where
<<<<<<< HEAD
    Output: JsonLike<Output = Output> + Debug,
    Synth: Synthesizer<Value = Result<Output, Error>, Variable = Input>,
=======
    Output: JsonLike<Json = Output> + Debug,
    Synth: Synthesizer<Value = Result<Output, Error>>,
>>>>>>> a68b1c03
    Exec: IRExecutor<Input = Input, Output = Output, Error = Error>,
{
    pub fn new(plan: ExecutionPlan, synth: Synth, exec: Exec) -> Self {
        Self { plan, synth, exec }
    }

    async fn execute_inner(&self, request: Request<Input>) -> Store<Result<Output, Error>> {
        let store: Arc<Mutex<Store<Result<Output, Error>>>> = Arc::new(Mutex::new(Store::new()));
        let mut ctx = ExecutorInner::new(request, store.clone(), self.plan.to_owned(), &self.exec);
        ctx.init().await;

        let store = mem::replace(&mut *store.lock().unwrap(), Store::new());
        store
    }

    pub async fn execute(self, request: Request<Input>) -> Response<Output, Error> {
        let vars = request.variables.clone();
        let store = self.execute_inner(request).await;
        Response::new(self.synth.synthesize(store, vars))
    }
}

#[derive(Getters)]
struct ExecutorInner<'a, Input, Output, Error, Exec> {
    request: Request<Input>,
    store: Arc<Mutex<Store<Result<Output, Error>>>>,
    plan: ExecutionPlan,
    ir_exec: &'a Exec,
}

impl<'a, Input, Output, Error, Exec> ExecutorInner<'a, Input, Output, Error, Exec>
where
    Output: JsonLike<Json = Output> + Debug,
    Exec: IRExecutor<Input = Input, Output = Output, Error = Error>,
{
    fn new(
        request: Request<Input>,
        store: Arc<Mutex<Store<Result<Output, Error>>>>,
        plan: ExecutionPlan,
        ir_exec: &'a Exec,
    ) -> Self {
        Self { request, store, plan, ir_exec }
    }

    async fn init(&mut self) {
        join_all(self.plan.as_nested().iter().map(|field| async {
            let ctx = Context::new(&self.request);
            self.execute(field, &ctx, DataPath::new()).await
        }))
        .await;
    }

    async fn execute<'b>(
        &'b self,
        field: &'b Field<Nested>,
        ctx: &'b Context<'b, Input, Output>,
        data_path: DataPath,
    ) -> Result<(), Error> {
        if let Some(ir) = &field.ir {
            let result = self.ir_exec.execute(ir, ctx).await;

            if let Ok(ref value) = result {
                // Array
                // Check if the field expects a list
                if field.type_of.is_list() {
                    // Check if the value is an array
                    if let Ok(array) = value.as_array_ok() {
                        join_all(field.nested().iter().map(|field| {
                            join_all(array.iter().enumerate().map(|(index, value)| {
                                let ctx = ctx.with_value(value);
                                let data_path = data_path.clone().with_index(index);
                                async move { self.execute(field, &ctx, data_path).await }
                            }))
                        }))
                        .await;
                    }
                    // TODO:  We should throw an error stating that we expected
                    // a list type here but because the `Error` is a
                    // type-parameter, its not possible
                }
                // TODO: Validate if the value is an Object
                // Has to be an Object, we don't do anything while executing if its a Scalar
                else {
                    join_all(field.nested().iter().map(|child| {
                        let ctx = ctx.with_value(value);
                        let data_path = data_path.clone();
                        async move { self.execute(child, &ctx, data_path).await }
                    }))
                    .await;
                }
            }

            let mut store = self.store.lock().unwrap();

            store.set(&field.id, &data_path, result);
        }

        Ok(())
    }
}

/// Executor for IR
#[async_trait::async_trait]
pub trait IRExecutor {
    type Input;
    type Output;
    type Error;
    async fn execute<'a>(
        &'a self,
        ir: &'a IR,
        ctx: &'a Context<'a, Self::Input, Self::Output>,
    ) -> Result<Self::Output, Self::Error>;
}<|MERGE_RESOLUTION|>--- conflicted
+++ resolved
@@ -22,13 +22,8 @@
 
 impl<Input: Clone, Output, Error, Synth, Exec> Executor<Synth, Exec>
 where
-<<<<<<< HEAD
-    Output: JsonLike<Output = Output> + Debug,
+    Output: JsonLike<Json = Output> + Debug,
     Synth: Synthesizer<Value = Result<Output, Error>, Variable = Input>,
-=======
-    Output: JsonLike<Json = Output> + Debug,
-    Synth: Synthesizer<Value = Result<Output, Error>>,
->>>>>>> a68b1c03
     Exec: IRExecutor<Input = Input, Output = Output, Error = Error>,
 {
     pub fn new(plan: ExecutionPlan, synth: Synth, exec: Exec) -> Self {
