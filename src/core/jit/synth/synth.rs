use crate::core::ir::TypeName;
use crate::core::jit::exec::{TypedValue, TypedValueRef};
use crate::core::jit::model::{Field, Nested, OperationPlan, Variable, Variables};
use crate::core::jit::store::{Data, DataPath, Store};
use crate::core::jit::{Error, PathSegment, Positioned, ValidationError};
use crate::core::json::{JsonLike, JsonObjectLike};
use crate::core::scalar;

type ValueStore<Value> = Store<Result<TypedValue<Value>, Positioned<Error>>>;

pub struct Synth<Value> {
    plan: OperationPlan<Value>,
    store: ValueStore<Value>,
    variables: Variables<Value>,
}

impl<Extensions, Input> Field<Extensions, Input> {
    #[inline(always)]
    pub fn skip<'json, Value: JsonLike<'json>>(&self, variables: &Variables<Value>) -> bool {
        let eval =
            |variable_option: Option<&Variable>, variables: &Variables<Value>, default: bool| {
                variable_option
                    .map(|a| a.as_str())
                    .and_then(|name| variables.get(name))
                    .and_then(|value| value.as_bool())
                    .unwrap_or(default)
            };
        let skip = eval(self.skip.as_ref(), variables, false);
        let include = eval(self.include.as_ref(), variables, true);

        skip == include
    }
}

impl<Value> Synth<Value> {
    #[inline(always)]
    pub fn new(
        plan: OperationPlan<Value>,
        store: ValueStore<Value>,
        variables: Variables<Value>,
    ) -> Self {
        Self { plan, store, variables }
    }
}

impl<'a, Value> Synth<Value>
where
    Value: JsonLike<'a> + Clone,
    Value::JsonObject<'a>: JsonObjectLike<'a, Value = Value>,
{
    #[inline(always)]
    fn include<T>(&self, field: &Field<T, Value>) -> bool {
        !field.skip(&self.variables)
    }

    #[inline(always)]
    pub fn synthesize(&'a self) -> Result<Value, Positioned<Error>> {
        let mut data = Value::JsonObject::new();

        for child in self.plan.as_nested().iter() {
            if !self.include(child) {
                continue;
            }
            let val = self.iter(child, None, &DataPath::new())?;

            let field_name = child.alias.as_deref().unwrap_or(child.name.as_str());

            data.insert_key(field_name, val);
        }

        Ok(Value::object(data))
    }

    /// checks if type_of is an array and value is an array
    #[inline(always)]
    fn is_array(type_of: &crate::core::blueprint::Type, value: &Value) -> bool {
        type_of.is_list() == value.as_array().is_some()
    }

    #[inline(always)]
    fn iter(
        &'a self,
        node: &'a Field<Nested<Value>, Value>,
        result: Option<TypedValueRef<'a, Value>>,
        data_path: &DataPath,
    ) -> Result<Value, Positioned<Error>> {
        match self.store.get(&node.id) {
            Some(val) => {
                let mut data = val;

                for index in data_path.as_slice() {
                    match data {
                        Data::Multiple(v) => {
                            data = &v[index];
                        }
                        _ => return Ok(Value::null()),
                    }
                }

                match data {
                    Data::Single(result) => {
                        let result = match result {
                            Ok(result) => result,
                            Err(err) => return Err(err.clone()),
                        };

                        if !Self::is_array(&node.type_of, &result.value) {
                            return Ok(Value::null());
                        }
                        self.iter_inner(node, result.as_ref(), data_path)
                    }
                    _ => {
                        // TODO: should bailout instead of returning Null
                        Ok(Value::null())
                    }
                }
            }
            None => match result {
                Some(result) => self.iter_inner(node, result, data_path),
                None => Ok(Value::null()),
            },
        }
    }

    #[inline(always)]
    fn iter_inner(
        &'a self,
        node: &'a Field<Nested<Value>, Value>,
        result: TypedValueRef<'a, Value>,
        data_path: &DataPath,
    ) -> Result<Value, Positioned<Error>> {
        if !self.include(node) {
            return Ok(Value::null());
        }

        let field_name = node.alias.as_deref().unwrap_or(node.name.as_str());

        let TypedValueRef { type_name, value } = result;

        let eval_result = if value.is_null() {
            if node.type_of.is_nullable() {
                Ok(Value::null())
            } else {
                Err(ValidationError::ValueRequired.into())
            }
        } else if self.plan.field_is_scalar(node) {
            let scalar =
                scalar::Scalar::find(node.type_of.name()).unwrap_or(&scalar::Scalar::Empty);

            // TODO: add validation for input type as well. But input types are not checked
            // by async_graphql anyway so it should be done after replacing
            // default engine with JIT
            if scalar.validate(value) {
                Ok(value.clone())
            } else {
<<<<<<< HEAD
                Err(Positioned {
                    pos: node.pos,
                    node: ValidationError::ScalarInvalid {
                        type_of: node.type_of.name().to_string(),
                        path: field_name.to_string(),
                    }
                    .into(),
                })
=======
                Err(ValidationError::ScalarInvalid {
                    type_of: node.type_of.name().to_string(),
                    path: node.name.to_string(),
                }
                .into())
            }
        } else if self.plan.field_is_enum(node) {
            if value
                .as_str()
                .map(|v| self.plan.field_validate_enum_value(node, v))
                .unwrap_or(false)
            {
                Ok(value.clone())
            } else {
                Err(
                    ValidationError::EnumInvalid { type_of: node.type_of.name().to_string() }
                        .into(),
                )
>>>>>>> a2f89a90
            }
        } else {
            match (value.as_array(), value.as_object()) {
                (_, Some(obj)) => {
                    let mut ans = Value::JsonObject::new();

                    let type_name = match &type_name {
                        Some(TypeName::Single(type_name)) => type_name,
                        Some(TypeName::Vec(v)) => {
                            if let Some(index) = data_path.as_slice().last() {
                                &v[*index]
                            } else {
                                return Err(Positioned::new(
                                    ValidationError::TypeNameMismatch.into(),
                                    node.pos,
                                ));
                            }
                        }
                        None => node.type_of.name(),
                    };

                    for child in node.nested_iter(type_name) {
                        // all checks for skip must occur in `iter_inner`
                        // and include be checked before calling `iter` or recursing.
                        let include = self.include(child);
                        if include {
                            let val = obj.get_key(child.name.as_str());
                            let field_name = child.alias.as_deref().unwrap_or(child.name.as_str());
                            ans.insert_key(
                                field_name,
                                self.iter(child, val.map(TypedValueRef::new), data_path)?,
                            );
                        }
                    }

                    Ok(Value::object(ans))
                }
                (Some(arr), _) => {
                    let mut ans = vec![];
                    for (i, val) in arr.iter().enumerate() {
                        let val = self.iter_inner(
                            node,
                            result.map(|_| val),
                            &data_path.clone().with_index(i),
                        )?;
                        ans.push(val)
                    }
                    Ok(Value::array(ans))
                }
                _ => Ok(value.clone()),
            }
        };

        eval_result.map_err(|e| self.to_location_error(e, node))
    }

    fn to_location_error(
        &'a self,
        error: Error,
        node: &'a Field<Nested<Value>, Value>,
    ) -> Positioned<Error> {
        // create path from the root to the current node in the fields tree
        let path = {
            let mut path = Vec::new();

            let mut parent = self.plan.find_field(node.id.clone());

            while let Some(field) = parent {
                path.push(PathSegment::Field(field.name.to_string()));
                parent = field
                    .parent()
                    .and_then(|id| self.plan.find_field(id.clone()));
            }

            path.reverse();
            path
        };

        Positioned::new(error, node.pos).with_path(path)
    }
}

#[cfg(test)]
mod tests {
    use async_graphql_value::ConstValue;
    use serde::{Deserialize, Serialize};

    use crate::core::blueprint::Blueprint;
    use crate::core::config::{Config, ConfigModule};
    use crate::core::jit::builder::Builder;
    use crate::core::jit::common::JP;
    use crate::core::jit::exec::TypedValue;
    use crate::core::jit::model::{FieldId, Variables};
    use crate::core::jit::store::{Data, Store};
    use crate::core::jit::synth::Synth;
    use crate::core::valid::Validator;

    const POSTS: &str = r#"
        [
                {
                    "id": 1,
                    "userId": 1,
                    "title": "Some Title"
                },
                {
                    "id": 2,
                    "userId": 1,
                    "title": "Not Some Title"
                }
        ]
    "#;

    const USER1: &str = r#"
        {
                "id": 1,
                "name": "foo"
        }
    "#;

    const USER2: &str = r#"
        {
                "id": 2,
                "name": "bar"
        }
    "#;
    const USERS: &str = r#"
        [
          {
            "id": 1,
            "name": "Leanne Graham"
          },
          {
            "id": 2,
            "name": "Ervin Howell"
          }
        ]
    "#;

    #[derive(Clone)]
    enum TestData {
        Posts,
        UsersData,
        Users,
        User1,
    }

    impl TestData {
        fn into_value<'a, Value: Deserialize<'a>>(self) -> Data<TypedValue<Value>> {
            match self {
                Self::Posts => Data::Single(TypedValue::new(serde_json::from_str(POSTS).unwrap())),
                Self::User1 => Data::Single(TypedValue::new(serde_json::from_str(USER1).unwrap())),
                TestData::UsersData => Data::Multiple(
                    vec![
                        Data::Single(TypedValue::new(serde_json::from_str(USER1).unwrap())),
                        Data::Single(TypedValue::new(serde_json::from_str(USER2).unwrap())),
                    ]
                    .into_iter()
                    .enumerate()
                    .collect(),
                ),
                TestData::Users => {
                    Data::Single(TypedValue::new(serde_json::from_str(USERS).unwrap()))
                }
            }
        }
    }

    const CONFIG: &str = include_str!("../fixtures/jsonplaceholder-mutation.graphql");

    fn make_store<'a, Value>(query: &str, store: Vec<(FieldId, TestData)>) -> Synth<Value>
    where
        Value: Deserialize<'a> + Serialize + Clone + std::fmt::Debug,
    {
        let store = store
            .into_iter()
            .map(|(id, data)| (id, data.into_value()))
            .collect::<Vec<_>>();

        let doc = async_graphql::parser::parse_query(query).unwrap();
        let config = Config::from_sdl(CONFIG).to_result().unwrap();
        let config = ConfigModule::from(config);

        let builder = Builder::new(&Blueprint::try_from(&config).unwrap(), doc);
        let plan = builder.build(&Variables::new(), None).unwrap();
        let plan = plan.try_map(Deserialize::deserialize).unwrap();

        let store = store
            .into_iter()
            .fold(Store::new(), |mut store, (id, data)| {
                store.set_data(id, data.map(Ok));
                store
            });
        let vars = Variables::new();

        super::Synth::new(plan, store, vars)
    }

    struct Synths<'a> {
        synth_const: Synth<async_graphql::Value>,
        synth_borrow: Synth<serde_json_borrow::Value<'a>>,
    }

    impl<'a> Synths<'a> {
        fn init(query: &str, store: Vec<(FieldId, TestData)>) -> Self {
            let synth_const = make_store::<ConstValue>(query, store.clone());
            let synth_borrow = make_store::<serde_json_borrow::Value>(query, store.clone());
            Self { synth_const, synth_borrow }
        }
        fn assert(self) {
            let val_const = self.synth_const.synthesize().unwrap();
            let val_const = serde_json::to_string_pretty(&val_const).unwrap();
            let val_borrow = self.synth_borrow.synthesize().unwrap();
            let val_borrow = serde_json::to_string_pretty(&val_borrow).unwrap();
            assert_eq!(val_const, val_borrow);
        }
    }

    #[test]
    fn test_posts() {
        let store = vec![(FieldId::new(0), TestData::Posts)];
        let query = r#"
            query {
                posts { id }
            }
        "#;

        let synths = Synths::init(query, store);
        synths.assert();
    }

    #[test]
    fn test_user() {
        let store = vec![(FieldId::new(0), TestData::User1)];
        let query = r#"
                query {
                    user(id: 1) { id }
                }
            "#;

        let synths = Synths::init(query, store);
        synths.assert();
    }

    #[test]
    fn test_nested() {
        let store = vec![
            (FieldId::new(0), TestData::Posts),
            (FieldId::new(3), TestData::UsersData),
        ];
        let query = r#"
                query {
                    posts { id title user { id name } }
                }
            "#;
        let synths = Synths::init(query, store);
        synths.assert();
    }

    #[test]
    fn test_multiple_nested() {
        let store = vec![
            (FieldId::new(0), TestData::Posts),
            (FieldId::new(3), TestData::UsersData),
            (FieldId::new(6), TestData::Users),
        ];
        let query = r#"
                query {
                    posts { id title user { id name } }
                    users { id name }
                }
            "#;
        let synths = Synths::init(query, store);
        synths.assert();
    }

    #[test]
    fn test_json_placeholder() {
        let jp = JP::init("{ posts { id title userId user { id name } } }", None);
        let synth = jp.synth();
        let val: async_graphql::Value = synth.synthesize().unwrap();
        insta::assert_snapshot!(serde_json::to_string_pretty(&val).unwrap())
    }

    #[test]
    fn test_json_placeholder_borrowed() {
        let jp = JP::init("{ posts { id title userId user { id name } } }", None);
        let synth = jp.synth();
        let val: serde_json_borrow::Value = synth.synthesize().unwrap();
        insta::assert_snapshot!(serde_json::to_string_pretty(&val).unwrap())
    }
}<|MERGE_RESOLUTION|>--- conflicted
+++ resolved
@@ -153,16 +153,6 @@
             if scalar.validate(value) {
                 Ok(value.clone())
             } else {
-<<<<<<< HEAD
-                Err(Positioned {
-                    pos: node.pos,
-                    node: ValidationError::ScalarInvalid {
-                        type_of: node.type_of.name().to_string(),
-                        path: field_name.to_string(),
-                    }
-                    .into(),
-                })
-=======
                 Err(ValidationError::ScalarInvalid {
                     type_of: node.type_of.name().to_string(),
                     path: node.name.to_string(),
@@ -181,7 +171,6 @@
                     ValidationError::EnumInvalid { type_of: node.type_of.name().to_string() }
                         .into(),
                 )
->>>>>>> a2f89a90
             }
         } else {
             match (value.as_array(), value.as_object()) {
