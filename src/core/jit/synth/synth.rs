use std::borrow::Cow;

use crate::core::jit::model::{Field, OperationPlan, Variables};
use crate::core::jit::store::{DataPath, Store};
use crate::core::jit::{Error, PathSegment, Positioned, ValidationError};
use crate::core::json::{JsonLike, JsonObjectLike};
use crate::core::scalar;

type ValueStore<Value> = Store<Result<Value, Positioned<Error>>>;

pub struct Synth<'a, Value> {
    plan: &'a OperationPlan<Value>,
    store: ValueStore<Value>,
    variables: Variables<Value>,
}

impl<'a, Value> Synth<'a, Value> {
    #[inline(always)]
    pub fn new(
        plan: &'a OperationPlan<Value>,
        store: ValueStore<Value>,
        variables: Variables<Value>,
    ) -> Self {
        Self { plan, store, variables }
    }
}

impl<'a, Value> Synth<'a, Value>
where
    Value: JsonLike<'a> + Clone + std::fmt::Debug,
{
    #[inline(always)]
    fn include(&self, field: &Field<Value>) -> bool {
        !field.skip(&self.variables)
    }

    #[inline(always)]
    pub fn synthesize(&'a self) -> Result<Value, Positioned<Error>> {
        let mut data = Value::JsonObject::new();
        let mut path = Vec::new();
        let root_name = self.plan.root_name();

        for child in self.plan.selection.iter() {
            if !self.include(child) {
                continue;
            }
            // TODO: in case of error set `child.output_name` to null
            // and append error to response error array
            let val = self.iter(child, None, &DataPath::new(), &mut path, Some(root_name))?;
            data.insert_key(&child.output_name, val);
        }

        Ok(Value::object(data))
    }

    #[allow(clippy::too_many_arguments)]
    #[inline(always)]
    fn iter(
        &'a self,
        node: &'a Field<Value>,
        value: Option<&'a Value>,
        data_path: &DataPath,
        path: &mut Vec<PathSegment>,
        root_name: Option<&'a str>,
    ) -> Result<Value, Positioned<Error>> {
        path.push(PathSegment::Field(node.output_name.clone()));

        let result = match self.store.get(&node.id) {
            Some(value) => {
                let mut value = value.as_ref().map_err(Clone::clone)?;

                for index in data_path.as_slice() {
                    if let Some(arr) = value.as_array() {
                        value = &arr[*index];
                    } else {
                        return Ok(Value::null());
                    }
                }

                if node.type_of.is_list() != value.as_array().is_some() {
                    return self.node_nullable_guard(node, path, None);
                }
                self.iter_inner(node, value, data_path, path)
            }
            None => match value {
                Some(result) => self.iter_inner(node, result, data_path, path),
                None => self.node_nullable_guard(node, path, root_name),
            },
        };

        path.pop();
        result
    }

    /// This guard ensures to return Null value only if node type permits it, in
    /// case it does not it throws an Error
    fn node_nullable_guard(
        &'a self,
        node: &'a Field<Value>,
        path: &[PathSegment],
        root_name: Option<&'a str>,
    ) -> Result<Value, Positioned<Error>> {
        if let Some(root_name) = root_name {
            if node.name.eq("__typename") {
                return Ok(Value::string(Cow::Borrowed(root_name)));
            }
        }
        // according to GraphQL spec https://spec.graphql.org/October2021/#sec-Handling-Field-Errors
        if node.type_of.is_nullable() {
            Ok(Value::null())
        } else {
            Err(ValidationError::ValueRequired.into())
                .map_err(|e| self.to_location_error(e, node, path))
        }
    }

    #[allow(clippy::too_many_arguments)]
    #[inline(always)]
    fn iter_inner(
        &'a self,
        node: &'a Field<Value>,
        value: &'a Value,
        data_path: &DataPath,
        path: &mut Vec<PathSegment>,
    ) -> Result<Value, Positioned<Error>> {
        // skip the field if field is not included in schema
        if !self.include(node) {
            return Ok(Value::null());
        }

        let eval_result = if value.is_null() {
            // check the nullability of this type unwrapping list modifier
            let is_nullable = match &node.type_of {
                crate::core::Type::Named { non_null, .. } => !*non_null,
                crate::core::Type::List { of_type, .. } => of_type.is_nullable(),
            };
            if is_nullable {
                Ok(Value::null())
            } else {
                Err(ValidationError::ValueRequired.into())
            }
        } else if self.plan.field_is_scalar(node) {
            let scalar =
                scalar::Scalar::find(node.type_of.name()).unwrap_or(&scalar::Scalar::Empty);

            // TODO: add validation for input type as well. But input types are not checked
            // by async_graphql anyway so it should be done after replacing
            // default engine with JIT
            if scalar.validate(value) {
                Ok(value.clone())
            } else {
                Err(
                    ValidationError::ScalarInvalid { type_of: node.type_of.name().to_string() }
                        .into(),
                )
            }
        } else if self.plan.field_is_enum(node) {
            let check_valid_enum = |value: &Value| -> bool {
                value
                    .as_str()
                    .map(|v| self.plan.field_validate_enum_value(node, v))
                    .unwrap_or(false)
            };

            let is_valid_enum = if let Some(vec) = value.as_array() {
                vec.iter().all(check_valid_enum)
            } else {
                check_valid_enum(value)
            };

            if is_valid_enum {
                Ok(value.clone())
            } else {
                Err(
                    ValidationError::EnumInvalid { type_of: node.type_of.name().to_string() }
                        .into(),
                )
            }
        } else {
            match (value.as_array(), value.as_object()) {
                (_, Some(obj)) => {
                    let mut ans = Value::JsonObject::new();

                    for child in node
                        .iter()
                        .filter(|field| self.plan.field_is_part_of_value(field, value))
                    {
                        // all checks for skip must occur in `iter_inner`
                        // and include be checked before calling `iter` or recursing.
                        if self.include(child) {
                            let value = if child.name == "__typename" {
                                Value::string(node.value_type(value).into())
                            } else {
                                let val = obj.get_key(child.name.as_str());
                                self.iter(child, val, data_path, path, None)?
                            };
                            ans.insert_key(&child.output_name, value);
                        }
                    }

                    Ok(Value::object(ans))
                }
                (Some(arr), _) => {
                    let mut ans = vec![];
                    for (i, val) in arr.iter().enumerate() {
                        path.push(PathSegment::Index(i));
                        let val =
                            self.iter_inner(node, val, &data_path.clone().with_index(i), path)?;
                        path.pop();
                        ans.push(val);
                    }
                    Ok(Value::array(ans))
                }
                _ => Ok(value.clone()),
            }
        };

        eval_result.map_err(|e| self.to_location_error(e, node, path))
    }

    fn to_location_error(
        &'a self,
        error: Error,
        node: &'a Field<Value>,
        path: &[PathSegment],
    ) -> Positioned<Error> {
        Positioned::new(error, node.pos).with_path(path.to_vec())
    }
}

#[cfg(test)]
mod tests {
    use async_graphql_value::ConstValue;
    use serde::{Deserialize, Serialize};

    use super::ValueStore;
    use crate::core::blueprint::Blueprint;
    use crate::core::config::{Config, ConfigModule};
    use crate::core::jit::builder::Builder;
    use crate::core::jit::fixtures::JP;
    use crate::core::jit::model::{FieldId, Variables};
    use crate::core::jit::store::Store;
    use crate::core::jit::synth::Synth;
    use crate::core::jit::OperationPlan;
    use crate::core::json::JsonLike;
    use crate::core::valid::Validator;

    const POSTS: &str = r#"
        [
                {
                    "id": 1,
                    "userId": 1,
                    "title": "Some Title"
                },
                {
                    "id": 2,
                    "userId": 1,
                    "title": "Not Some Title"
                }
        ]
    "#;

    const USER1: &str = r#"
        {
                "id": 1,
                "name": "foo"
        }
    "#;

    const USER2: &str = r#"
        {
                "id": 2,
                "name": "bar"
        }
    "#;
    const USERS: &str = r#"
        [
          {
            "id": 1,
            "name": "Leanne Graham"
          },
          {
            "id": 2,
            "name": "Ervin Howell"
          }
        ]
    "#;

    #[derive(Clone)]
    enum TestData {
        Posts,
        UsersData,
        Users,
        User1,
    }

    impl TestData {
        fn into_value<'a, Value: Deserialize<'a> + JsonLike<'a>>(self) -> Value {
            match self {
                Self::Posts => serde_json::from_str(POSTS).unwrap(),
                Self::User1 => serde_json::from_str(USER1).unwrap(),
                TestData::UsersData => Value::array(vec![
                    serde_json::from_str(USER1).unwrap(),
                    serde_json::from_str(USER2).unwrap(),
                ]),
                TestData::Users => serde_json::from_str(USERS).unwrap(),
            }
        }
    }

    const CONFIG: &str = include_str!("../fixtures/jsonplaceholder-mutation.graphql");

    fn make_store<'a, Value>(
        query: &str,
        store: Vec<(FieldId, TestData)>,
    ) -> (OperationPlan<Value>, ValueStore<Value>, Variables<Value>)
    where
        Value: Deserialize<'a> + JsonLike<'a> + Serialize + Clone + std::fmt::Debug,
    {
        let store = store
            .into_iter()
            .map(|(id, data)| (id, data.into_value()))
            .collect::<Vec<_>>();

        let doc = async_graphql::parser::parse_query(query).unwrap();
        let config = Config::from_sdl(CONFIG).to_result().unwrap();
        let config = ConfigModule::from(config);

        let builder = Builder::new(&Blueprint::try_from(&config).unwrap(), doc);
        let plan = builder.build(None).unwrap();
        let plan = plan
<<<<<<< HEAD
            // TODO: change?
            .try_map(|v| {
=======
            .try_map(|v| {
                // Earlier we hard OperationPlan<ConstValue> which has impl Deserialize
                // but now InputResolver takes OperationPlan<async_graphql_value::Value>
                // and returns OperationPlan<async_graphql_value::Value>.
                // So we need to map Plan to some other value before being able to deserialize
                // it.
>>>>>>> 912aad15
                let serde = v.into_json().unwrap();
                Deserialize::deserialize(serde)
            })
            .unwrap();

        let store = store
            .into_iter()
            .fold(Store::new(), |mut store, (id, data)| {
                store.set_data(id, Ok(data));
                store
            });
        let vars = Variables::new();

        (plan, store, vars)
    }

    fn assert_synths(query: &str, store: Vec<(FieldId, TestData)>) {
        let (plan, value_store, vars) = make_store::<ConstValue>(query, store.clone());
        let synth_const = Synth::new(&plan, value_store, vars);
        let (plan, value_store, vars) =
            make_store::<serde_json_borrow::Value>(query, store.clone());
        let synth_borrow = Synth::new(&plan, value_store, vars);

        let val_const = synth_const.synthesize().unwrap();
        let val_const = serde_json::to_string_pretty(&val_const).unwrap();
        let val_borrow = synth_borrow.synthesize().unwrap();
        let val_borrow = serde_json::to_string_pretty(&val_borrow).unwrap();
        assert_eq!(val_const, val_borrow);
    }

    #[test]
    fn test_posts() {
        let store = vec![(FieldId::new(0), TestData::Posts)];
        let query = r#"
            query {
                posts { id }
            }
        "#;

        assert_synths(query, store);
    }

    #[test]
    fn test_user() {
        let store = vec![(FieldId::new(0), TestData::User1)];
        let query = r#"
                query {
                    user(id: 1) { id }
                }
            "#;

        assert_synths(query, store);
    }

    #[test]
    fn test_nested() {
        let store = vec![
            (FieldId::new(0), TestData::Posts),
            (FieldId::new(3), TestData::UsersData),
        ];
        let query = r#"
                query {
                    posts { id title user { id name } }
                }
            "#;
        assert_synths(query, store);
    }

    #[test]
    fn test_multiple_nested() {
        let store = vec![
            (FieldId::new(0), TestData::Posts),
            (FieldId::new(3), TestData::UsersData),
            (FieldId::new(6), TestData::Users),
        ];
        let query = r#"
                query {
                    posts { id title user { id name } }
                    users { id name }
                }
            "#;
        assert_synths(query, store);
    }

    #[test]
    fn test_json_placeholder() {
        let jp = JP::init("{ posts { id title userId user { id name } } }", None);
        let synth = jp.synth();
        let val: async_graphql::Value = synth.synthesize().unwrap();
        insta::assert_snapshot!(serde_json::to_string_pretty(&val).unwrap())
    }

    #[test]
    fn test_json_placeholder_borrowed() {
        let jp = JP::init("{ posts { id title userId user { id name } } }", None);
        let synth = jp.synth();
        let val: serde_json_borrow::Value = synth.synthesize().unwrap();
        insta::assert_snapshot!(serde_json::to_string_pretty(&val).unwrap())
    }

    #[test]
    fn test_json_placeholder_typename() {
        let jp = JP::init("{ posts { id __typename user { __typename id } } }", None);
        let synth = jp.synth();
        let val: serde_json_borrow::Value = synth.synthesize().unwrap();
        insta::assert_snapshot!(serde_json::to_string_pretty(&val).unwrap())
    }

    #[test]
    fn test_json_placeholder_typename_root_level() {
        let jp = JP::init("{ __typename posts { id user { id }} }", None);
        let synth = jp.synth();
        let val: serde_json_borrow::Value = synth.synthesize().unwrap();
        insta::assert_snapshot!(serde_json::to_string_pretty(&val).unwrap())
    }
}<|MERGE_RESOLUTION|>--- conflicted
+++ resolved
@@ -329,17 +329,12 @@
         let builder = Builder::new(&Blueprint::try_from(&config).unwrap(), doc);
         let plan = builder.build(None).unwrap();
         let plan = plan
-<<<<<<< HEAD
-            // TODO: change?
-            .try_map(|v| {
-=======
             .try_map(|v| {
                 // Earlier we hard OperationPlan<ConstValue> which has impl Deserialize
                 // but now InputResolver takes OperationPlan<async_graphql_value::Value>
                 // and returns OperationPlan<async_graphql_value::Value>.
                 // So we need to map Plan to some other value before being able to deserialize
                 // it.
->>>>>>> 912aad15
                 let serde = v.into_json().unwrap();
                 Deserialize::deserialize(serde)
             })
