--- conflicted
+++ resolved
@@ -63,13 +63,8 @@
             if !self.include(child) {
                 continue;
             }
-<<<<<<< HEAD
             let val = self.iter(child, None, &None, &DataPath::new())?;
-            data = data.insert_key(child.name.as_str(), val);
-=======
-            let val = self.iter(child, None, &DataPath::new())?;
             data.insert_key(child.name.as_str(), val);
->>>>>>> fb29f1d0
         }
 
         Ok(Value::object(data))
@@ -167,41 +162,12 @@
             match (value.as_array(), value.as_object()) {
                 (_, Some(obj)) => {
                     let mut ans = Value::JsonObject::new();
-<<<<<<< HEAD
 
                     let type_name = match &type_name {
                         Some(TypeName::Single(type_name)) => type_name,
                         Some(TypeName::Vec(v)) => {
                             if let Some(index) = data_path.as_slice().last() {
                                 &v[*index]
-=======
-                    if include {
-                        if let Some(children) = node.nested() {
-                            for child in children {
-                                // all checks for skip must occur in `iter_inner`
-                                // and include be checked before calling `iter` or recursing.
-                                let include = self.include(child);
-                                if include {
-                                    let val = obj.get_key(child.name.as_str());
-                                    if let Some(val) = val {
-                                        ans.insert_key(
-                                            child.name.as_str(),
-                                            self.iter_inner(child, val, data_path)?,
-                                        );
-                                    } else {
-                                        ans.insert_key(
-                                            child.name.as_str(),
-                                            self.iter(child, None, data_path)?,
-                                        );
-                                    }
-                                }
-                            }
-                        } else {
-                            let val = obj.get_key(node.name.as_str());
-                            // if it's a leaf node, then push the value
-                            if let Some(val) = val {
-                                ans.insert_key(node.name.as_str(), val.to_owned());
->>>>>>> fb29f1d0
                             } else {
                                 return Err(Positioned::new(
                                     ValidationError::TypeNameMismatch.into(),
@@ -209,7 +175,6 @@
                                 ));
                             }
                         }
-<<<<<<< HEAD
                         None => node.type_of.name(),
                     };
 
@@ -220,19 +185,10 @@
                         if include {
                             let val = obj.get_key(child.name.as_str());
 
-                            ans = ans.insert_key(
+                            ans.insert_key(
                                 child.name.as_str(),
                                 self.iter(child, val, &None, data_path)?,
                             );
-=======
-                    } else {
-                        let val = obj.get_key(node.name.as_str());
-                        // if it's a leaf node, then push the value
-                        if let Some(val) = val {
-                            ans.insert_key(node.name.as_str(), val.to_owned());
-                        } else {
-                            return Ok(Value::null());
->>>>>>> fb29f1d0
                         }
                     }
 
@@ -322,11 +278,7 @@
     }
 
     impl TestData {
-<<<<<<< HEAD
-        fn into_value<'a, Value: JsonLike<'a> + Deserialize<'a>>(self) -> Data<ExecResult<Value>> {
-=======
-        fn into_value<'a, Value: Deserialize<'a>>(self) -> Data<Value> {
->>>>>>> fb29f1d0
+        fn into_value<'a, Value: Deserialize<'a>>(self) -> Data<ExecResult<Value>> {
             match self {
                 Self::Posts => Data::Single(ExecResult::new(serde_json::from_str(POSTS).unwrap())),
                 Self::User1 => Data::Single(ExecResult::new(serde_json::from_str(USER1).unwrap())),
