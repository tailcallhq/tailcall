use async_graphql::Name;
use async_graphql_value::ConstValue;
use indexmap::IndexMap;

use super::super::Result;
use super::Synthesizer;
use crate::core::jit::model::{Field, Nested};
use crate::core::jit::store::{Data, Store};
<<<<<<< HEAD
use crate::core::jit::{DataPath, OperationPlan, Variables};
=======
use crate::core::jit::{DataPath, ExecutionPlan, Variable, Variables};
>>>>>>> 09555080
use crate::core::json::JsonLike;

pub struct Synth {
    selection: Vec<Field<Nested<ConstValue>, ConstValue>>,
    store: Store<Result<ConstValue>>,
    variables: Variables<ConstValue>,
}

impl<Extensions, Input> Field<Extensions, Input> {
    #[inline(always)]
    pub fn skip(&self, variables: &Variables<ConstValue>) -> bool {
        let eval = |variable_option: Option<&Variable>,
                    variables: &Variables<ConstValue>,
                    default: bool| {
            match variable_option.map(|a| a.as_str()) {
                Some(name) => variables.get(name).map_or(default, |value| match value {
                    ConstValue::Boolean(b) => *b,
                    _ => default,
                }),
                None => default,
            }
        };
        let skip = eval(self.skip.as_ref(), variables, false);
        let include = eval(self.include.as_ref(), variables, true);

        skip == include
    }
}

impl Synth {
    pub fn new(
<<<<<<< HEAD
        plan: OperationPlan,
        store: Store<Result<Value>>,
        variables: Variables<async_graphql_value::ConstValue>,
=======
        plan: ExecutionPlan<ConstValue>,
        store: Store<Result<ConstValue>>,
        variables: Variables<ConstValue>,
>>>>>>> 09555080
    ) -> Self {
        Self { selection: plan.into_nested(), store, variables }
    }

    #[inline(always)]
    fn include<T>(&self, field: &Field<T, ConstValue>) -> bool {
        !field.skip(&self.variables)
    }

    pub fn synthesize(&self) -> Result<ConstValue> {
        let mut data = IndexMap::default();

        for child in self.selection.iter() {
            if !self.include(child) {
                continue;
            }
            let val = self.iter(child, None, &DataPath::new())?;
            data.insert(Name::new(child.name.as_str()), val);
        }

        Ok(ConstValue::Object(data))
    }

    /// checks if type_of is an array and value is an array
    fn is_array(type_of: &crate::core::blueprint::Type, value: &ConstValue) -> bool {
        type_of.is_list() == value.as_array().is_some()
    }

    #[inline(always)]
    fn iter<'b>(
        &'b self,
        node: &'b Field<Nested<ConstValue>, ConstValue>,
        parent: Option<&'b ConstValue>,
        data_path: &DataPath,
    ) -> Result<ConstValue> {
        // TODO: this implementation prefer parent value over value in the store
        // that's opposite to the way async_graphql engine works in tailcall
        match parent {
            Some(parent) => {
                if !Self::is_array(&node.type_of, parent) {
                    return Ok(ConstValue::Null);
                }
                self.iter_inner(node, parent, data_path)
            }
            None => {
                // we perform this check to avoid unnecessary hashing

                match self.store.get(&node.id) {
                    Some(val) => {
                        let mut data = val;

                        for index in data_path.as_slice() {
                            match data {
                                Data::Multiple(v) => {
                                    data = &v[index];
                                }
                                _ => return Ok(ConstValue::Null),
                            }
                        }

                        match data {
                            Data::Single(val) => self.iter(node, Some(&val.clone()?), data_path),
                            _ => {
                                // TODO: should bailout instead of returning Null
                                Ok(ConstValue::Null)
                            }
                        }
                    }
                    None => {
                        // IR exists, so there must be a value.
                        // if there is no value then we must return Null
                        Ok(ConstValue::Null)
                    }
                }
            }
        }
    }
    #[inline(always)]
    fn iter_inner<'b>(
        &'b self,
        node: &'b Field<Nested<ConstValue>, ConstValue>,
        parent: &'b ConstValue,
        data_path: &'b DataPath,
    ) -> Result<ConstValue> {
        let include = self.include(node);

        match parent {
            ConstValue::Object(obj) => {
                let mut ans = IndexMap::default();
                if include {
                    if let Some(children) = node.nested() {
                        for child in children {
                            // all checks for skip must occur in `iter_inner`
                            // and include be checked before calling `iter` or recursing.
                            let include = self.include(child);
                            if include {
                                let val = obj.get(child.name.as_str());
                                if let Some(val) = val {
                                    ans.insert(
                                        Name::new(child.name.as_str()),
                                        self.iter_inner(child, val, data_path)?,
                                    );
                                } else {
                                    ans.insert(
                                        Name::new(child.name.as_str()),
                                        self.iter(child, None, data_path)?,
                                    );
                                }
                            }
                        }
                    } else {
                        let val = obj.get(node.name.as_str());
                        // if it's a leaf node, then push the value
                        if let Some(val) = val {
                            ans.insert(Name::new(node.name.as_str()), val.to_owned());
                        } else {
                            return Ok(ConstValue::Null);
                        }
                    }
                } else {
                    let val = obj.get(node.name.as_str());
                    // if it's a leaf node, then push the value
                    if let Some(val) = val {
                        ans.insert(Name::new(node.name.as_str()), val.to_owned());
                    } else {
                        return Ok(ConstValue::Null);
                    }
                }
                Ok(ConstValue::Object(ans))
            }
            ConstValue::List(arr) => {
                let mut ans = vec![];
                if include {
                    for (i, val) in arr.iter().enumerate() {
                        let val = self.iter_inner(node, val, &data_path.clone().with_index(i))?;
                        ans.push(val)
                    }
                }
                Ok(ConstValue::List(ans))
            }
            val => Ok(val.clone()), // cloning here would be cheaper than cloning whole value
        }
    }
}

pub struct SynthConst {
<<<<<<< HEAD
    plan: OperationPlan,
}

impl SynthConst {
    pub fn new(plan: OperationPlan) -> Self {
=======
    plan: ExecutionPlan<ConstValue>,
}

impl SynthConst {
    pub fn new(plan: ExecutionPlan<ConstValue>) -> Self {
>>>>>>> 09555080
        Self { plan }
    }
}

impl Synthesizer for SynthConst {
    type Value = Result<ConstValue>;
    type Variable = ConstValue;

    fn synthesize(
        self,
        store: Store<Self::Value>,
        variables: Variables<Self::Variable>,
    ) -> Self::Value {
        Synth::new(self.plan, store, variables).synthesize()
    }
}

#[cfg(test)]
mod tests {
    use async_graphql::Value;

    use super::Synth;
    use crate::core::blueprint::Blueprint;
    use crate::core::config::{Config, ConfigModule};
    use crate::core::jit::builder::Builder;
    use crate::core::jit::common::JsonPlaceholder;
    use crate::core::jit::model::FieldId;
    use crate::core::jit::store::{Data, Store};
    use crate::core::jit::Variables;
    use crate::core::valid::Validator;

    const POSTS: &str = r#"
        [
                {
                    "id": 1,
                    "userId": 1,
                    "title": "Some Title"
                },
                {
                    "id": 2,
                    "userId": 1,
                    "title": "Not Some Title"
                }
        ]
    "#;

    const USER1: &str = r#"
        {
                "id": 1,
                "name": "foo"
        }
    "#;

    const USER2: &str = r#"
        {
                "id": 2,
                "name": "bar"
        }
    "#;
    const USERS: &str = r#"
        [
          {
            "id": 1,
            "name": "Leanne Graham"
          },
          {
            "id": 2,
            "name": "Ervin Howell"
          }
        ]
    "#;

    enum TestData {
        Posts,
        UsersData,
        Users,
        User1,
    }

    impl TestData {
        fn into_value(self) -> Data<Value> {
            match self {
                Self::Posts => Data::Single(serde_json::from_str(POSTS).unwrap()),
                Self::User1 => Data::Single(serde_json::from_str(USER1).unwrap()),
                TestData::UsersData => Data::Multiple(
                    vec![
                        Data::Single(serde_json::from_str(USER1).unwrap()),
                        Data::Single(serde_json::from_str(USER2).unwrap()),
                    ]
                    .into_iter()
                    .enumerate()
                    .collect(),
                ),
                TestData::Users => Data::Single(serde_json::from_str(USERS).unwrap()),
            }
        }
    }

    const CONFIG: &str = include_str!("../fixtures/jsonplaceholder-mutation.graphql");

    fn init(query: &str, store: Vec<(FieldId, Data<Value>)>) -> String {
        let doc = async_graphql::parser::parse_query(query).unwrap();
        let config = Config::from_sdl(CONFIG).to_result().unwrap();
        let config = ConfigModule::from(config);

        let builder = Builder::new(&Blueprint::try_from(&config).unwrap(), doc);
        let plan = builder.build(&Variables::new()).unwrap();

        let store = store
            .into_iter()
            .fold(Store::new(), |mut store, (id, data)| {
                store.set_data(id, data.map(Ok));
                store
            });
        let vars = Variables::new();
        let synth = Synth::new(plan, store, vars);
        let val = synth.synthesize().unwrap();

        serde_json::to_string_pretty(&val).unwrap()
    }

    #[test]
    fn test_posts() {
        let store = vec![(FieldId::new(0), TestData::Posts.into_value())];

        let val = init(
            r#"
            query {
                posts { id }
            }
        "#,
            store,
        );
        insta::assert_snapshot!(val);
    }

    #[test]
    fn test_user() {
        let store = vec![(FieldId::new(0), TestData::User1.into_value())];

        let val = init(
            r#"
            query {
                user(id: 1) { id }
            }
        "#,
            store,
        );
        insta::assert_snapshot!(val);
    }

    #[test]
    fn test_nested() {
        let store = vec![
            (FieldId::new(0), TestData::Posts.into_value()),
            (FieldId::new(3), TestData::UsersData.into_value()),
        ];

        let val = init(
            r#"
            query {
                posts { id title user { id name } }
            }
        "#,
            store,
        );
        insta::assert_snapshot!(val);
    }

    #[test]
    fn test_multiple_nested() {
        let store = vec![
            (FieldId::new(0), TestData::Posts.into_value()),
            (FieldId::new(3), TestData::UsersData.into_value()),
            (FieldId::new(6), TestData::Users.into_value()),
        ];

        let val = init(
            r#"
            query {
                posts { id title user { id name } }
                users { id name }
            }
        "#,
            store,
        );
        insta::assert_snapshot!(val)
    }

    #[test]
    fn test_json_placeholder() {
        let synth = JsonPlaceholder::init("{ posts { id title userId user { id name } } }");
        let val = synth.synthesize().unwrap();
        insta::assert_snapshot!(serde_json::to_string_pretty(&val).unwrap())
    }
}<|MERGE_RESOLUTION|>--- conflicted
+++ resolved
@@ -6,11 +6,7 @@
 use super::Synthesizer;
 use crate::core::jit::model::{Field, Nested};
 use crate::core::jit::store::{Data, Store};
-<<<<<<< HEAD
-use crate::core::jit::{DataPath, OperationPlan, Variables};
-=======
 use crate::core::jit::{DataPath, ExecutionPlan, Variable, Variables};
->>>>>>> 09555080
 use crate::core::json::JsonLike;
 
 pub struct Synth {
@@ -42,15 +38,9 @@
 
 impl Synth {
     pub fn new(
-<<<<<<< HEAD
-        plan: OperationPlan,
-        store: Store<Result<Value>>,
-        variables: Variables<async_graphql_value::ConstValue>,
-=======
         plan: ExecutionPlan<ConstValue>,
         store: Store<Result<ConstValue>>,
         variables: Variables<ConstValue>,
->>>>>>> 09555080
     ) -> Self {
         Self { selection: plan.into_nested(), store, variables }
     }
@@ -197,19 +187,11 @@
 }
 
 pub struct SynthConst {
-<<<<<<< HEAD
-    plan: OperationPlan,
-}
-
-impl SynthConst {
-    pub fn new(plan: OperationPlan) -> Self {
-=======
     plan: ExecutionPlan<ConstValue>,
 }
 
 impl SynthConst {
     pub fn new(plan: ExecutionPlan<ConstValue>) -> Self {
->>>>>>> 09555080
         Self { plan }
     }
 }
