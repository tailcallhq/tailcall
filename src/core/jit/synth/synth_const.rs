--- conflicted
+++ resolved
@@ -166,11 +166,7 @@
     use crate::core::jit::input_resolver::InputResolver;
     use crate::core::jit::model::FieldId;
     use crate::core::jit::store::{Data, Store};
-<<<<<<< HEAD
-    use crate::core::jit::variables::Variables;
-=======
     use crate::core::jit::Variables;
->>>>>>> ed1c8651
     use crate::core::valid::Validator;
 
     const POSTS: &str = r#"
