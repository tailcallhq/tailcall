use async_graphql::{Name, Value};
use indexmap::IndexMap;

use super::super::Result;
use super::Synthesizer;
use crate::core::jit::model::{Children, Field};
use crate::core::jit::store::{Data, Store};
use crate::core::jit::{DataPath, ExecutionPlan};
use crate::core::json::JsonLike;

pub struct Synth {
    selection: Vec<Field<Children>>,
    store: Store<Result<Value>>,
}

impl Synth {
    pub fn new(plan: ExecutionPlan, store: Store<Result<Value>>) -> Self {
        Self { selection: plan.into_children(), store }
    }

    pub fn synthesize(&self) -> Result<Value> {
        let mut data = IndexMap::default();

        for child in self.selection.iter() {
            let val = self.iter(child, None, &DataPath::new())?;
            data.insert(Name::new(child.name.as_str()), val);
        }

        let mut output = IndexMap::default();
        output.insert(Name::new("data"), Value::Object(data));
        Ok(Value::Object(output))
    }

    /// checks if type_of is an array and value is an array
    fn is_array(type_of: &crate::core::blueprint::Type, value: &Value) -> bool {
        type_of.is_list() == value.as_array_ok().is_ok()
    }

    #[inline(always)]
    fn iter<'b>(
        &'b self,
        node: &'b Field<Children>,
        parent: Option<&'b Value>,
        data_path: &DataPath,
    ) -> Result<Value> {
        // TODO: this implementation prefer parent value over value in the store
        // that's opposite to the way async_graphql engine works in tailcall
        match parent {
            Some(parent) => {
                if !Self::is_array(&node.type_of, parent) {
                    return Ok(Value::Null);
                }
                self.iter_inner(node, parent, data_path)
            }
            None => {
                // we perform this check to avoid unnecessary hashing

                match self.store.get(&node.id) {
                    Some(val) => {
                        let mut data = val;

                        for index in data_path.as_slice() {
                            match data {
                                Data::Multiple(v) => {
                                    data = &v[index];
                                }
                                _ => return Ok(Value::Null),
                            }
                        }

                        match data {
                            Data::Single(val) => self.iter(node, Some(&val.clone()?), data_path),
                            _ => {
                                // TODO: should bailout instead of returning Null
                                Ok(Value::Null)
                            }
                        }
                    }
                    None => {
                        // IR exists, so there must be a value.
                        // if there is no value then we must return Null
                        Ok(Value::Null)
                    }
                }
            }
        }
    }
    #[inline(always)]
    fn iter_inner<'b>(
        &'b self,
        node: &'b Field<Children>,
        parent: &'b Value,
        data_path: &'b DataPath,
    ) -> Result<Value> {
        match parent {
            Value::Object(obj) => {
                let mut ans = IndexMap::default();
                let children = node.children();

                if children.is_empty() {
                    let val = obj.get(node.name.as_str());
                    // if it's a leaf node, then push the value
                    if let Some(val) = val {
                        ans.insert(Name::new(node.name.as_str()), val.to_owned());
                    } else {
                        return Ok(Value::Null);
                    }
                } else {
                    for child in children {
                        let val = obj.get(child.name.as_str());
                        if let Some(val) = val {
                            ans.insert(
                                Name::new(child.name.as_str()),
                                self.iter_inner(child, val, data_path)?,
                            );
                        } else {
                            ans.insert(
                                Name::new(child.name.as_str()),
                                self.iter(child, None, data_path)?,
                            );
                        }
                    }
                }
                Ok(Value::Object(ans))
            }
            Value::List(arr) => {
                let mut ans = vec![];
                for (i, val) in arr.iter().enumerate() {
                    let val = self.iter_inner(node, val, &data_path.clone().with_index(i))?;
                    ans.push(val)
                }
                Ok(Value::List(ans))
            }
            val => Ok(val.clone()), // cloning here would be cheaper than cloning whole value
        }
    }
}

pub struct SynthConst {
    plan: ExecutionPlan,
}

impl SynthConst {
    pub fn new(plan: ExecutionPlan) -> Self {
        Self { plan }
    }
}

impl Synthesizer for SynthConst {
    type Value = Result<Value>;

    fn synthesize(self, store: Store<Self::Value>) -> Self::Value {
        Synth::new(self.plan, store).synthesize()
    }
}

#[cfg(test)]
mod tests {
    use std::rc::Rc;

    use async_graphql::Value;

    use super::Synth;
    use crate::core::blueprint::Blueprint;
    use crate::core::config::{Config, ConfigModule};
    use crate::core::jit::builder::Builder;
    use crate::core::jit::common::JsonPlaceholder;
    use crate::core::jit::model::FieldId;
    use crate::core::jit::store::{Data, Store};
    use crate::core::jit::SynthBorrow;
    use crate::core::valid::Validator;

    const POSTS: &str = r#"
        [
                {
                    "id": 1,
                    "userId": 1,
                    "title": "Some Title"
                },
                {
                    "id": 2,
                    "userId": 1,
                    "title": "Not Some Title"
                }
        ]
    "#;

    const USER1: &str = r#"
        {
                "id": 1,
                "name": "foo"
        }
    "#;

    const USER2: &str = r#"
        {
                "id": 2,
                "name": "bar"
        }
    "#;
    const USERS: &str = r#"
        [
          {
            "id": 1,
            "name": "Leanne Graham"
          },
          {
            "id": 2,
            "name": "Ervin Howell"
          }
        ]
    "#;

    enum TestData {
        Posts,
        UsersData,
        Users,
        User1,
    }

    impl TestData {
        fn into_value(self) -> Data<Value> {
            match self {
                Self::Posts => Data::Single(serde_json::from_str(POSTS).unwrap()),
                Self::User1 => Data::Single(serde_json::from_str(USER1).unwrap()),
                TestData::UsersData => Data::Multiple(
                    vec![
                        Data::Single(serde_json::from_str(USER1).unwrap()),
                        Data::Single(serde_json::from_str(USER2).unwrap()),
                    ]
                    .into_iter()
                    .enumerate()
                    .collect(),
                ),
                TestData::Users => Data::Single(serde_json::from_str(USERS).unwrap()),
            }
        }
    }

    const CONFIG: &str = include_str!("../fixtures/jsonplaceholder-mutation.graphql");

    fn init(query: &str, store: Vec<(FieldId, Data<Value>)>) -> String {
        let doc = async_graphql::parser::parse_query(query).unwrap();
        let config = Config::from_sdl(CONFIG).to_result().unwrap();
        let config = ConfigModule::from(config);

        let builder = Builder::new(&Blueprint::try_from(&config).unwrap(), doc);
        let plan = builder.build().unwrap();

        let store = store
            .into_iter()
            .fold(Store::new(), |mut store, (id, data)| {
                store.set_data(id, data.map(Ok));
                store
            });

        let synth = Synth::new(plan, store);
        let val = synth.synthesize().unwrap();

        serde_json::to_string_pretty(&val).unwrap()
    }

    #[test]
    fn test_posts() {
        let store = vec![(FieldId::new(0), TestData::Posts.into_value())];

        let val = init(
            r#"
            query {
                posts { id }
            }
        "#,
            store,
        );
        insta::assert_snapshot!(val);
    }

    #[test]
    fn test_user() {
        let store = vec![(FieldId::new(0), TestData::User1.into_value())];

        let val = init(
            r#"
            query {
                user(id: 1) { id }
            }
        "#,
            store,
        );
        insta::assert_snapshot!(val);
    }

    #[test]
    fn test_nested() {
        let store = vec![
            (FieldId::new(0), TestData::Posts.into_value()),
            (FieldId::new(3), TestData::UsersData.into_value()),
        ];

        let val = init(
            r#"
            query {
                posts { id title user { id name } }
            }
        "#,
            store,
        );
        insta::assert_snapshot!(val);
    }

    #[test]
    fn test_multiple_nested() {
        let store = vec![
            (FieldId::new(0), TestData::Posts.into_value()),
            (FieldId::new(3), TestData::UsersData.into_value()),
            (FieldId::new(6), TestData::Users.into_value()),
        ];

        let val = init(
            r#"
            query {
                posts { id title user { id name } }
                users { id name }
            }
        "#,
            store,
        );
        insta::assert_snapshot!(val)
    }

    #[test]
    fn test_json_placeholder() {
<<<<<<< HEAD
        let synth: Rc<SynthBorrow> =
            JsonPlaceholder::init("{ posts { id title userId user { id name } } }");
        let val = synth.synthesize();
=======
        let synth = JsonPlaceholder::init("{ posts { id title userId user { id name } } }");
        let val = synth.synthesize().unwrap();
>>>>>>> b55acbf8
        insta::assert_snapshot!(serde_json::to_string_pretty(&val).unwrap())
    }
}<|MERGE_RESOLUTION|>--- conflicted
+++ resolved
@@ -330,14 +330,9 @@
 
     #[test]
     fn test_json_placeholder() {
-<<<<<<< HEAD
         let synth: Rc<SynthBorrow> =
             JsonPlaceholder::init("{ posts { id title userId user { id name } } }");
-        let val = synth.synthesize();
-=======
-        let synth = JsonPlaceholder::init("{ posts { id title userId user { id name } } }");
         let val = synth.synthesize().unwrap();
->>>>>>> b55acbf8
         insta::assert_snapshot!(serde_json::to_string_pretty(&val).unwrap())
     }
 }