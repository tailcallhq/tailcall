use async_graphql_value::{ConstValue, Value};

<<<<<<< HEAD
use super::super::{Arg, Field, OperationPlan, ResolveInputError, Variables};
=======
use super::super::{Field, OperationPlan, ResolveInputError, Variables};
use crate::core::json::{JsonLikeOwned, JsonObjectLike};
>>>>>>> 1d4c3091
use crate::core::Type;
use crate::core::{
    blueprint::Index,
    json::{JsonLikeOwned, JsonObjectLike},
};

/// Trait to represent conversion from some dynamic type (with variables)
/// to the resolved variant based on the additional provided info.
/// E.g. conversion from [async_graphql_value::Value] ->
/// [async_graphql_value::ConstValue]
pub trait InputResolvable {
    type Output;

    fn resolve(
        self,
        variables: &Variables<Self::Output>,
    ) -> Result<Self::Output, ResolveInputError>;
}

impl InputResolvable for Value {
    type Output = ConstValue;

    fn resolve(self, variables: &Variables<ConstValue>) -> Result<Self::Output, ResolveInputError> {
        self.into_const_with(|name| {
            variables
                .get(&name)
                .cloned()
                .ok_or_else(|| ResolveInputError::VariableIsNotFound(name.to_string()))
        })
    }
}

/// Transforms [OperationPlan] values the way that all the input values
/// are transformed to const variant with the help of [InputResolvable] trait
pub struct InputResolver<Input> {
    plan: OperationPlan<Input>,
}

impl<Input> InputResolver<Input> {
    pub fn new(plan: OperationPlan<Input>) -> Self {
        Self { plan }
    }
}

impl<Input, Output> InputResolver<Input>
where
    Input: Clone + std::fmt::Debug,
    Output: Clone + JsonLikeOwned + TryFrom<serde_json::Value> + std::fmt::Debug,
    Input: InputResolvable<Output = Output>,
    <Output as TryFrom<serde_json::Value>>::Error: std::fmt::Debug,
{
    pub fn resolve_input(
        self,
        variables: &Variables<Output>,
    ) -> Result<OperationPlan<Output>, ResolveInputError> {
        let index = self.plan.index;
        let selection = self
            .plan
            .selection
<<<<<<< HEAD
            .into_iter()
            .map(|field| field.try_map(&|value| value.resolve(variables)))
            .collect::<Result<Vec<_>, _>>()?;

        // Traverse over fields again to verify/populate defaults for args
        // because the previous iteration will just try convert values based on variables
        // ignoring default values in schema and not checking if arg is required
        // TODO: consider changing [Field::try_map] to be able to do this check?
        let selection = selection
            .into_iter()
            .map(|field| Self::resolve_field(&index, field))
            .collect::<Result<_, _>>()?;

        Ok(OperationPlan {
            root_name: self.plan.root_name.to_string(),
            operation_type: self.plan.operation_type,
            index,
            is_introspection_query: self.plan.is_introspection_query,
            dedupe: self.plan.dedupe,
            is_const: self.plan.is_const,
            selection,
        })
    }

    fn resolve_field(
        index: &Index,
        field: Field<Output>,
    ) -> Result<Field<Output>, ResolveInputError> {
        // TODO: should also check and provide defaults for directives
        let args = field
            .args
            .into_iter()
            .map(|arg| {
                let value = Self::recursive_parse_arg(
                    index,
                    &field.name,
                    &arg.name,
                    &arg.type_of,
                    &arg.default_value,
                    arg.value,
                )?;
                Ok(Arg { value, ..arg })
            })
            .collect::<Result<_, _>>()?;

        let selection = field
            .selection
            .into_iter()
            .map(|field| Self::resolve_field(index, field))
            .collect::<Result<_, _>>()?;

        Ok(Field { args, selection, ..field })
=======
            .iter()
            .map(|field| (*field).clone().try_map(&|value| value.resolve(variables)))
            .map(|field| match field {
                Ok(field) => {
                    let field = self.iter_args(field)?;
                    Ok(field)
                }
                Err(err) => Err(err),
            })
            .collect::<Result<Vec<_>, _>>()?;
        Ok(OperationPlan::new(
            self.plan.root_name(),
            new_fields,
            self.plan.operation_type(),
            self.plan.index.clone(),
            self.plan.is_introspection_query,
        ))
>>>>>>> 1d4c3091
    }

    #[inline(always)]
    fn iter_args(&self, mut field: Field<Output>) -> Result<Field<Output>, ResolveInputError> {
        let args = field
            .args
            .into_iter()
            .map(|mut arg| {
                let value = self.recursive_parse_arg(
                    &field.name,
                    &arg.name,
                    &arg.type_of,
                    &arg.default_value,
                    arg.value,
                )?;
                arg.value = value;
                Ok(arg)
            })
            .collect::<Result<_, _>>()?;

        field.args = args;

        field.selection = field
            .selection
            .into_iter()
            .map(|val| self.iter_args(val))
            .collect::<Result<_, _>>()?;

        Ok(field)
    }

    #[allow(clippy::too_many_arguments)]
    fn recursive_parse_arg(
        index: &Index,
        parent_name: &str,
        arg_name: &str,
        type_of: &Type,
        default_value: &Option<Output>,
        value: Option<Output>,
    ) -> Result<Option<Output>, ResolveInputError> {
        let is_value_null = value.as_ref().map(|val| val.is_null()).unwrap_or(true);
        let value = if !type_of.is_nullable() && value.is_none() {
            let default_value = default_value.clone();

            Some(default_value.ok_or(ResolveInputError::ArgumentIsRequired {
                arg_name: arg_name.to_string(),
                field_name: parent_name.to_string(),
            })?)
        } else if !type_of.is_nullable() && is_value_null {
            return Err(ResolveInputError::ArgumentIsRequired {
                arg_name: arg_name.to_string(),
                field_name: parent_name.to_string(),
            });
        } else if value.is_none() {
            default_value.clone()
        } else {
            value
        };

        let Some(mut value) = value else {
            return Ok(None);
        };

        let Some(def) = index.get_input_type_definition(type_of.name()) else {
            return Ok(Some(value));
        };

        if let Some(obj) = value.as_object_mut() {
            for arg_field in &def.fields {
                let parent_name = format!("{}.{}", parent_name, arg_name);
                let field_value = obj.get_key(&arg_field.name).cloned();
                let field_default = arg_field
                    .default_value
                    .clone()
                    .map(|value| Output::try_from(value).expect("The conversion cannot fail"));
                let value = Self::recursive_parse_arg(
                    index,
                    &parent_name,
                    &arg_field.name,
                    &arg_field.of_type,
                    &field_default,
                    field_value,
                )?;
                if let Some(value) = value {
                    obj.insert_key(&arg_field.name, value);
                }
            }
        } else if let Some(arr) = value.as_array_mut() {
            for (i, item) in arr.iter_mut().enumerate() {
                let parent_name = format!("{}.{}.{}", parent_name, arg_name, i);

                *item = Self::recursive_parse_arg(
                    index,
                    &parent_name,
                    &i.to_string(),
                    type_of,
                    &None,
                    Some(item.clone()),
                )?
                .expect("Because we start with `Some`, we will end with `Some`");
            }
        }

        Ok(Some(value))
    }
}<|MERGE_RESOLUTION|>--- conflicted
+++ resolved
@@ -1,16 +1,9 @@
 use async_graphql_value::{ConstValue, Value};
 
-<<<<<<< HEAD
 use super::super::{Arg, Field, OperationPlan, ResolveInputError, Variables};
-=======
-use super::super::{Field, OperationPlan, ResolveInputError, Variables};
+use crate::core::blueprint::Index;
 use crate::core::json::{JsonLikeOwned, JsonObjectLike};
->>>>>>> 1d4c3091
 use crate::core::Type;
-use crate::core::{
-    blueprint::Index,
-    json::{JsonLikeOwned, JsonObjectLike},
-};
 
 /// Trait to represent conversion from some dynamic type (with variables)
 /// to the resolved variant based on the additional provided info.
@@ -65,15 +58,15 @@
         let selection = self
             .plan
             .selection
-<<<<<<< HEAD
             .into_iter()
             .map(|field| field.try_map(&|value| value.resolve(variables)))
             .collect::<Result<Vec<_>, _>>()?;
 
         // Traverse over fields again to verify/populate defaults for args
-        // because the previous iteration will just try convert values based on variables
-        // ignoring default values in schema and not checking if arg is required
-        // TODO: consider changing [Field::try_map] to be able to do this check?
+        // because the previous iteration will just try convert values based on
+        // variables ignoring default values in schema and not checking if arg
+        // is required TODO: consider changing [Field::try_map] to be able to do
+        // this check?
         let selection = selection
             .into_iter()
             .map(|field| Self::resolve_field(&index, field))
@@ -118,54 +111,6 @@
             .collect::<Result<_, _>>()?;
 
         Ok(Field { args, selection, ..field })
-=======
-            .iter()
-            .map(|field| (*field).clone().try_map(&|value| value.resolve(variables)))
-            .map(|field| match field {
-                Ok(field) => {
-                    let field = self.iter_args(field)?;
-                    Ok(field)
-                }
-                Err(err) => Err(err),
-            })
-            .collect::<Result<Vec<_>, _>>()?;
-        Ok(OperationPlan::new(
-            self.plan.root_name(),
-            new_fields,
-            self.plan.operation_type(),
-            self.plan.index.clone(),
-            self.plan.is_introspection_query,
-        ))
->>>>>>> 1d4c3091
-    }
-
-    #[inline(always)]
-    fn iter_args(&self, mut field: Field<Output>) -> Result<Field<Output>, ResolveInputError> {
-        let args = field
-            .args
-            .into_iter()
-            .map(|mut arg| {
-                let value = self.recursive_parse_arg(
-                    &field.name,
-                    &arg.name,
-                    &arg.type_of,
-                    &arg.default_value,
-                    arg.value,
-                )?;
-                arg.value = value;
-                Ok(arg)
-            })
-            .collect::<Result<_, _>>()?;
-
-        field.args = args;
-
-        field.selection = field
-            .selection
-            .into_iter()
-            .map(|val| self.iter_args(val))
-            .collect::<Result<_, _>>()?;
-
-        Ok(field)
     }
 
     #[allow(clippy::too_many_arguments)]
