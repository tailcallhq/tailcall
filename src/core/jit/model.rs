use std::collections::HashMap;
use std::fmt::{Debug, Formatter};

use serde::Deserialize;

use crate::core::ir::model::IR;

#[derive(Debug, Deserialize, Clone)]
pub struct Variables<Value>(HashMap<String, Value>);

impl<Value> Default for Variables<Value> {
    fn default() -> Self {
        Self::new()
    }
}

impl<Value> Variables<Value> {
    pub fn new() -> Self {
        Self(HashMap::new())
    }
    pub fn get(&self, key: &str) -> Option<&Value> {
        self.0.get(key)
    }
    pub fn insert(&mut self, key: String, value: Value) {
        self.0.insert(key, value);
    }
}

impl<V> FromIterator<(String, V)> for Variables<V> {
    fn from_iter<T: IntoIterator<Item = (String, V)>>(iter: T) -> Self {
        Self(iter.into_iter().collect())
    }
}

#[derive(Debug, Clone)]
pub struct Arg<Input> {
    pub id: ArgId,
    pub name: String,
    pub type_of: crate::core::blueprint::Type,
    pub value: Option<Input>,
    pub default_value: Option<Input>,
}

impl<Input> Arg<Input> {
    pub fn try_map<Output, Error>(
        self,
        map: impl Fn(Input) -> Result<Output, Error>,
    ) -> Result<Arg<Output>, Error> {
        Ok(Arg {
            id: self.id,
            name: self.name,
            type_of: self.type_of,
            value: self.value.map(&map).transpose()?,
            default_value: self.default_value.map(&map).transpose()?,
        })
    }
}

#[derive(Clone)]
pub struct ArgId(usize);

impl Debug for ArgId {
    fn fmt(&self, f: &mut Formatter<'_>) -> std::fmt::Result {
        write!(f, "{}", self.0)
    }
}

impl ArgId {
    pub fn new(id: usize) -> Self {
        ArgId(id)
    }
}

/// Variables store
#[derive(Debug, Deserialize)]
pub struct Variables<Input>(HashMap<String, Input>);

impl<Input> Variables<Input> {
    pub fn get(&self, name: &str) -> Option<&Input> {
        self.0.get(name)
    }
}

impl<Input> Default for Variables<Input> {
    fn default() -> Self {
        Self(Default::default())
    }
}

impl<Input> FromIterator<(String, Input)> for Variables<Input> {
    fn from_iter<T: IntoIterator<Item = (String, Input)>>(iter: T) -> Self {
        Self(HashMap::from_iter(iter))
    }
}

#[derive(Clone, PartialEq, Eq, Hash)]
pub struct FieldId(usize);

impl Debug for FieldId {
    fn fmt(&self, f: &mut Formatter<'_>) -> std::fmt::Result {
        write!(f, "{}", self.0)
    }
}

impl FieldId {
    pub fn new(id: usize) -> Self {
        FieldId(id)
    }
    pub fn as_usize(&self) -> usize {
        self.0
    }
}

#[derive(Clone)]
pub struct Field<Extensions, Input> {
    pub id: FieldId,
    pub name: String,
    pub ir: Option<IR>,
    pub type_of: crate::core::blueprint::Type,
<<<<<<< HEAD
    pub args: Vec<Arg<Input>>,
=======
    pub skip: Option<Variable>,
    pub include: Option<Variable>,
    pub args: Vec<Arg>,
>>>>>>> 715907eb
    pub extensions: Option<Extensions>,
}
#[derive(Clone, Debug, PartialEq)]
pub struct Variable(String);

impl Variable {
    pub fn new(name: String) -> Self {
        Variable(name)
    }
}

impl<A> Field<A> {
    #[inline(always)]
    pub fn skip(&self, variables: &Variables<async_graphql_value::ConstValue>) -> bool {
        let eval = |variable_option: Option<&Variable>,
                    variables: &Variables<async_graphql_value::ConstValue>,
                    default: bool| {
            match variable_option {
                Some(Variable(name)) => variables.get(name).map_or(default, |value| match value {
                    async_graphql_value::ConstValue::Boolean(b) => *b,
                    _ => default,
                }),
                None => default,
            }
        };
        let skip = eval(self.skip.as_ref(), variables, false);
        let include = eval(self.include.as_ref(), variables, true);

        skip == include
    }
}

impl<Extensions, Input> Field<Extensions, Input> {
    pub fn try_map<Output, Error>(
        self,
        map: impl Fn(Input) -> Result<Output, Error>,
    ) -> Result<Field<Extensions, Output>, Error> {
        Ok(Field {
            id: self.id,
            name: self.name,
            ir: self.ir,
            type_of: self.type_of,
            extensions: self.extensions,
            args: self
                .args
                .into_iter()
                .map(|arg| arg.try_map(&map))
                .collect::<Result<_, _>>()?,
        })
    }
}

impl<Input> Field<Nested<Input>, Input> {
    pub fn nested(&self) -> Option<&Vec<Field<Nested<Input>, Input>>> {
        self.extensions.as_ref().map(|Nested(nested)| nested)
    }

    pub fn nested_iter(&self) -> impl Iterator<Item = &Field<Nested<Input>, Input>> {
        self.nested()
            .map(|nested| nested.iter())
            .into_iter()
            .flatten()
    }
}

impl<Input> Field<Flat, Input> {
    fn parent(&self) -> Option<&FieldId> {
        self.extensions.as_ref().map(|Flat(id)| id)
    }

    fn into_nested(self, fields: &[Field<Flat, Input>]) -> Field<Nested<Input>, Input>
    where
        Input: Clone,
    {
        let mut children = Vec::new();
        for field in fields.iter() {
            if let Some(id) = field.parent() {
                if *id == self.id {
                    children.push(field.to_owned().into_nested(fields));
                }
            }
        }

        let extensions = if children.is_empty() {
            None
        } else {
            Some(Nested(children))
        };

        Field {
            id: self.id,
            name: self.name,
            ir: self.ir,
            type_of: self.type_of,
            skip: self.skip,
            include: self.include,
            args: self.args,
            extensions,
        }
    }
}

impl<Extensions: Debug, Input: Debug> Debug for Field<Extensions, Input> {
    fn fmt(&self, f: &mut Formatter<'_>) -> std::fmt::Result {
        let mut debug_struct = f.debug_struct("Field");
        debug_struct.field("id", &self.id);
        debug_struct.field("name", &self.name);
        if self.ir.is_some() {
            debug_struct.field("ir", &"Some(..)");
        }
        debug_struct.field("type_of", &self.type_of);
        if !self.args.is_empty() {
            debug_struct.field("args", &self.args);
        }
        if self.extensions.is_some() {
            debug_struct.field("extensions", &self.extensions);
        }
        debug_struct.finish()
    }
}

/// Stores field relationships in a flat structure where each field links to its
/// parent.
#[derive(Clone)]
pub struct Flat(FieldId);

impl Flat {
    pub fn new(id: FieldId) -> Self {
        Flat(id)
    }
    pub fn as_id(&self) -> &FieldId {
        &self.0
    }
}
impl Debug for Flat {
    fn fmt(&self, f: &mut Formatter<'_>) -> std::fmt::Result {
        write!(f, "Flat({:?})", self.0)
    }
}

/// Store field relationships in a nested structure like a tree where each field
/// links to its children.
#[derive(Clone, Debug)]
pub struct Nested<Input>(Vec<Field<Nested<Input>, Input>>);

#[derive(Clone, Debug)]
pub struct ExecutionPlan<Input> {
    flat: Vec<Field<Flat, Input>>,
    nested: Vec<Field<Nested<Input>, Input>>,
}

impl<Input> ExecutionPlan<Input> {
    pub fn new(fields: Vec<Field<Flat, Input>>) -> Self
    where
        Input: Clone,
    {
        let nested = fields
            .clone()
            .into_iter()
            .filter(|f| f.extensions.is_none())
            .map(|f| f.into_nested(&fields))
            .collect::<Vec<_>>();

        Self { flat: fields, nested }
    }

    pub fn as_nested(&self) -> &[Field<Nested<Input>, Input>] {
        &self.nested
    }

    pub fn into_nested(self) -> Vec<Field<Nested<Input>, Input>> {
        self.nested
    }

    pub fn as_parent(&self) -> &[Field<Flat, Input>] {
        &self.flat
    }

    pub fn find_field(&self, id: FieldId) -> Option<&Field<Flat, Input>> {
        self.flat.iter().find(|field| field.id == id)
    }

    pub fn find_field_path<S: AsRef<str>>(&self, path: &[S]) -> Option<&Field<Flat, Input>> {
        match path.split_first() {
            None => None,
            Some((name, path)) => {
                let field = self.flat.iter().find(|field| field.name == name.as_ref())?;
                if path.is_empty() {
                    Some(field)
                } else {
                    self.find_field_path(path)
                }
            }
        }
    }

    pub fn size(&self) -> usize {
        self.flat.len()
    }
}<|MERGE_RESOLUTION|>--- conflicted
+++ resolved
@@ -1,6 +1,7 @@
 use std::collections::HashMap;
 use std::fmt::{Debug, Formatter};
 
+use async_graphql_value::ConstValue;
 use serde::Deserialize;
 
 use crate::core::ir::model::IR;
@@ -71,28 +72,6 @@
     }
 }
 
-/// Variables store
-#[derive(Debug, Deserialize)]
-pub struct Variables<Input>(HashMap<String, Input>);
-
-impl<Input> Variables<Input> {
-    pub fn get(&self, name: &str) -> Option<&Input> {
-        self.0.get(name)
-    }
-}
-
-impl<Input> Default for Variables<Input> {
-    fn default() -> Self {
-        Self(Default::default())
-    }
-}
-
-impl<Input> FromIterator<(String, Input)> for Variables<Input> {
-    fn from_iter<T: IntoIterator<Item = (String, Input)>>(iter: T) -> Self {
-        Self(HashMap::from_iter(iter))
-    }
-}
-
 #[derive(Clone, PartialEq, Eq, Hash)]
 pub struct FieldId(usize);
 
@@ -117,15 +96,12 @@
     pub name: String,
     pub ir: Option<IR>,
     pub type_of: crate::core::blueprint::Type,
-<<<<<<< HEAD
-    pub args: Vec<Arg<Input>>,
-=======
     pub skip: Option<Variable>,
     pub include: Option<Variable>,
-    pub args: Vec<Arg>,
->>>>>>> 715907eb
+    pub args: Vec<Arg<Input>>,
     pub extensions: Option<Extensions>,
 }
+
 #[derive(Clone, Debug, PartialEq)]
 pub struct Variable(String);
 
@@ -135,15 +111,15 @@
     }
 }
 
-impl<A> Field<A> {
+impl<Extensions, Input> Field<Extensions, Input> {
     #[inline(always)]
-    pub fn skip(&self, variables: &Variables<async_graphql_value::ConstValue>) -> bool {
+    pub fn skip(&self, variables: &Variables<ConstValue>) -> bool {
         let eval = |variable_option: Option<&Variable>,
-                    variables: &Variables<async_graphql_value::ConstValue>,
+                    variables: &Variables<ConstValue>,
                     default: bool| {
             match variable_option {
                 Some(Variable(name)) => variables.get(name).map_or(default, |value| match value {
-                    async_graphql_value::ConstValue::Boolean(b) => *b,
+                    ConstValue::Boolean(b) => *b,
                     _ => default,
                 }),
                 None => default,
@@ -167,6 +143,8 @@
             ir: self.ir,
             type_of: self.type_of,
             extensions: self.extensions,
+            skip: self.skip,
+            include: self.include,
             args: self
                 .args
                 .into_iter()
