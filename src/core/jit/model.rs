--- conflicted
+++ resolved
@@ -233,27 +233,17 @@
 pub struct Nested<Input>(Vec<Field<Nested<Input>, Input>>);
 
 #[derive(Clone, Debug)]
-<<<<<<< HEAD
-pub struct OperationPlan {
-    flat: Vec<Field<Flat>>,
-    operation_type: OperationType,
-    nested: Vec<Field<Nested>>,
-}
-
-impl OperationPlan {
-    pub fn new(fields: Vec<Field<Flat>>, operation_type: OperationType) -> Self {
-=======
 pub struct ExecutionPlan<Input> {
     flat: Vec<Field<Flat, Input>>,
+    operation_type: OperationType,
     nested: Vec<Field<Nested<Input>, Input>>,
 }
 
 impl<Input> ExecutionPlan<Input> {
-    pub fn new(fields: Vec<Field<Flat, Input>>) -> Self
+    pub fn new(fields: Vec<Field<Flat, Input>>, operation_type: OperationType) -> Self
     where
         Input: Clone,
     {
->>>>>>> 09555080
         let nested = fields
             .clone()
             .into_iter()
@@ -262,6 +252,10 @@
             .collect::<Vec<_>>();
 
         Self { flat: fields, nested, operation_type }
+    }
+
+    pub fn operation_type(&self) -> OperationType {
+        self.operation_type
     }
 
     pub fn is_query(&self) -> bool {
