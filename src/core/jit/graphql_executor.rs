use std::collections::BTreeMap;
use std::future::Future;
use std::hash::{Hash, Hasher};
use std::sync::Arc;

use async_graphql::{Data, Executor, Response, Value};
use async_graphql_value::{ConstValue, Extensions};
use futures_util::stream::BoxStream;
use tailcall_hasher::TailcallHasher;

use crate::core::app_context::AppContext;
use crate::core::async_graphql_hyper::OperationId;
use crate::core::http::RequestContext;
<<<<<<< HEAD
use crate::core::jit::{self, ConstValueExecutor, OPHash};
=======
use crate::core::jit;
use crate::core::jit::ConstValueExecutor;
use crate::core::lift::{CanLift, Lift};
>>>>>>> dfb5ca21
use crate::core::merge_right::MergeRight;

#[derive(Clone)]
pub struct JITExecutor {
    app_ctx: Arc<AppContext>,
    req_ctx: Arc<RequestContext>,
    is_query: bool,
    operation_id: OperationId,
}

impl JITExecutor {
    pub fn new(
        app_ctx: Arc<AppContext>,
        req_ctx: Arc<RequestContext>,
        is_query: bool,
        operation_id: OperationId,
    ) -> Self {
        Self { app_ctx, req_ctx, is_query, operation_id }
    }
    #[inline(always)]
    async fn exec(
        &self,
        exec: ConstValueExecutor,
        jit_request: jit::Request<ConstValue>,
    ) -> Response {
        let is_introspection_query = self.app_ctx.blueprint.server.get_enable_introspection()
            && exec.plan.is_introspection_query;

        let jit_resp = exec
            .execute(&self.req_ctx, &jit_request)
            .await
            .into_async_graphql();

        if is_introspection_query {
            let async_req = async_graphql::Request::from(jit_request).only_introspection();
            let async_resp = self.app_ctx.execute(async_req).await;
            jit_resp.merge_right(async_resp)
        } else {
            jit_resp
        }
    }
    #[inline(always)]
    async fn dedupe_and_exec(
        &self,
        exec: ConstValueExecutor,
        jit_request: jit::Request<ConstValue>,
    ) -> Response {
        let out = self
            .app_ctx
            .dedupe_operation_handler
            .dedupe(&self.operation_id, || {
                Box::pin(async move {
                    let resp = self.exec(exec, jit_request).await;
                    Ok(resp.lift())
                })
            })
            .await;

        out.map(|response| response.take()).unwrap_or_default()
    }
}

impl Clone for Lift<async_graphql::Response> {
    fn clone(&self) -> Self {
        let mut res = async_graphql::Response::new(self.data.clone())
            .cache_control(self.cache_control)
            .http_headers(self.http_headers.clone());
        res.errors = self.errors.clone();
        res.extensions = self.extensions.clone();
        res.into()
    }
    #[inline(always)]
    fn req_hash(request: &async_graphql::Request) -> OPHash {
        let mut hasher = TailcallHasher::default();
        request.query.hash(&mut hasher);

        OPHash::new(hasher.finish())
    }
}

impl From<jit::Request<Value>> for async_graphql::Request {
    fn from(value: jit::Request<Value>) -> Self {
        let mut request = async_graphql::Request::new(value.query);
        request.variables.extend(
            value
                .variables
                .into_hashmap()
                .into_iter()
                .map(|(k, v)| (async_graphql::Name::new(k), v))
                .collect::<BTreeMap<_, _>>(),
        );
        request.extensions = Extensions(value.extensions);
        request.operation_name = value.operation_name;
        request
    }
}

impl Executor for JITExecutor {
    fn execute(&self, request: async_graphql::Request) -> impl Future<Output = Response> + Send {
        let hash = Self::req_hash(&request);

        async move {
            let jit_request = jit::Request::from(request);
            let exec = if let Some(op) = self.app_ctx.operation_plans.get(&hash) {
                ConstValueExecutor::from(op.value().clone())
            } else {
                let exec = match ConstValueExecutor::try_new(&jit_request, &self.app_ctx) {
                    Ok(exec) => exec,
                    Err(error) => return Response::from_errors(vec![error.into()]),
                };
                self.app_ctx.operation_plans.insert(hash, exec.plan.clone());
                exec
            };

            if let Some(ref response) = exec.response {
                response.clone().into_async_graphql()
            } else if self.is_query && exec.plan.dedupe {
                self.dedupe_and_exec(exec, jit_request).await
            } else {
                self.exec(exec, jit_request).await
            }
        }
    }

    fn execute_stream(
        &self,
        _: async_graphql::Request,
        _: Option<Arc<Data>>,
    ) -> BoxStream<'static, Response> {
        unimplemented!("streaming not supported")
    }
}<|MERGE_RESOLUTION|>--- conflicted
+++ resolved
@@ -11,13 +11,8 @@
 use crate::core::app_context::AppContext;
 use crate::core::async_graphql_hyper::OperationId;
 use crate::core::http::RequestContext;
-<<<<<<< HEAD
 use crate::core::jit::{self, ConstValueExecutor, OPHash};
-=======
-use crate::core::jit;
-use crate::core::jit::ConstValueExecutor;
 use crate::core::lift::{CanLift, Lift};
->>>>>>> dfb5ca21
 use crate::core::merge_right::MergeRight;
 
 #[derive(Clone)]
@@ -78,6 +73,14 @@
 
         out.map(|response| response.take()).unwrap_or_default()
     }
+
+    #[inline(always)]
+    fn req_hash(request: &async_graphql::Request) -> OPHash {
+        let mut hasher = TailcallHasher::default();
+        request.query.hash(&mut hasher);
+
+        OPHash::new(hasher.finish())
+    }
 }
 
 impl Clone for Lift<async_graphql::Response> {
@@ -88,13 +91,6 @@
         res.errors = self.errors.clone();
         res.extensions = self.extensions.clone();
         res.into()
-    }
-    #[inline(always)]
-    fn req_hash(request: &async_graphql::Request) -> OPHash {
-        let mut hasher = TailcallHasher::default();
-        request.query.hash(&mut hasher);
-
-        OPHash::new(hasher.finish())
     }
 }
 
