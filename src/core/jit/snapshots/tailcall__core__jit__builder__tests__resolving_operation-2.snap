---
source: src/core/jit/builder.rs
expression: plan.selection
---
[
    Field {
        id: 0,
        parent_id: None,
        name: "createPost",
        output_name: "createPost",
        ir: "Some(..)",
        type_of: Post,
        type_condition: Some(
            "Mutation",
        ),
        args: [
            Arg {
                id: 0,
                name: "post",
                type_of: InputPost!,
                value: Some(
                    Object(
                        {
                            Name(
                                "userId",
                            ): Number(
                                Number(1),
                            ),
                            Name(
                                "title",
                            ): String(
                                "test-12",
                            ),
                            Name(
                                "body",
                            ): String(
                                "test-12",
                            ),
                        },
                    ),
                ),
                default_value: None,
            },
        ],
        selection: [
            Field {
                id: 1,
<<<<<<< HEAD
                parent_id: Some(
                    0,
                ),
=======
>>>>>>> 912aad15
                name: "id",
                output_name: "id",
                type_of: ID!,
                type_condition: Some(
                    "Post",
                ),
                directives: [],
            },
            Field {
                id: 2,
<<<<<<< HEAD
                parent_id: Some(
                    0,
                ),
=======
>>>>>>> 912aad15
                name: "userId",
                output_name: "userId",
                type_of: ID!,
                type_condition: Some(
                    "Post",
                ),
                directives: [],
            },
            Field {
                id: 3,
<<<<<<< HEAD
                parent_id: Some(
                    0,
                ),
=======
>>>>>>> 912aad15
                name: "title",
                output_name: "title",
                type_of: String!,
                type_condition: Some(
                    "Post",
                ),
                directives: [],
            },
            Field {
                id: 4,
<<<<<<< HEAD
                parent_id: Some(
                    0,
                ),
=======
>>>>>>> 912aad15
                name: "body",
                output_name: "body",
                type_of: String!,
                type_condition: Some(
                    "Post",
                ),
                directives: [],
            },
        ],
        directives: [],
    },
]<|MERGE_RESOLUTION|>--- conflicted
+++ resolved
@@ -5,7 +5,6 @@
 [
     Field {
         id: 0,
-        parent_id: None,
         name: "createPost",
         output_name: "createPost",
         ir: "Some(..)",
@@ -45,12 +44,6 @@
         selection: [
             Field {
                 id: 1,
-<<<<<<< HEAD
-                parent_id: Some(
-                    0,
-                ),
-=======
->>>>>>> 912aad15
                 name: "id",
                 output_name: "id",
                 type_of: ID!,
@@ -61,12 +54,6 @@
             },
             Field {
                 id: 2,
-<<<<<<< HEAD
-                parent_id: Some(
-                    0,
-                ),
-=======
->>>>>>> 912aad15
                 name: "userId",
                 output_name: "userId",
                 type_of: ID!,
@@ -77,12 +64,6 @@
             },
             Field {
                 id: 3,
-<<<<<<< HEAD
-                parent_id: Some(
-                    0,
-                ),
-=======
->>>>>>> 912aad15
                 name: "title",
                 output_name: "title",
                 type_of: String!,
@@ -93,12 +74,6 @@
             },
             Field {
                 id: 4,
-<<<<<<< HEAD
-                parent_id: Some(
-                    0,
-                ),
-=======
->>>>>>> 912aad15
                 name: "body",
                 output_name: "body",
                 type_of: String!,
