--- conflicted
+++ resolved
@@ -5,7 +5,6 @@
 [
     Field {
         id: 0,
-        parent_id: None,
         name: "posts",
         output_name: "posts",
         ir: "Some(..)",
@@ -16,12 +15,6 @@
         selection: [
             Field {
                 id: 1,
-<<<<<<< HEAD
-                parent_id: Some(
-                    0,
-                ),
-=======
->>>>>>> 912aad15
                 name: "id",
                 output_name: "id",
                 type_of: ID!,
@@ -32,12 +25,6 @@
             },
             Field {
                 id: 2,
-<<<<<<< HEAD
-                parent_id: Some(
-                    0,
-                ),
-=======
->>>>>>> 912aad15
                 name: "userId",
                 output_name: "userId",
                 type_of: ID!,
@@ -48,12 +35,6 @@
             },
             Field {
                 id: 3,
-<<<<<<< HEAD
-                parent_id: Some(
-                    0,
-                ),
-=======
->>>>>>> 912aad15
                 name: "title",
                 output_name: "title",
                 type_of: String!,
