--- conflicted
+++ resolved
@@ -16,33 +16,21 @@
                         id: 1,
                         name: "id",
                         type_of: ID!,
-<<<<<<< HEAD
-=======
                         type_condition: "Post",
-                        is_scalar: true,
->>>>>>> 59a5cd0b
                         directives: [],
                     },
                     Field {
                         id: 2,
                         name: "userId",
                         type_of: ID!,
-<<<<<<< HEAD
-=======
                         type_condition: "Post",
-                        is_scalar: true,
->>>>>>> 59a5cd0b
                         directives: [],
                     },
                     Field {
                         id: 3,
                         name: "title",
                         type_of: String!,
-<<<<<<< HEAD
-=======
                         type_condition: "Post",
-                        is_scalar: true,
->>>>>>> 59a5cd0b
                         directives: [],
                     },
                 ],
