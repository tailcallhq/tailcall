--- conflicted
+++ resolved
@@ -29,32 +29,21 @@
                         id: 1,
                         name: "name",
                         type_of: String!,
-<<<<<<< HEAD
-=======
                         type_condition: "User",
-                        is_scalar: true,
->>>>>>> 59a5cd0b
                         directives: [],
                     },
                     Field {
                         id: 2,
                         name: "email",
                         type_of: String!,
-<<<<<<< HEAD
-=======
                         type_condition: "User",
-                        is_scalar: true,
->>>>>>> 59a5cd0b
                         directives: [],
                     },
                     Field {
                         id: 3,
                         name: "phone",
                         type_of: String,
-<<<<<<< HEAD
-=======
                         type_condition: "User",
-                        is_scalar: true,
                         directives: [],
                     },
                     Field {
@@ -62,7 +51,6 @@
                         name: "title",
                         type_of: String!,
                         type_condition: "Post",
-                        is_scalar: true,
                         directives: [],
                     },
                     Field {
@@ -70,8 +58,6 @@
                         name: "body",
                         type_of: String!,
                         type_condition: "Post",
-                        is_scalar: true,
->>>>>>> 59a5cd0b
                         directives: [],
                     },
                 ],
