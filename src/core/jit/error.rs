--- conflicted
+++ resolved
@@ -27,17 +27,11 @@
     // TODO: replace with sane error message. Right now, it's defined as is only for compatibility
     // with async_graphql error message for this case
     #[error(r#"internal: invalid value for scalar "{type_of}", expected "FieldValue::Value""#)]
-<<<<<<< HEAD
-    ScalarInvalid { type_of: String },
-    #[error(r#"internal: invalid item for enum "{type_of}""#)]
-    EnumInvalid { type_of: String },
-    #[error("internal: non-null types require a return value")]
-    ValueRequired,
-=======
     ScalarInvalid { type_of: String, path: String },
     #[error("TypeName shape doesn't satisfy the processed object")]
     TypeNameMismatch,
->>>>>>> 59a5cd0b
+    #[error(r#"internal: invalid item for enum "{type_of}""#)]
+    EnumInvalid { type_of: String },
 }
 
 #[derive(Debug, Clone, Error)]
@@ -61,21 +55,7 @@
             Error::ParseError(error) => error.extend(),
             Error::IR(error) => error.extend(),
             Error::Validation(error) => error.extend(),
-<<<<<<< HEAD
             Error::ServerError(error) => error.extend(),
-=======
-        }
-    }
-}
-
-impl Error {
-    pub fn path(&self) -> Vec<PathSegment> {
-        match self {
-            Error::Validation(ValidationError::ScalarInvalid { type_of: _, path }) => {
-                vec![PathSegment::Field(path.clone())]
-            }
-            _ => Vec::new(),
->>>>>>> 59a5cd0b
         }
     }
 }
