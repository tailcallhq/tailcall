--- conflicted
+++ resolved
@@ -28,15 +28,10 @@
     // with async_graphql error message for this case
     #[error(r#"internal: invalid value for scalar "{type_of}", expected "FieldValue::Value""#)]
     ScalarInvalid { type_of: String, path: String },
-<<<<<<< HEAD
-=======
-    #[error("TypeName shape doesn't satisfy the processed object")]
-    TypeNameMismatch,
     #[error(r#"internal: invalid item for enum "{type_of}""#)]
     EnumInvalid { type_of: String },
     #[error("internal: non-null types require a return value")]
     ValueRequired,
->>>>>>> edc81dc6
 }
 
 #[derive(Debug, Clone, Error)]
