pub use cache::*;
pub use data_loader::*;
pub use data_loader_request::*;
use derive_setters::Setters;
use http::HeaderValue;
pub use method::Method;
pub use query_encoder::QueryEncoder;
pub use request_context::RequestContext;
pub use request_handler::{handle_request, API_URL_PREFIX};
pub use request_template::RequestTemplate;
pub use response::*;

mod cache;
mod data_loader;
mod data_loader_request;
mod method;
mod query_encoder;
mod request_context;
mod request_handler;
mod request_template;
mod response;
pub mod showcase;
mod telemetry;

pub static TAILCALL_HTTPS_ORIGIN: HeaderValue = HeaderValue::from_static("https://tailcall.run");
<<<<<<< HEAD
pub static TAILCALL_HTTP_ORIGIN: HeaderValue = HeaderValue::from_static("http://tailcall.run");
=======
pub static TAILCALL_HTTP_ORIGIN: HeaderValue = HeaderValue::from_static("http://tailcall.run");

#[derive(Default, Clone, Debug, Setters)]
/// User can configure the filter/interceptor
/// for the http requests.
pub struct HttpFilter {
    pub on_request: Option<String>,
    pub on_response_body: Option<String>,
}

impl HttpFilter {
    pub fn none_if_empty(self) -> Option<Self> {
        if self.on_request.is_none() && self.on_response_body.is_none() {
            None
        } else {
            Some(self)
        }
    }
}
>>>>>>> 4846a967
<|MERGE_RESOLUTION|>--- conflicted
+++ resolved
@@ -23,9 +23,6 @@
 mod telemetry;
 
 pub static TAILCALL_HTTPS_ORIGIN: HeaderValue = HeaderValue::from_static("https://tailcall.run");
-<<<<<<< HEAD
-pub static TAILCALL_HTTP_ORIGIN: HeaderValue = HeaderValue::from_static("http://tailcall.run");
-=======
 pub static TAILCALL_HTTP_ORIGIN: HeaderValue = HeaderValue::from_static("http://tailcall.run");
 
 #[derive(Default, Clone, Debug, Setters)]
@@ -44,5 +41,4 @@
             Some(self)
         }
     }
-}
->>>>>>> 4846a967
+}