--- conflicted
+++ resolved
@@ -224,13 +224,8 @@
     }
 }
 
-<<<<<<< HEAD
 impl<Ctx: RequestString + HasHeaders> CacheKey<Ctx> for RequestTemplate {
-    fn cache_key(&self, ctx: &Ctx) -> u64 {
-=======
-impl<Ctx: PathString + HasHeaders> CacheKey<Ctx> for RequestTemplate {
     fn cache_key(&self, ctx: &Ctx) -> Option<u64> {
->>>>>>> 4cca1783
         let mut hasher = TailcallHasher::default();
         let state = &mut hasher;
 
