#![allow(clippy::module_inception)]
#![allow(clippy::mutable_key_type)]

mod app_context;
pub mod async_graphql_hyper;
pub mod blueprint;
pub mod cache;
#[cfg(feature = "cli")]
pub mod cli;
pub mod config;
pub mod data_loader;
pub mod directive;
pub mod document;
pub mod endpoint;
pub mod graphql;
pub mod grpc;
pub mod has_headers;
pub mod helpers;
pub mod http;
pub mod json;
pub mod lambda;
pub mod mustache;
pub mod path;
pub mod print_schema;
<<<<<<< HEAD
pub mod rate_limiter;
pub mod target_runtime;
=======
mod rest;
pub mod runtime;
pub mod scalar;
mod serde_value_ext;
pub mod tracing;
>>>>>>> 46e8e9b8
pub mod try_fold;
pub mod valid;

use std::hash::Hash;
use std::num::NonZeroU64;

use async_graphql_value::ConstValue;
use http::Response;

pub trait EnvIO: Send + Sync + 'static {
    fn get(&self, key: &str) -> Option<String>;
}

#[async_trait::async_trait]
pub trait HttpIO: Sync + Send + 'static {
    async fn execute(
        &self,
        request: reqwest::Request,
    ) -> anyhow::Result<Response<hyper::body::Bytes>>;
}

#[async_trait::async_trait]
pub trait FileIO: Send + Sync {
    async fn write<'a>(&'a self, path: &'a str, content: &'a [u8]) -> anyhow::Result<()>;
    async fn read<'a>(&'a self, path: &'a str) -> anyhow::Result<String>;
}

#[async_trait::async_trait]
pub trait Cache: Send + Sync {
    type Key: Hash + Eq;
    type Value;
    async fn set<'a>(
        &'a self,
        key: Self::Key,
        value: Self::Value,
        ttl: NonZeroU64,
    ) -> anyhow::Result<()>;
    async fn get<'a>(&'a self, key: &'a Self::Key) -> anyhow::Result<Option<Self::Value>>;

    fn hit_rate(&self) -> Option<f64>;
}

pub type EntityCache = dyn Cache<Key = u64, Value = ConstValue>;

#[async_trait::async_trait]
pub trait WorkerIO<In, Out>: Send + Sync + 'static {
    /// Calls a global JS function
    async fn call(&self, name: String, input: In) -> anyhow::Result<Option<Out>>;
}

pub fn is_default<T: Default + Eq>(val: &T) -> bool {
    *val == T::default()
}

#[cfg(test)]
pub mod tests {
    use std::collections::HashMap;

    use super::*;

    #[derive(Clone, Default)]
    pub struct TestEnvIO(HashMap<String, String>);

    impl EnvIO for TestEnvIO {
        fn get(&self, key: &str) -> Option<String> {
            self.0.get(key).cloned()
        }
    }

    impl FromIterator<(String, String)> for TestEnvIO {
        fn from_iter<T: IntoIterator<Item = (String, String)>>(iter: T) -> Self {
            Self(HashMap::from_iter(iter))
        }
    }
}<|MERGE_RESOLUTION|>--- conflicted
+++ resolved
@@ -22,16 +22,12 @@
 pub mod mustache;
 pub mod path;
 pub mod print_schema;
-<<<<<<< HEAD
 pub mod rate_limiter;
-pub mod target_runtime;
-=======
 mod rest;
 pub mod runtime;
 pub mod scalar;
 mod serde_value_ext;
 pub mod tracing;
->>>>>>> 46e8e9b8
 pub mod try_fold;
 pub mod valid;
 
