#![allow(clippy::module_inception)]
#![allow(clippy::mutable_key_type)]

mod app_context;
pub mod async_cache;
pub mod async_graphql_hyper;
mod auth;
pub mod blueprint;
pub mod cache;
#[cfg(feature = "cli")]
pub mod cli;
pub mod config;
pub mod data_loader;
pub mod directive;
pub mod document;
pub mod endpoint;
pub mod generator;
pub mod graphql;
pub mod grpc;
pub mod has_headers;
pub mod helpers;
pub mod http;
pub mod json;
pub mod lambda;
pub mod merge_right;
pub mod mustache;
pub mod path;
pub mod primitive;
pub mod print_schema;
mod proto_reader;
mod resource_reader;
mod rest;
pub mod runtime;
pub mod scalar;
mod schema_extension;
mod serde_value_ext;
pub mod tracing;
pub mod try_fold;
pub mod valid;

// Re-export everything from `tailcall_macros` as `macros`
use std::borrow::Cow;
use std::hash::Hash;
use std::num::NonZeroU64;

use async_graphql_value::ConstValue;
<<<<<<< HEAD
use http::{HttpFilter, Response};
=======
use http::Response;
pub use tailcall_macros as macros;
>>>>>>> ebc2b79c

pub trait EnvIO: Send + Sync + 'static {
    fn get(&self, key: &str) -> Option<Cow<'_, str>>;
}

#[async_trait::async_trait]
pub trait HttpIO: Sync + Send + 'static {
    async fn execute_with<'a>(
        &'a self,
        request: reqwest::Request,
        http_filter: &'a http::HttpFilter,
    ) -> anyhow::Result<Response<hyper::body::Bytes>>;

    async fn execute(
        &self,
        request: reqwest::Request,
    ) -> anyhow::Result<Response<hyper::body::Bytes>> {
        self.execute_with(request, &HttpFilter::default()).await
    }
}

#[async_trait::async_trait]
pub trait FileIO: Send + Sync {
    async fn write<'a>(&'a self, path: &'a str, content: &'a [u8]) -> anyhow::Result<()>;
    async fn read<'a>(&'a self, path: &'a str) -> anyhow::Result<String>;
}

#[async_trait::async_trait]
pub trait Cache: Send + Sync {
    type Key: Hash + Eq;
    type Value;
    async fn set<'a>(
        &'a self,
        key: Self::Key,
        value: Self::Value,
        ttl: NonZeroU64,
    ) -> anyhow::Result<()>;
    async fn get<'a>(&'a self, key: &'a Self::Key) -> anyhow::Result<Option<Self::Value>>;

    fn hit_rate(&self) -> Option<f64>;
}

pub type EntityCache = dyn Cache<Key = u64, Value = ConstValue>;

#[async_trait::async_trait]
pub trait WorkerIO<In, Out>: Send + Sync + 'static {
    /// Calls a global JS function
    async fn call(&self, name: String, input: In) -> anyhow::Result<Option<Out>>;
}

pub fn is_default<T: Default + Eq>(val: &T) -> bool {
    *val == T::default()
}

#[cfg(test)]
pub mod tests {
    use std::collections::HashMap;

    use super::*;

    #[derive(Clone, Default)]
    pub struct TestEnvIO(HashMap<String, String>);

    impl EnvIO for TestEnvIO {
        fn get(&self, key: &str) -> Option<Cow<'_, str>> {
            self.0.get(key).map(Cow::from)
        }
    }

    impl FromIterator<(String, String)> for TestEnvIO {
        fn from_iter<T: IntoIterator<Item = (String, String)>>(iter: T) -> Self {
            Self(HashMap::from_iter(iter))
        }
    }
}<|MERGE_RESOLUTION|>--- conflicted
+++ resolved
@@ -44,12 +44,8 @@
 use std::num::NonZeroU64;
 
 use async_graphql_value::ConstValue;
-<<<<<<< HEAD
+pub use tailcall_macros as macros;
 use http::{HttpFilter, Response};
-=======
-use http::Response;
-pub use tailcall_macros as macros;
->>>>>>> ebc2b79c
 
 pub trait EnvIO: Send + Sync + 'static {
     fn get(&self, key: &str) -> Option<Cow<'_, str>>;
