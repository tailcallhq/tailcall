--- conflicted
+++ resolved
@@ -7,11 +7,8 @@
 use derive_setters::Setters;
 use reqwest::header::{HeaderMap, HeaderName, HeaderValue};
 
-<<<<<<< HEAD
+use crate::async_cache::AsyncCache;
 use crate::auth::context::AuthContext;
-=======
-use crate::async_cache::AsyncCache;
->>>>>>> 173210f4
 use crate::blueprint::{Server, Upstream};
 use crate::data_loader::DataLoader;
 use crate::graphql::GraphqlDataLoader;
@@ -25,14 +22,11 @@
     pub server: Server,
     pub upstream: Upstream,
     pub req_headers: HeaderMap,
-<<<<<<< HEAD
+    pub experimental_headers: HeaderMap,
+    pub cookie_headers: Option<Arc<Mutex<HeaderMap>>>,
     // request headers from client that will be sent to upstream
     pub allowed_headers: HeaderMap,
     pub auth_ctx: AuthContext,
-=======
-    pub experimental_headers: HeaderMap,
-    pub cookie_headers: Option<Arc<Mutex<HeaderMap>>>,
->>>>>>> 173210f4
     pub http_data_loaders: Arc<Vec<DataLoader<DataLoaderRequest, HttpDataLoader>>>,
     pub gql_data_loaders: Arc<Vec<DataLoader<DataLoaderRequest, GraphqlDataLoader>>>,
     pub grpc_data_loaders: Arc<Vec<DataLoader<grpc::DataLoaderRequest, GrpcDataLoader>>>,
@@ -57,6 +51,8 @@
             cache_public: Arc::new(Mutex::new(None)),
             runtime: target_runtime,
             cache: AsyncCache::new(),
+            allowed_headers: HeaderMap::new(),
+            auth_ctx: AuthContext::default(),
         }
     }
     fn set_min_max_age_conc(&self, min_max_age: i32) {
@@ -168,13 +164,10 @@
             server: app_ctx.blueprint.server.clone(),
             upstream: app_ctx.blueprint.upstream.clone(),
             req_headers: HeaderMap::new(),
-<<<<<<< HEAD
+            experimental_headers: HeaderMap::new(),
+            cookie_headers,
             allowed_headers: HeaderMap::new(),
             auth_ctx: (&app_ctx.auth_ctx).into(),
-=======
-            experimental_headers: HeaderMap::new(),
-            cookie_headers,
->>>>>>> 173210f4
             http_data_loaders: app_ctx.http_data_loaders.clone(),
             gql_data_loaders: app_ctx.gql_data_loaders.clone(),
             grpc_data_loaders: app_ctx.grpc_data_loaders.clone(),
@@ -202,25 +195,9 @@
             let crate::config::Config { upstream, .. } = config_module.config.clone();
             let server = Server::try_from(config_module).unwrap();
             let upstream = Upstream::try_from(upstream).unwrap();
-<<<<<<< HEAD
-            RequestContext {
-                req_headers: HeaderMap::new(),
-                allowed_headers: HeaderMap::new(),
-                server,
-                runtime: crate::runtime::test::init(None),
-                upstream,
-                http_data_loaders: Arc::new(vec![]),
-                gql_data_loaders: Arc::new(vec![]),
-                grpc_data_loaders: Arc::new(vec![]),
-                min_max_age: Arc::new(Mutex::new(None)),
-                cache_public: Arc::new(Mutex::new(None)),
-                auth_ctx: AuthContext::default(),
-            }
-=======
             RequestContext::new(crate::runtime::test::init(None))
                 .upstream(upstream)
                 .server(server)
->>>>>>> 173210f4
         }
     }
 
