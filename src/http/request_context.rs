--- conflicted
+++ resolved
@@ -97,7 +97,6 @@
     }
   }
 
-<<<<<<< HEAD
   pub fn cache_get(&self, key: &u64) -> Option<ConstValue> {
     self.cache.get(key)
   }
@@ -105,10 +104,10 @@
   #[allow(clippy::too_many_arguments)]
   pub fn cache_insert(&self, key: u64, value: ConstValue, ttl: NonZeroU64) -> Option<ConstValue> {
     self.cache.insert(key, value, ttl)
-=======
+  }
+
   pub fn is_batching_enabled(&self) -> bool {
     self.upstream.batch.is_some() && (self.upstream.get_delay() >= 1 || self.upstream.get_max_size() >= 1)
->>>>>>> abb704c4
   }
 }
 
