--- conflicted
+++ resolved
@@ -5,26 +5,18 @@
 use anyhow::Result;
 use async_graphql::http::{playground_source, GraphQLPlaygroundConfig};
 use async_graphql::ServerError;
-<<<<<<< HEAD
-use hyper::http::Method;
-use hyper::{header, Body, HeaderMap, Request, Response, StatusCode};
-=======
-use hyper::header::CONTENT_TYPE;
-use hyper::{Body, HeaderMap, Request, Response, StatusCode};
+use hyper::header::{self, CONTENT_TYPE};
+use hyper::{http::Method, Body, HeaderMap, Request, Response, StatusCode};
 use prometheus::{Encoder, ProtobufEncoder, TextEncoder, PROTOBUF_FORMAT, TEXT_FORMAT};
->>>>>>> bc4bcf29
 use serde::de::DeserializeOwned;
 use tracing::instrument;
 
 use super::request_context::RequestContext;
 use super::{showcase, AppContext};
 use crate::async_graphql_hyper::{GraphQLRequestLike, GraphQLResponse};
-<<<<<<< HEAD
 use crate::blueprint::CorsParams;
-=======
 use crate::blueprint::telemetry::TelemetryExporter;
 use crate::config::{PrometheusExporter, PrometheusFormat};
->>>>>>> bc4bcf29
 
 pub fn graphiql(req: &Request<Body>) -> Result<Response<Body>> {
     let query = req.uri().query();
@@ -141,7 +133,6 @@
     new_headers
 }
 
-<<<<<<< HEAD
 pub async fn handle_request_with_cors<T: DeserializeOwned + GraphQLRequestLike>(
     req: Request<Body>,
     layer: &CorsParams,
@@ -205,9 +196,7 @@
     }
 }
 
-=======
 #[instrument(skip_all, err, fields(method = %req.method(), url = %req.uri()))]
->>>>>>> bc4bcf29
 pub async fn handle_request<T: DeserializeOwned + GraphQLRequestLike>(
     req: Request<Body>,
     app_ctx: Arc<AppContext>,
