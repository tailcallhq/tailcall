use std::borrow::Cow;
use std::collections::BTreeSet;
use std::sync::Arc;

use anyhow::Result;
use async_graphql::http::{playground_source, GraphQLPlaygroundConfig};
use async_graphql::ServerError;
use hyper::{Body, HeaderMap, Request, Response, StatusCode};
use serde::de::DeserializeOwned;

use super::request_context::RequestContext;
use super::{showcase, AppContext};
use crate::async_graphql_hyper::{GraphQLRequestLike, GraphQLResponse};

pub fn graphiql(req: &Request<Body>) -> Result<Response<Body>> {
    let query = req.uri().query();
    let endpoint = "/graphql";
    let endpoint = if let Some(query) = query {
        if query.is_empty() {
            Cow::Borrowed(endpoint)
        } else {
            Cow::Owned(format!("{}?{}", endpoint, query))
        }
    } else {
        Cow::Borrowed(endpoint)
    };

    Ok(Response::new(Body::from(playground_source(
        GraphQLPlaygroundConfig::new(&endpoint).title("Tailcall - GraphQL IDE"),
    ))))
}

fn not_found() -> Result<Response<Body>> {
    Ok(Response::builder()
        .status(StatusCode::NOT_FOUND)
        .body(Body::empty())?)
}

<<<<<<< HEAD
fn create_request_context(req: &Request<Body>, app_ctx: &AppContext) -> RequestContext {
    let upstream = app_ctx.blueprint.upstream.clone();
    let allowed = upstream.get_allowed_headers();
=======
fn create_request_context(req: &Request<Body>, server_ctx: &AppContext) -> RequestContext {
    let upstream = server_ctx.blueprint.upstream.clone();
    let allowed = upstream.allowed_headers;
>>>>>>> 01b41784
    let headers = create_allowed_headers(req.headers(), &allowed);
    RequestContext::from(app_ctx).req_headers(headers)
}

fn update_cache_control_header(
    response: GraphQLResponse,
    app_ctx: &AppContext,
    req_ctx: Arc<RequestContext>,
) -> GraphQLResponse {
    if app_ctx.blueprint.server.enable_cache_control_header {
        let ttl = req_ctx.get_min_max_age().unwrap_or(0);
        let cache_public_flag = req_ctx.is_cache_public().unwrap_or(true);
        return response.set_cache_control(ttl, cache_public_flag);
    }
    response
}

pub fn update_response_headers(resp: &mut hyper::Response<hyper::Body>, app_ctx: &AppContext) {
    if !app_ctx.blueprint.server.response_headers.is_empty() {
        resp.headers_mut()
            .extend(app_ctx.blueprint.server.response_headers.clone());
    }
}

pub async fn graphql_request<T: DeserializeOwned + GraphQLRequestLike>(
    req: Request<Body>,
    app_ctx: &AppContext,
) -> Result<Response<Body>> {
    let req_ctx = Arc::new(create_request_context(&req, app_ctx));
    let bytes = hyper::body::to_bytes(req.into_body()).await?;
    let request = serde_json::from_slice::<T>(&bytes);
    match request {
        Ok(request) => {
            let mut response = request.data(req_ctx.clone()).execute(&app_ctx.schema).await;
            response = update_cache_control_header(response, app_ctx, req_ctx);
            let mut resp = response.to_response()?;
            update_response_headers(&mut resp, app_ctx);
            Ok(resp)
        }
        Err(err) => {
            log::error!(
                "Failed to parse request: {}",
                String::from_utf8(bytes.to_vec()).unwrap()
            );

            let mut response = async_graphql::Response::default();
            let server_error =
                ServerError::new(format!("Unexpected GraphQL Request: {}", err), None);
            response.errors = vec![server_error];

            Ok(GraphQLResponse::from(response).to_response()?)
        }
    }
}

fn create_allowed_headers(headers: &HeaderMap, allowed: &BTreeSet<String>) -> HeaderMap {
    let mut new_headers = HeaderMap::new();
    for (k, v) in headers.iter() {
        if allowed.contains(k.as_str()) {
            new_headers.insert(k, v.clone());
        }
    }

    new_headers
}

pub async fn handle_request<T: DeserializeOwned + GraphQLRequestLike>(
    req: Request<Body>,
    app_ctx: Arc<AppContext>,
) -> Result<Response<Body>> {
    match *req.method() {
        // NOTE:
        // The first check for the route should be for `/graphql`
        // This is always going to be the most used route.
        hyper::Method::POST if req.uri().path() == "/graphql" => {
            graphql_request::<T>(req, app_ctx.as_ref()).await
        }
        hyper::Method::POST
            if app_ctx.blueprint.server.enable_showcase
                && req.uri().path() == "/showcase/graphql" =>
        {
            let app_ctx =
                match showcase::create_app_ctx::<T>(&req, app_ctx.runtime.clone(), false).await? {
                    Ok(app_ctx) => app_ctx,
                    Err(res) => return Ok(res),
                };

            graphql_request::<T>(req, &app_ctx).await
        }

        hyper::Method::GET if app_ctx.blueprint.server.enable_graphiql => graphiql(&req),
        _ => not_found(),
    }
}<|MERGE_RESOLUTION|>--- conflicted
+++ resolved
@@ -36,15 +36,9 @@
         .body(Body::empty())?)
 }
 
-<<<<<<< HEAD
 fn create_request_context(req: &Request<Body>, app_ctx: &AppContext) -> RequestContext {
     let upstream = app_ctx.blueprint.upstream.clone();
-    let allowed = upstream.get_allowed_headers();
-=======
-fn create_request_context(req: &Request<Body>, server_ctx: &AppContext) -> RequestContext {
-    let upstream = server_ctx.blueprint.upstream.clone();
     let allowed = upstream.allowed_headers;
->>>>>>> 01b41784
     let headers = create_allowed_headers(req.headers(), &allowed);
     RequestContext::from(app_ctx).req_headers(headers)
 }
