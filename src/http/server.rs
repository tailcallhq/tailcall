use std::collections::BTreeSet;
use std::sync::atomic::AtomicPtr;
use std::sync::Arc;

use anyhow::Result;
use async_graphql::http::GraphiQLSource;
use client::DefaultHttpClient;
use hyper::service::{make_service_fn, service_fn};
use hyper::{Body, HeaderMap, Request, Response, StatusCode};

use super::request_context::RequestContext;
use super::{SchemaLoader, ServerContext};
use crate::blueprint::Blueprint;
use crate::cli::CLIError;
use crate::config::Config;
use crate::http::client;
use crate::{async_graphql_hyper, config};

fn graphiql() -> Result<Response<Body>> {
  Ok(Response::new(Body::from(
    GraphiQLSource::build().endpoint("/graphql").finish(),
  )))
}

pub async fn graphql_request(req: Request<Body>, server_ctx: &ServerContext) -> Result<Response<Body>> {
  let upstream = server_ctx.blueprint.upstream.clone();
  let allowed = upstream.get_allowed_headers();
  let headers = create_allowed_headers(req.headers(), &allowed);
  let bytes = hyper::body::to_bytes(req.into_body()).await?;
  let request: async_graphql_hyper::GraphQLRequest = serde_json::from_slice(&bytes)?;
  let req_ctx = Arc::new(RequestContext::from(server_ctx).req_headers(headers));
<<<<<<< HEAD
  let mut response = request
    .data(req_ctx.clone())
    .execute(server_ctx.schema.get_schema()?)
    .await;

=======
  let mut response = request.data(req_ctx.clone()).execute(&server_ctx.schema).await;
>>>>>>> ff80f1d1
  if server_ctx.blueprint.server.enable_cache_control_header {
    if let Some(ttl) = req_ctx.get_min_max_age() {
      response = response.set_cache_control(ttl as i32);
    }
  }
  let mut resp = response.to_response()?;
  if !server_ctx.blueprint.server.response_headers.is_empty() {
    resp
      .headers_mut()
      .extend(server_ctx.blueprint.server.response_headers.clone());
  }

  Ok(resp)
}

fn not_found() -> Result<Response<Body>> {
  Ok(Response::builder().status(StatusCode::NOT_FOUND).body(Body::empty())?)
}

/*async fn handle_request(req: Request<Body>, state: Arc<AtomicPtr<ServerContext>>) -> Result<Response<Body>> {
    match *req.method() {
        hyper::Method::GET if state.blueprint.server.enable_graphiql => graphiql(),
        hyper::Method::POST if req.uri().path() == "/graphql" => graphql_request(req, state.as_ref()).await,
        _ => not_found(),
    }
}*/

async fn handle_request(req: Request<Body>, state: Arc<AtomicPtr<ServerContext>>) -> Result<Response<Body>> {
  let state = unsafe { state.load(std::sync::atomic::Ordering::Relaxed).as_ref().unwrap() };
  match *req.method() {
    hyper::Method::GET if state.blueprint.server.enable_graphiql => graphiql(),
    hyper::Method::POST if req.uri().path() == "/graphql" => graphql_request(req, state).await,
    _ => not_found(),
  }
}

fn create_allowed_headers(headers: &HeaderMap, allowed: &BTreeSet<String>) -> HeaderMap {
  let mut new_headers = HeaderMap::new();
  for (k, v) in headers.iter() {
    if allowed.contains(k.as_str()) {
      new_headers.insert(k, v.clone());
    }
  }

  new_headers
}

pub async fn start_server(config: Config) -> Result<()> {
  let blueprint = Blueprint::try_from(&config).map_err(CLIError::from)?;
  let http_client = Arc::new(DefaultHttpClient::new(&blueprint.upstream));
  let state = Arc::new(AtomicPtr::new(Box::into_raw(Box::new(ServerContext::new(
    blueprint.clone(),
    http_client,
  )))));
  let make_svc = make_service_fn(move |_conn| {
    let state = Arc::clone(&state);
    async move { Ok::<_, anyhow::Error>(service_fn(move |req| handle_request(req, state.clone()))) }
  });
  let addr = (blueprint.server.hostname, blueprint.server.port).into();
  let server = hyper::Server::try_bind(&addr).map_err(CLIError::from)?.serve(make_svc);
  log::info!("🚀 Tailcall launched at [{}]", addr);
  if blueprint.server.enable_graphiql {
    log::info!("🌍 Playground: http://{}", addr);
  }

  Ok(server.await.map_err(CLIError::from)?)
}

pub async fn start_server_with_polling(config: Config, file_path: String, poll_interval: u64) -> Result<()> {
  let blueprint = Blueprint::try_from(&config).map_err(CLIError::from)?;
  let blueprint_clone = blueprint.clone();
  let http_client = Arc::new(DefaultHttpClient::new(&blueprint.upstream));
  let state = Arc::new(AtomicPtr::new(Box::into_raw(Box::new(ServerContext::new(
    blueprint.clone(),
    http_client,
  )))));
  let state_clone = Arc::clone(&state);

  let make_svc = make_service_fn(move |_conn| {
    let state = Arc::clone(&state);
    async move { Ok::<_, anyhow::Error>(service_fn(move |req| handle_request(req, state.clone()))) }
  });

  let addr = (blueprint_clone.server.hostname, blueprint_clone.server.port).into();
  let server = hyper::Server::try_bind(&addr).map_err(CLIError::from)?.serve(make_svc);
  log::info!("🚀 Tailcall launched at [{}]", addr);
  if blueprint_clone.server.enable_graphiql {
    log::info!("🌍 Playground: http://{}", addr);
  }

  let config_loader = SchemaLoader::new_config(config::config_poll::ConfigLoader::new(
    file_path,
    poll_interval,
    Arc::clone(&state_clone),
  )?);
  config_loader.get_conf()?.start_polling().await;

  Ok(server.await.map_err(CLIError::from)?)
}<|MERGE_RESOLUTION|>--- conflicted
+++ resolved
@@ -1,5 +1,4 @@
 use std::collections::BTreeSet;
-use std::sync::atomic::AtomicPtr;
 use std::sync::Arc;
 
 use anyhow::Result;
@@ -9,12 +8,12 @@
 use hyper::{Body, HeaderMap, Request, Response, StatusCode};
 
 use super::request_context::RequestContext;
-use super::{SchemaLoader, ServerContext};
+use super::ServerContext;
+use crate::async_graphql_hyper;
 use crate::blueprint::Blueprint;
 use crate::cli::CLIError;
 use crate::config::Config;
 use crate::http::client;
-use crate::{async_graphql_hyper, config};
 
 fn graphiql() -> Result<Response<Body>> {
   Ok(Response::new(Body::from(
@@ -29,15 +28,7 @@
   let bytes = hyper::body::to_bytes(req.into_body()).await?;
   let request: async_graphql_hyper::GraphQLRequest = serde_json::from_slice(&bytes)?;
   let req_ctx = Arc::new(RequestContext::from(server_ctx).req_headers(headers));
-<<<<<<< HEAD
-  let mut response = request
-    .data(req_ctx.clone())
-    .execute(server_ctx.schema.get_schema()?)
-    .await;
-
-=======
   let mut response = request.data(req_ctx.clone()).execute(&server_ctx.schema).await;
->>>>>>> ff80f1d1
   if server_ctx.blueprint.server.enable_cache_control_header {
     if let Some(ttl) = req_ctx.get_min_max_age() {
       response = response.set_cache_control(ttl as i32);
@@ -52,28 +43,16 @@
 
   Ok(resp)
 }
-
 fn not_found() -> Result<Response<Body>> {
   Ok(Response::builder().status(StatusCode::NOT_FOUND).body(Body::empty())?)
 }
-
-/*async fn handle_request(req: Request<Body>, state: Arc<AtomicPtr<ServerContext>>) -> Result<Response<Body>> {
-    match *req.method() {
-        hyper::Method::GET if state.blueprint.server.enable_graphiql => graphiql(),
-        hyper::Method::POST if req.uri().path() == "/graphql" => graphql_request(req, state.as_ref()).await,
-        _ => not_found(),
-    }
-}*/
-
-async fn handle_request(req: Request<Body>, state: Arc<AtomicPtr<ServerContext>>) -> Result<Response<Body>> {
-  let state = unsafe { state.load(std::sync::atomic::Ordering::Relaxed).as_ref().unwrap() };
+async fn handle_request(req: Request<Body>, state: Arc<ServerContext>) -> Result<Response<Body>> {
   match *req.method() {
     hyper::Method::GET if state.blueprint.server.enable_graphiql => graphiql(),
-    hyper::Method::POST if req.uri().path() == "/graphql" => graphql_request(req, state).await,
+    hyper::Method::POST if req.uri().path() == "/graphql" => graphql_request(req, state.as_ref()).await,
     _ => not_found(),
   }
 }
-
 fn create_allowed_headers(headers: &HeaderMap, allowed: &BTreeSet<String>) -> HeaderMap {
   let mut new_headers = HeaderMap::new();
   for (k, v) in headers.iter() {
@@ -84,14 +63,10 @@
 
   new_headers
 }
-
 pub async fn start_server(config: Config) -> Result<()> {
   let blueprint = Blueprint::try_from(&config).map_err(CLIError::from)?;
   let http_client = Arc::new(DefaultHttpClient::new(&blueprint.upstream));
-  let state = Arc::new(AtomicPtr::new(Box::into_raw(Box::new(ServerContext::new(
-    blueprint.clone(),
-    http_client,
-  )))));
+  let state = Arc::new(ServerContext::new(blueprint.clone(), http_client));
   let make_svc = make_service_fn(move |_conn| {
     let state = Arc::clone(&state);
     async move { Ok::<_, anyhow::Error>(service_fn(move |req| handle_request(req, state.clone()))) }
@@ -104,36 +79,4 @@
   }
 
   Ok(server.await.map_err(CLIError::from)?)
-}
-
-pub async fn start_server_with_polling(config: Config, file_path: String, poll_interval: u64) -> Result<()> {
-  let blueprint = Blueprint::try_from(&config).map_err(CLIError::from)?;
-  let blueprint_clone = blueprint.clone();
-  let http_client = Arc::new(DefaultHttpClient::new(&blueprint.upstream));
-  let state = Arc::new(AtomicPtr::new(Box::into_raw(Box::new(ServerContext::new(
-    blueprint.clone(),
-    http_client,
-  )))));
-  let state_clone = Arc::clone(&state);
-
-  let make_svc = make_service_fn(move |_conn| {
-    let state = Arc::clone(&state);
-    async move { Ok::<_, anyhow::Error>(service_fn(move |req| handle_request(req, state.clone()))) }
-  });
-
-  let addr = (blueprint_clone.server.hostname, blueprint_clone.server.port).into();
-  let server = hyper::Server::try_bind(&addr).map_err(CLIError::from)?.serve(make_svc);
-  log::info!("🚀 Tailcall launched at [{}]", addr);
-  if blueprint_clone.server.enable_graphiql {
-    log::info!("🌍 Playground: http://{}", addr);
-  }
-
-  let config_loader = SchemaLoader::new_config(config::config_poll::ConfigLoader::new(
-    file_path,
-    poll_interval,
-    Arc::clone(&state_clone),
-  )?);
-  config_loader.get_conf()?.start_polling().await;
-
-  Ok(server.await.map_err(CLIError::from)?)
 }