use std::collections::BTreeSet;
use std::sync::Arc;

use anyhow::Result;
use async_graphql::http::GraphiQLSource;
use hyper::service::{make_service_fn, service_fn};
use hyper::{Body, HeaderMap, Request, Response, StatusCode};

use super::request_context::RequestContext;
use super::ServerContext;
use crate::async_graphql_hyper;
use crate::blueprint::Blueprint;
use crate::cli::CLIError;
use crate::config::{Config, Source};

fn graphiql() -> Result<Response<Body>> {
  Ok(Response::new(Body::from(
    GraphiQLSource::build().endpoint("/graphql").finish(),
  )))
}

async fn graphql_request(req: Request<Body>, server_ctx: &ServerContext) -> Result<Response<Body>> {
  let server = server_ctx.server.clone();
  let allowed = server.upstream.allowed_headers.unwrap_or_default();
  let headers = create_allowed_headers(req.headers(), &allowed);
  let bytes = hyper::body::to_bytes(req.into_body()).await?;
  let request: async_graphql_hyper::GraphQLRequest = serde_json::from_slice(&bytes)?;
  let req_ctx = Arc::new(RequestContext::from(server_ctx).req_headers(headers));
  let mut response = request.data(req_ctx.clone()).execute(&server_ctx.schema).await;

  if server_ctx.server.enable_cache_control() {
    if let Some(ttl) = req_ctx.get_min_max_age() {
      response = response.set_cache_control(ttl as i32);
    }
  }
  let mut resp = response.to_response()?;
  if !server_ctx.custom_response_header.is_empty() {
    resp.headers_mut().extend(server_ctx.custom_response_header.clone());
  }

  Ok(resp)
}
fn not_found() -> Result<Response<Body>> {
  Ok(Response::builder().status(StatusCode::NOT_FOUND).body(Body::empty())?)
}
async fn handle_request(req: Request<Body>, state: Arc<ServerContext>) -> Result<Response<Body>> {
  match *req.method() {
    hyper::Method::GET if state.server.enable_graphiql.as_ref() == Some(&req.uri().path().to_string()) => graphiql(),
    hyper::Method::POST if req.uri().path() == "/graphql" => graphql_request(req, state.as_ref()).await,
    _ => not_found(),
  }
}
fn create_allowed_headers(headers: &HeaderMap, allowed: &BTreeSet<String>) -> HeaderMap {
  let mut new_headers = HeaderMap::new();
  for (k, v) in headers.iter() {
    if allowed.contains(k.as_str()) {
      new_headers.insert(k, v.clone());
    }
  }

  new_headers
}
<<<<<<< HEAD
pub async fn start_server(file_path: &String) -> Result<()> {
  let source = Source::detect(file_path)?;
  let schema_definition = fs::read_to_string(file_path)?;
  let config = Config::from_source(source, &schema_definition)?;
=======
pub async fn start_server(config: Config) -> Result<()> {
>>>>>>> 16358664
  let port = config.port();
  let server = config.server.clone();
  let blueprint = Blueprint::try_from(&config).map_err(CLIError::from)?;
  let state = Arc::new(ServerContext::new(blueprint.clone(), server));
  let make_svc = make_service_fn(move |_conn| {
    let state = Arc::clone(&state);
    async move { Ok::<_, anyhow::Error>(service_fn(move |req| handle_request(req, state.clone()))) }
  });

  let addr = ([0, 0, 0, 0], port).into();
  let server = hyper::Server::try_bind(&addr).map_err(CLIError::from)?.serve(make_svc);
  log::info!("🚀 Tailcall launched at [{}]", addr);
  if !blueprint.server.enable_graphiql.clone().is_empty() {
    log::info!(
      "🌍 Playground: http://{}{}",
      addr,
      blueprint.server.enable_graphiql.clone()
    );
  }

  Ok(server.await.map_err(CLIError::from)?)
}<|MERGE_RESOLUTION|>--- conflicted
+++ resolved
@@ -60,14 +60,7 @@
 
   new_headers
 }
-<<<<<<< HEAD
-pub async fn start_server(file_path: &String) -> Result<()> {
-  let source = Source::detect(file_path)?;
-  let schema_definition = fs::read_to_string(file_path)?;
-  let config = Config::from_source(source, &schema_definition)?;
-=======
-pub async fn start_server(config: Config) -> Result<()> {
->>>>>>> 16358664
+ pub async fn start_server(config: Config) -> Result<()> {
   let port = config.port();
   let server = config.server.clone();
   let blueprint = Blueprint::try_from(&config).map_err(CLIError::from)?;
