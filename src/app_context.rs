use std::sync::Arc;

use async_graphql::dynamic::{self, DynamicRequest};
use async_graphql::Response;
use async_graphql_value::ConstValue;

use crate::blueprint::Type::ListType;
use crate::blueprint::{self, Blueprint, Definition};
use crate::chrono_cache::ChronoCache;
use crate::data_loader::DataLoader;
use crate::graphql::GraphqlDataLoader;
use crate::grpc::data_loader::GrpcDataLoader;
use crate::http::{DataLoaderRequest, HttpDataLoader};
<<<<<<< HEAD
use crate::io::{EnvIO, HttpIO};
use crate::lambda::{Cache, DataLoaderId, Expression, Unsafe};
=======
use crate::lambda::{DataLoaderId, Expression, Unsafe};
use crate::{grpc, EnvIO, HttpIO};
>>>>>>> adab6334

pub struct AppContext<Http, Env> {
  pub schema: dynamic::Schema,
  pub universal_http_client: Arc<Http>,
  pub http2_only_client: Arc<Http>,
  pub blueprint: Blueprint,
  pub http_data_loaders: Arc<Vec<DataLoader<DataLoaderRequest, HttpDataLoader>>>,
  pub gql_data_loaders: Arc<Vec<DataLoader<DataLoaderRequest, GraphqlDataLoader>>>,
  pub cache: ChronoCache<u64, ConstValue>,
  pub grpc_data_loaders: Arc<Vec<DataLoader<grpc::DataLoaderRequest, GrpcDataLoader>>>,
  pub env_vars: Arc<Env>,
}

impl<Http: HttpIO, Env: EnvIO> AppContext<Http, Env> {
  #[allow(clippy::too_many_arguments)]
<<<<<<< HEAD
  pub fn new(
    blueprint: Blueprint,
    h_client: Arc<impl HttpIO + 'static>,
    h2_client: Arc<impl HttpIO + 'static>,
    env: Arc<impl EnvIO + 'static>,
  ) -> Self {
    let mut bp = blueprint.clone();
=======
  pub fn new(mut blueprint: Blueprint, h_client: Arc<Http>, h2_client: Arc<Http>, env: Arc<Env>) -> Self {
    let mut http_data_loaders = vec![];
    let mut gql_data_loaders = vec![];
    let mut grpc_data_loaders = vec![];
>>>>>>> adab6334

    let mut ctx = AppContext {
      schema: blueprint.to_schema(),
      universal_http_client: h_client,
      http2_only_client: h2_client,
      blueprint,
      http_data_loaders: Arc::new(vec![]),
      gql_data_loaders: Arc::new(vec![]),
      cache: ChronoCache::new(),
      grpc_data_loaders: Arc::new(vec![]),
      env_vars: env,
    };

    for def in bp.definitions.iter_mut() {
      if let Definition::ObjectTypeDefinition(def) = def {
        for field in &mut def.fields {
          if let Some(expr) = field.resolver.clone() {
            ctx.check_resolver_of_field(field, &expr);
          }
        }
      }
    }

    ctx.schema = bp.to_schema();
    ctx.blueprint = bp;
    ctx
  }

  // return true means field is modified
  fn check_resolver_of_field(&mut self, field: &mut blueprint::FieldDefinition, expr: &Expression) -> bool {
    match expr {
      Expression::Unsafe(expr_unsafe) => self.check_unsafe_expr(expr_unsafe, field),
      Expression::Cache(cache) => {
        let modified = self.check_resolver_of_field(field, cache.source());
        if modified {
          field.resolver = field.resolver.as_ref().map(|ne| {
            Expression::Cache(Cache::new(
              cache.hasher().clone(),
              cache.max_age(),
              Box::new(ne.clone()),
            ))
          });
        }
        modified
      }
      _ => false,
    }
  }

  // return true means field is modified
  fn check_unsafe_expr(&mut self, expr_unsafe: &Unsafe, field: &mut blueprint::FieldDefinition) -> bool {
    let bt = self.blueprint.upstream.batch.clone().unwrap_or_default();
    let universal_http_client = self.universal_http_client.clone();
    let http2_only_client = self.http2_only_client.clone();
    let mut modified = false;
    match expr_unsafe {
      Unsafe::Http { req_template, group_by, .. } => {
        let data_loader = HttpDataLoader::new(
          universal_http_client.clone(),
          group_by.clone(),
          matches!(&field.of_type, ListType { .. }),
        )
        .to_data_loader(bt);

        field.resolver = Some(Expression::Unsafe(Unsafe::Http {
          req_template: req_template.clone(),
          group_by: group_by.clone(),
          dl_id: Some(DataLoaderId(self.http_data_loaders.len())),
        }));
        modified = true;

        let http_data_loaders = Arc::get_mut(&mut self.http_data_loaders).unwrap();
        http_data_loaders.push(data_loader);
      }

      Unsafe::GraphQLEndpoint { req_template, field_name, batch, .. } => {
        let graphql_data_loader = GraphqlDataLoader::new(universal_http_client.clone(), *batch).to_data_loader(bt);

        field.resolver = Some(Expression::Unsafe(Unsafe::GraphQLEndpoint {
          req_template: req_template.clone(),
          field_name: field_name.clone(),
          batch: *batch,
          dl_id: Some(DataLoaderId(self.gql_data_loaders.len())),
        }));
        modified = true;

        let gql_data_loaders = Arc::get_mut(&mut self.gql_data_loaders).unwrap();
        gql_data_loaders.push(graphql_data_loader);
      }

      Unsafe::Grpc { req_template, group_by, .. } => {
        let data_loader = GrpcDataLoader {
          client: http2_only_client.clone(),
          operation: req_template.operation.clone(),
          group_by: group_by.clone(),
        };
        let data_loader = data_loader.to_data_loader(bt);

        field.resolver = Some(Expression::Unsafe(Unsafe::Grpc {
          req_template: req_template.clone(),
          group_by: group_by.clone(),
          dl_id: Some(DataLoaderId(self.grpc_data_loaders.len())),
        }));
        modified = true;

        let grpc_data_loaders = Arc::get_mut(&mut self.grpc_data_loaders).unwrap();
        grpc_data_loaders.push(data_loader);
      }
      _ => (),
    }
    modified
  }

  pub async fn execute(&self, request: impl Into<DynamicRequest>) -> Response {
    self.schema.execute(request).await
  }
}<|MERGE_RESOLUTION|>--- conflicted
+++ resolved
@@ -11,13 +11,8 @@
 use crate::graphql::GraphqlDataLoader;
 use crate::grpc::data_loader::GrpcDataLoader;
 use crate::http::{DataLoaderRequest, HttpDataLoader};
-<<<<<<< HEAD
-use crate::io::{EnvIO, HttpIO};
 use crate::lambda::{Cache, DataLoaderId, Expression, Unsafe};
-=======
-use crate::lambda::{DataLoaderId, Expression, Unsafe};
 use crate::{grpc, EnvIO, HttpIO};
->>>>>>> adab6334
 
 pub struct AppContext<Http, Env> {
   pub schema: dynamic::Schema,
@@ -33,20 +28,8 @@
 
 impl<Http: HttpIO, Env: EnvIO> AppContext<Http, Env> {
   #[allow(clippy::too_many_arguments)]
-<<<<<<< HEAD
-  pub fn new(
-    blueprint: Blueprint,
-    h_client: Arc<impl HttpIO + 'static>,
-    h2_client: Arc<impl HttpIO + 'static>,
-    env: Arc<impl EnvIO + 'static>,
-  ) -> Self {
+  pub fn new(blueprint: Blueprint, h_client: Arc<Http>, h2_client: Arc<Http>, env: Arc<Env>) -> Self {
     let mut bp = blueprint.clone();
-=======
-  pub fn new(mut blueprint: Blueprint, h_client: Arc<Http>, h2_client: Arc<Http>, env: Arc<Env>) -> Self {
-    let mut http_data_loaders = vec![];
-    let mut gql_data_loaders = vec![];
-    let mut grpc_data_loaders = vec![];
->>>>>>> adab6334
 
     let mut ctx = AppContext {
       schema: blueprint.to_schema(),
