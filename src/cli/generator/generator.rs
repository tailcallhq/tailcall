use std::fs;
use std::path::Path;

use hyper::header::{HeaderName, HeaderValue};
use hyper::HeaderMap;
use inquire::Confirm;
use pathdiff::diff_paths;

use super::config::{Config, Resolved, Source};
use super::source::ConfigSource;
use crate::cli::llm::InferTypeName;
use crate::core::config::transformer::{Preset, RenameTypes};
use crate::core::config::{self, ConfigModule, ConfigReaderContext};
use crate::core::generator::{Generator as ConfigGenerator, Input};
use crate::core::proto_reader::ProtoReader;
use crate::core::resource_reader::{Resource, ResourceReader};
use crate::core::runtime::TargetRuntime;
use crate::core::valid::{ValidateInto, Validator};
use crate::core::Transform;

/// CLI that reads the the config file and generates the required tailcall
/// configuration.
pub struct Generator {
    /// path of config file.
    config_path: String,
    runtime: TargetRuntime,
}

impl Generator {
    pub fn new(config_path: &str, runtime: TargetRuntime) -> Self {
        Self { config_path: config_path.to_string(), runtime }
    }

    /// Writes the configuration to the output file if allowed.
    async fn write(self, graphql_config: &ConfigModule, output_path: &str) -> anyhow::Result<()> {
        let output_source = config::Source::detect(output_path)?;
        let config = match output_source {
            config::Source::Json => graphql_config.to_json(true)?,
            config::Source::Yml => graphql_config.to_yaml()?,
            config::Source::GraphQL => graphql_config.to_sdl(),
        };

        if self.should_overwrite(output_path)? {
            self.runtime
                .file
                .write(output_path, config.as_bytes())
                .await?;

            tracing::info!("Config successfully generated at {output_path}");
        }

        Ok(())
    }

    /// Checks if the output file already exists and prompts for overwrite
    /// confirmation.
    fn should_overwrite(&self, output_path: &str) -> anyhow::Result<bool> {
        if is_exists(output_path) {
            let should_overwrite = Confirm::new(
                format!(
                    "The output file '{}' already exists. Do you want to overwrite it?",
                    output_path
                )
                .as_str(),
            )
            .with_default(false)
            .prompt()?;
            if !should_overwrite {
                return Ok(false);
            }
        }
        Ok(true)
    }

    async fn read(&self) -> anyhow::Result<Config<Resolved>> {
        let config_path = &self.config_path;
        let source = ConfigSource::detect(config_path)?;
        let config_content = self.runtime.file.read(config_path).await?;

        let config: Config = match source {
            ConfigSource::Json => serde_json::from_str(&config_content)?,
            ConfigSource::Yml => serde_yaml::from_str(&config_content)?,
        };

        // While reading resolve the internal paths and mustache headers of generalized
        // config.
        let reader_context = ConfigReaderContext {
            runtime: &self.runtime,
            vars: &Default::default(),
            headers: Default::default(),
        };
        config.into_resolved(config_path, reader_context)
    }

    /// performs all the i/o's required in the config file and generates
    /// concrete vec containing data for generator.
    async fn resolve_io(&self, config: Config<Resolved>) -> anyhow::Result<Vec<Input>> {
        let mut input_samples = vec![];

        let reader = ResourceReader::cached(self.runtime.clone());
        let proto_reader = ProtoReader::init(reader.clone(), self.runtime.clone());
        let output_dir = Path::new(&config.output.path.0)
            .parent()
            .unwrap_or(Path::new(""));

        for input in config.inputs {
            match input.source {
                Source::Curl { src, field_name, headers, body, method, is_mutation } => {
                    let url = src.0;
                    let req_body = body.unwrap_or_default();
                    let method = method.unwrap_or_default();
                    let is_mutation = is_mutation.unwrap_or_default();

                    let request_method = method.clone().to_hyper();
                    let mut request = reqwest::Request::new(request_method, url.parse()?);
                    if !req_body.is_null() {
                        request.body_mut().replace(req_body.to_string().into());
                    }
                    if let Some(headers_inner) = headers.as_btree_map() {
                        let mut header_map = HeaderMap::new();
                        for (key, value) in headers_inner {
                            let header_name = HeaderName::try_from(key)?;
                            let header_value = HeaderValue::try_from(value.to_string())?;
                            header_map.insert(header_name, header_value);
                        }
                        *request.headers_mut() = header_map;
                    }

                    let resource: Resource = request.into();
                    let response = reader.read_file(resource).await?;
                    input_samples.push(Input::Json {
                        url: url.parse()?,
                        method,
                        req_body,
                        res_body: serde_json::from_str(&response.content)?,
                        field_name,
                        is_mutation,
                    });
                }
                Source::Proto { src } => {
                    let path = src.0;
                    let mut metadata = proto_reader.read(&path).await?;
                    if let Some(relative_path_to_proto) = to_relative_path(output_dir, &path) {
                        metadata.path = relative_path_to_proto;
                    }
                    input_samples.push(Input::Proto(metadata));
                }
                Source::Config { src } => {
                    let path = src.0;
                    let source = config::Source::detect(&path)?;
                    let schema = reader.read_file(path).await?.content;
                    input_samples.push(Input::Config { schema, source });
                }
            }
        }

        Ok(input_samples)
    }

    /// generates the final configuration.
    pub async fn generate(self) -> anyhow::Result<ConfigModule> {
        let config = self.read().await?;
        let path = config.output.path.0.to_owned();
        let query_type = config.schema.query.clone();
<<<<<<< HEAD
        let mutation_type_name = config.schema.mutation.clone();

=======
        let secret = config.secret.clone();
>>>>>>> e7fc1ce2
        let preset = config.preset.clone().unwrap_or_default();
        let preset: Preset = preset.validate_into().to_result()?;
        let input_samples = self.resolve_io(config).await?;
        let infer_type_names = preset.infer_type_names;
        let mut config_gen = ConfigGenerator::default()
            .inputs(input_samples)
            .transformers(vec![Box::new(preset)]);

        if let Some(query_name) = query_type {
            config_gen = config_gen.query(query_name);
        }

        let mut config = config_gen.mutation(mutation_type_name).generate(true)?;

        if infer_type_names {
            let key = if !secret.is_empty() {
                Some(secret.to_string())
            } else {
                None
            };

            let mut llm_gen = InferTypeName::new(key);
            let suggested_names = llm_gen.generate(config.config()).await?;
            let cfg = RenameTypes::new(suggested_names.iter())
                .transform(config.config().to_owned())
                .to_result()?;

            config = ConfigModule::from(cfg);
        }

        self.write(&config, &path).await?;
        Ok(config)
    }
}

/// Checks if file or folder already exists or not.
fn is_exists(path: &str) -> bool {
    fs::metadata(path).is_ok()
}

/// Expects both paths to be absolute and returns a relative path from `from` to
/// `to`. expects `from`` to be directory.
fn to_relative_path(from: &Path, to: &str) -> Option<String> {
    let from_path = Path::new(from).to_path_buf();
    let to_path = Path::new(to).to_path_buf();

    // Calculate the relative path from `from_path` to `to_path`
    diff_paths(to_path, from_path).map(|p| p.to_string_lossy().to_string())
}

#[cfg(test)]
mod test {

    mod cacache_manager {
        use std::io::{Read, Write};
        use std::path::PathBuf;

        use flate2::write::GzEncoder;
        use flate2::Compression;
        use http_cache_reqwest::{CacheManager, HttpResponse};
        use http_cache_semantics::CachePolicy;
        use serde::{Deserialize, Serialize};

        pub type BoxError = Box<dyn std::error::Error + Send + Sync>;
        pub type Result<T> = std::result::Result<T, BoxError>;

        pub struct CaCacheManager {
            path: PathBuf,
        }

        #[derive(Clone, Deserialize, Serialize)]
        pub struct Store {
            response: HttpResponse,
            policy: CachePolicy,
        }

        impl Default for CaCacheManager {
            fn default() -> Self {
                Self { path: PathBuf::from("./.cache") }
            }
        }

        #[async_trait::async_trait]
        impl CacheManager for CaCacheManager {
            async fn put(
                &self,
                cache_key: String,
                response: HttpResponse,
                policy: CachePolicy,
            ) -> Result<HttpResponse> {
                let data = Store { response: response.clone(), policy };
                let bytes = bincode::serialize(&data)?;

                let mut encoder = GzEncoder::new(Vec::new(), Compression::default());
                encoder.write_all(&bytes)?;
                let compressed_bytes = encoder.finish()?;

                cacache::write(&self.path, cache_key, compressed_bytes).await?;
                Ok(response)
            }

            async fn get(&self, cache_key: &str) -> Result<Option<(HttpResponse, CachePolicy)>> {
                match cacache::read(&self.path, cache_key).await {
                    Ok(compressed_data) => {
                        let mut decoder = flate2::read::GzDecoder::new(compressed_data.as_slice());
                        let mut serialized_data = Vec::new();
                        decoder.read_to_end(&mut serialized_data)?;
                        let store: Store = bincode::deserialize(&serialized_data)?;
                        Ok(Some((store.response, store.policy)))
                    }
                    Err(_) => Ok(None),
                }
            }

            async fn delete(&self, cache_key: &str) -> Result<()> {
                Ok(cacache::remove(&self.path, cache_key).await?)
            }
        }
    }

    mod http {
        use anyhow::Result;
        use http_cache_reqwest::{Cache, CacheMode, HttpCache, HttpCacheOptions};
        use hyper::body::Bytes;
        use reqwest::Client;
        use reqwest_middleware::{ClientBuilder, ClientWithMiddleware};

        use super::cacache_manager::CaCacheManager;
        use crate::core::http::Response;
        use crate::core::HttpIO;

        #[derive(Clone)]
        pub struct NativeHttpTest {
            client: ClientWithMiddleware,
        }

        impl Default for NativeHttpTest {
            fn default() -> Self {
                let mut client = ClientBuilder::new(Client::new());
                client = client.with(Cache(HttpCache {
                    mode: CacheMode::ForceCache,
                    manager: CaCacheManager::default(),
                    options: HttpCacheOptions::default(),
                }));
                Self { client: client.build() }
            }
        }

        #[async_trait::async_trait]
        impl HttpIO for NativeHttpTest {
            #[allow(clippy::blocks_in_conditions)]
            async fn execute(&self, request: reqwest::Request) -> Result<Response<Bytes>> {
                let response = self.client.execute(request).await;
                Ok(Response::from_reqwest(
                    response?
                        .error_for_status()
                        .map_err(|err| err.without_url())?,
                )
                .await?)
            }
        }
    }

    mod generator_spec {
        use std::path::Path;
        use std::sync::Arc;

        use tokio::runtime::Runtime;

        use super::http::NativeHttpTest;
        use crate::cli::generator::Generator;
        use crate::core::blueprint::Blueprint;
        use crate::core::config::{self, ConfigModule};
        use crate::core::generator::Generator as ConfigGenerator;
        use crate::core::valid::{ValidateInto, Validator};

        pub fn run_config_generator_spec(path: &Path) -> datatest_stable::Result<()> {
            let path = path.to_path_buf();
            let runtime = Runtime::new().unwrap();
            runtime.block_on(async move {
                run_test(&path.to_string_lossy()).await?;
                Ok(())
            })
        }

        async fn run_test(path: &str) -> anyhow::Result<()> {
            let mut runtime = crate::cli::runtime::init(&Blueprint::default());
            runtime.http = Arc::new(NativeHttpTest::default());

            let generator = Generator::new(path, runtime);
            let config = generator.read().await?;
            let query_type = config.schema.query.clone().unwrap_or("Query".into());
            let mutation_type_name = config.schema.mutation.clone();
            let preset: config::transformer::Preset = config
                .preset
                .clone()
                .unwrap_or_default()
                .validate_into()
                .to_result()?;

            // resolve i/o's
            let input_samples = generator.resolve_io(config).await?;

            let cfg_module = ConfigGenerator::default()
                .query(query_type)
                .mutation(mutation_type_name)
                .inputs(input_samples)
                .transformers(vec![Box::new(preset)])
                .generate(true)?;

            // remove links since they break snapshot tests
            let mut base_config = cfg_module.config().clone();
            base_config.links = Default::default();

            let config = ConfigModule::from(base_config);

            insta::assert_snapshot!(path, config.to_sdl());
            Ok(())
        }
    }

    #[test]
    fn test_generator() {
        let path = "src/cli/generator/tests/fixtures/generator";
        if let Ok(entries) = std::fs::read_dir(path) {
            for entry in entries.flatten() {
                let path = entry.path();
                if let Some(extension) = path.extension() {
                    if extension == "json" {
                        let _ = generator_spec::run_config_generator_spec(&path);
                    }
                }
            }
        }
    }
}<|MERGE_RESOLUTION|>--- conflicted
+++ resolved
@@ -162,12 +162,9 @@
         let config = self.read().await?;
         let path = config.output.path.0.to_owned();
         let query_type = config.schema.query.clone();
-<<<<<<< HEAD
         let mutation_type_name = config.schema.mutation.clone();
 
-=======
         let secret = config.secret.clone();
->>>>>>> e7fc1ce2
         let preset = config.preset.clone().unwrap_or_default();
         let preset: Preset = preset.validate_into().to_result()?;
         let input_samples = self.resolve_io(config).await?;
