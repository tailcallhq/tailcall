use std::collections::BTreeMap;
use std::env;
use std::marker::PhantomData;
use std::path::Path;

use derive_setters::Setters;
use path_clean::PathClean;
use schemars::JsonSchema;
use serde::{Deserialize, Serialize};
use url::Url;

use crate::core::config::transformer::Preset;
use crate::core::config::{self};
use crate::core::http::Method;
use crate::core::valid::{Valid, ValidateFrom, Validator};
use crate::core::Error;

#[derive(Deserialize, Serialize, Debug, Default, Setters)]
#[serde(rename_all = "camelCase")]
#[serde(deny_unknown_fields)]
pub struct Config<Status = UnResolved> {
    #[serde(skip_serializing_if = "Vec::is_empty")]
    pub inputs: Vec<Input<Status>>,
    pub output: Output<Status>,
    #[serde(skip_serializing_if = "Option::is_none")]
    pub preset: Option<PresetConfig>,
    pub schema: Schema,
    #[serde(skip_serializing_if = "Option::is_none")]
    pub llm: Option<LLMConfig>,
}

#[derive(Deserialize, Serialize, Debug, Default, PartialEq, Clone)]
#[serde(rename_all = "camelCase")]
#[serde(deny_unknown_fields)]
pub struct LLMConfig {
    #[serde(skip_serializing_if = "Option::is_none")]
    pub model: Option<String>,
    #[serde(skip_serializing_if = "Option::is_none")]
    pub secret: Option<String>,
}

#[derive(Clone, Deserialize, Serialize, Debug, Default)]
#[serde(rename_all = "camelCase")]
#[serde(deny_unknown_fields)]
pub struct PresetConfig {
    pub merge_type: Option<f32>,
    #[serde(rename = "consolidateURL")]
    pub consolidate_url: Option<f32>,
    pub infer_type_names: Option<bool>,
    pub tree_shake: Option<bool>,
    pub unwrap_single_field_types: Option<bool>,
}
#[derive(Deserialize, Serialize, Debug, Default)]
#[serde(transparent)]
pub struct Location<A>(
    #[serde(skip_serializing_if = "Location::is_empty")] pub String,
    #[serde(skip)] PhantomData<A>,
);

#[derive(Deserialize, Serialize, Debug)]
#[serde(transparent)]
pub struct Headers(#[serde(skip_serializing_if = "is_default")] Option<BTreeMap<String, String>>);

#[derive(Deserialize, Serialize, Debug)]
#[serde(rename_all = "camelCase")]
pub struct Input<Status = UnResolved> {
    #[serde(flatten)]
    pub source: Source<Status>,
}

#[derive(Deserialize, Serialize, Debug)]
#[serde(rename_all = "camelCase")]
#[serde(deny_unknown_fields)]
pub enum Source<Status = UnResolved> {
    #[serde(rename_all = "camelCase")]
    Curl {
        src: Location<Status>,
        headers: Headers,
        #[serde(skip_serializing_if = "Option::is_none")]
        method: Option<Method>,
        #[serde(skip_serializing_if = "Option::is_none")]
        body: Option<serde_json::Value>,
        #[serde(skip_serializing_if = "Option::is_none")]
        is_mutation: Option<bool>,
        field_name: String,
    },
    Proto {
        src: Location<Status>,
    },
    Config {
        src: Location<Status>,
    },
}

#[derive(Deserialize, Serialize, Debug, Default)]
#[serde(rename_all = "camelCase")]
#[serde(deny_unknown_fields)]
pub struct Output<Status = UnResolved> {
    #[serde(skip_serializing_if = "Location::is_empty")]
    pub path: Location<Status>,
    #[serde(skip_serializing_if = "Option::is_none")]
    pub format: Option<config::Source>,
}

#[derive(Debug)]
pub enum Resolved {}

#[derive(Serialize, Deserialize, Debug, JsonSchema, Clone, Default)]
#[serde(rename_all = "camelCase")]
pub struct UnResolved {}

#[derive(Deserialize, Serialize, Debug, Default)]
#[serde(deny_unknown_fields)]
pub struct Schema {
    #[serde(skip_serializing_if = "Option::is_none")]
    pub query: Option<String>,
    #[serde(skip_serializing_if = "Option::is_none")]
    pub mutation: Option<String>,
}

fn between(threshold: f32, min: f32, max: f32) -> Valid<(), String> {
    Valid::<(), String>::fail(format!(
        "Invalid threshold value ({:.2}). Allowed range is [{:.2} - {:.2}] inclusive.",
        threshold, min, max
    ))
    .when(|| !(min..=max).contains(&threshold))
}

impl ValidateFrom<PresetConfig> for Preset {
    type Error = String;
    fn validate_from(config: PresetConfig) -> Valid<Self, Self::Error> {
        let mut preset = Preset::new();

        if let Some(merge_type) = config.merge_type {
            preset = preset.merge_type(merge_type);
        }

        if let Some(consolidate_url) = config.consolidate_url {
            preset = preset.consolidate_url(consolidate_url);
        }

        if let Some(use_better_names) = config.infer_type_names {
            preset = preset.infer_type_names(use_better_names);
        }

        if let Some(unwrap_single_field_types) = config.unwrap_single_field_types {
            preset = preset.unwrap_single_field_types(unwrap_single_field_types);
        }

        if let Some(tree_shake) = config.tree_shake {
            preset = preset.tree_shake(tree_shake);
        }

        // TODO: The field names in trace should be inserted at compile time.
        Valid::succeed(preset)
            .and_then(|preset| {
                let merge_types_th = between(preset.merge_type, 0.0, 1.0).trace("mergeType");
                let consolidate_url_th =
                    between(preset.consolidate_url, 0.0, 1.0).trace("consolidateURL");

                merge_types_th.and(consolidate_url_th).map_to(preset)
            })
            .trace("preset")
    }
}

impl<A> Location<A> {
    fn is_empty(&self) -> bool {
        self.0.is_empty()
    }
}

impl Location<UnResolved> {
    fn into_resolved(self, parent_dir: Option<&Path>) -> Location<Resolved> {
        let path = {
            let path = self.0.as_str();
            if Url::parse(path).is_ok() || Path::new(path).is_absolute() {
                path.to_string()
            } else {
                let parent_dir = parent_dir.unwrap_or(Path::new(""));
                let joined_path = parent_dir.join(path);
                if let Ok(abs_path) = std::fs::canonicalize(&joined_path) {
                    abs_path.to_string_lossy().to_string()
                } else if let Ok(cwd) = env::current_dir() {
                    cwd.join(joined_path).clean().to_string_lossy().to_string()
                } else {
                    joined_path.clean().to_string_lossy().to_string()
                }
            }
        };
        Location(path, PhantomData)
    }
}

impl Headers {
    pub fn into_btree_map(self) -> Option<BTreeMap<String, String>> {
        self.0
    }

    pub fn as_btree_map(&self) -> &Option<BTreeMap<String, String>> {
        &self.0
    }
}

impl Output<UnResolved> {
    pub fn resolve(self, parent_dir: Option<&Path>) -> anyhow::Result<Output<Resolved>> {
        Ok(Output {
            format: self.format,
            path: self.path.into_resolved(parent_dir),
        })
    }
}

impl Source<UnResolved> {
    pub fn resolve(self, parent_dir: Option<&Path>) -> anyhow::Result<Source<Resolved>> {
        match self {
            Source::Curl { src, field_name, headers, body, method, is_mutation } => {
                let resolved_path = src.into_resolved(parent_dir);
                Ok(Source::Curl {
                    src: resolved_path,
                    field_name,
                    headers,
                    body,
                    method,
                    is_mutation,
                })
            }
            Source::Proto { src } => {
                let resolved_path = src.into_resolved(parent_dir);
                Ok(Source::Proto { src: resolved_path })
            }
            Source::Config { src } => {
                let resolved_path = src.into_resolved(parent_dir);
                Ok(Source::Config { src: resolved_path })
            }
        }
    }
}

impl Input<UnResolved> {
    pub fn resolve(self, parent_dir: Option<&Path>) -> anyhow::Result<Input<Resolved>> {
        let resolved_source = self.source.resolve(parent_dir)?;
        Ok(Input { source: resolved_source })
    }
}

impl Config {
    /// Resolves all the relative paths present inside the GeneratorConfig.
<<<<<<< HEAD
    pub fn into_resolved(
        self,
        config_path: &str,
        reader_context: ConfigReaderContext,
    ) -> Result<Config<Resolved>, Error> {
=======
    pub fn into_resolved(self, config_path: &str) -> anyhow::Result<Config<Resolved>> {
>>>>>>> 30a323fa
        let parent_dir = Some(Path::new(config_path).parent().unwrap_or(Path::new("")));

        let inputs = self
            .inputs
            .into_iter()
            .map(|input| input.resolve(parent_dir))
            .collect::<anyhow::Result<Vec<Input<Resolved>>>>()?;

        let output = self.output.resolve(parent_dir)?;
        let llm = self.llm.map(|llm| {
            let secret = llm.secret;
            LLMConfig { model: llm.model, secret }
        });

        Ok(Config {
            inputs,
            output,
            schema: self.schema,
            preset: self.preset,
            llm,
        })
    }
}

#[cfg(test)]
mod tests {
    use std::collections::HashMap;

    use pretty_assertions::assert_eq;

    use super::*;
    use crate::core::valid::{ValidateInto, ValidationError, Validator};

    fn location<S: AsRef<str>>(s: S) -> Location<UnResolved> {
        Location(s.as_ref().to_string(), PhantomData)
    }

    fn to_headers(raw_headers: BTreeMap<String, String>) -> Headers {
        Headers(Some(raw_headers))
    }

    #[test]
    fn test_headers_resolve() {
        let mut headers = BTreeMap::new();
        let token = "eyJhbGciOiJIUzI1NiIsInR5";
        headers.insert("Authorization".to_owned(), format!("Bearer {token}"));

        let mut env_vars = HashMap::new();
        env_vars.insert("TOKEN".to_owned(), token.to_owned());

        let headers = to_headers(headers);

        let expected = format!("Bearer {token}");
        let actual = headers
            .as_btree_map()
            .as_ref()
            .unwrap()
            .get("Authorization")
            .unwrap()
            .to_owned();

        assert_eq!(
            actual, expected,
            "Authorization header should be resolved correctly"
        );
    }

    #[test]
    fn test_config_codec() {
        let mut headers = BTreeMap::new();
        headers.insert("user-agent".to_owned(), "tailcall-v1".into());
        let config = Config::default().inputs(vec![Input {
            source: Source::Curl {
                src: location("https://example.com"),
                headers: to_headers(headers),
                body: None,
                field_name: "test".to_string(),
                method: Some(Method::GET),
                is_mutation: None,
            },
        }]);
        let actual = serde_json::to_string_pretty(&config).unwrap();
        insta::assert_snapshot!(actual)
    }

    #[test]
    fn should_fail_when_invalid_merge_type_threshold() {
        let config_preset = PresetConfig {
            tree_shake: None,
            infer_type_names: None,
            merge_type: Some(2.0),
            consolidate_url: None,
            unwrap_single_field_types: None,
        };

        let transform_preset: Result<Preset, ValidationError<String>> =
            config_preset.validate_into().to_result();
        assert!(transform_preset.is_err());
    }

    #[test]
    fn should_use_user_provided_presets_when_provided() {
        let config_preset = PresetConfig {
            tree_shake: Some(true),
            infer_type_names: Some(true),
            merge_type: Some(0.5),
            consolidate_url: Some(1.0),
            unwrap_single_field_types: None,
        };
        let transform_preset: Preset = config_preset.validate_into().to_result().unwrap();
        let expected_preset = Preset::new()
            .infer_type_names(true)
            .tree_shake(true)
            .consolidate_url(1.0)
            .merge_type(0.5);
        assert_eq!(transform_preset, expected_preset);
    }

    #[test]
    fn test_location_resolve_with_url() {
        let json_source = r#""https://dummyjson.com/products""#;
        let de_source: Location<UnResolved> = serde_json::from_str(json_source).unwrap();
        let de_source = de_source.into_resolved(None);
        assert_eq!(de_source.0, "https://dummyjson.com/products");
        assert_eq!(de_source.1, PhantomData::<Resolved>);
    }

    #[test]
    fn test_is_empty() {
        let location_empty: Location<UnResolved> = serde_json::from_str(r#""""#).unwrap();
        let location_non_empty: Location<UnResolved> =
            serde_json::from_str(r#""https://dummyjson.com/products""#).unwrap();
        assert!(location_empty.is_empty());
        assert!(!location_non_empty.is_empty());
    }

    fn assert_deserialization_error(json: &str, expected_error: &str) {
        let config: Result<Config<UnResolved>, serde_json::Error> = serde_json::from_str(json);
        let actual = config.err().unwrap().to_string();
        assert_eq!(actual, expected_error);
    }

    #[test]
    fn test_raise_error_unknown_field_at_root_level() {
        let json = r#"{"input": "value"}"#;
        let expected_error =
            "unknown field `input`, expected one of `inputs`, `output`, `preset`, `schema`, `llm` at line 1 column 8";
        assert_deserialization_error(json, expected_error);
    }

    #[test]
    fn test_raise_error_unknown_field_in_inputs() {
        let json = r#"
            {"inputs": [{
                "curl": {
                    "src": "https://tailcall.run/graphql",
                    "headerss": {
                        "content-type": "application/json"
                    }
                }
            }]}
        "#;
        let expected_error =
            "unknown field `headerss`, expected one of `src`, `headers`, `method`, `body`, `isMutation`, `fieldName` at line 9 column 13";
        assert_deserialization_error(json, expected_error);

        let json = r#"
            {"inputs": [{
                "curls": {
                    "src": "https://tailcall.run/graphql",
                    "headerss": {
                        "content-type": "application/json"
                    }
                }
            }]}
        "#;
        let expected_error =
            "no variant of enum Source found in flattened data at line 9 column 13";
        assert_deserialization_error(json, expected_error);
    }

    #[test]
    fn test_raise_error_unknown_field_in_preset() {
        let json = r#"
            {"preset": {
                "mergeTypes": 1.0,
                "consolidateURL": 0.5
            }} 
        "#;
        let expected_error =
            "unknown field `mergeTypes`, expected one of `mergeType`, `consolidateURL`, `inferTypeNames`, `treeShake`, `unwrapSingleFieldTypes` at line 3 column 28";
        assert_deserialization_error(json, expected_error);
    }

    #[test]
    fn test_raise_error_unknown_field_in_output() {
        let json = r#"
          {"output": {
              "paths": "./output.graphql",
          }} 
        "#;
        let expected_error =
            "unknown field `paths`, expected `path` or `format` at line 3 column 21";
        assert_deserialization_error(json, expected_error);
    }

    #[test]
    fn test_raise_error_unknown_field_in_schema() {
        let json = r#"
          {"schema": {
              "querys": "Query",
          }} 
        "#;
        let expected_error =
            "unknown field `querys`, expected `query` or `mutation` at line 3 column 22";
        assert_deserialization_error(json, expected_error);
    }

    #[test]
    fn test_llm_config() {
        let token = "eyJhbGciOiJIUzI1NiIsInR5";

        let config = Config::default().llm(Some(LLMConfig {
            model: Some("gpt-3.5-turbo".to_string()),
            secret: Some(token.to_string()),
        }));
        let resolved_config = config.into_resolved("").unwrap();

        let actual = resolved_config.llm;
        let expected = Some(LLMConfig {
            model: Some("gpt-3.5-turbo".to_string()),
            secret: Some(token.to_string()),
        });

        assert_eq!(actual, expected);
    }
}<|MERGE_RESOLUTION|>--- conflicted
+++ resolved
@@ -246,15 +246,7 @@
 
 impl Config {
     /// Resolves all the relative paths present inside the GeneratorConfig.
-<<<<<<< HEAD
-    pub fn into_resolved(
-        self,
-        config_path: &str,
-        reader_context: ConfigReaderContext,
-    ) -> Result<Config<Resolved>, Error> {
-=======
-    pub fn into_resolved(self, config_path: &str) -> anyhow::Result<Config<Resolved>> {
->>>>>>> 30a323fa
+    pub fn into_resolved(self, config_path: &str) -> Result<Config<Resolved>, Error> {
         let parent_dir = Some(Path::new(config_path).parent().unwrap_or(Path::new("")));
 
         let inputs = self
