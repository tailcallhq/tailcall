pub mod cache;
mod command;
pub(crate) mod env;
mod error;
pub(crate) mod file;
mod fmt;
pub(crate) mod http;
#[cfg(feature = "js")]
pub mod javascript;
pub mod server;
mod tc;
use std::hash::Hash;
use std::sync::Arc;

use cache::NativeChronoCache;
pub use env::EnvNative;
pub use error::CLIError;
pub use file::NativeFileIO;
pub use http::NativeHttp;
pub use tc::run;

use crate::config::Upstream;
use crate::{blueprint, EnvIO, FileIO, HttpIO};

// Provides access to env in native rust environment
pub fn init_env() -> Arc<dyn EnvIO> {
    Arc::new(env::EnvNative::init())
}

// Provides access to file system in native rust environment
pub fn init_file() -> Arc<dyn FileIO + Send + Sync> {
    Arc::new(file::NativeFileIO::init())
}

<<<<<<< HEAD
pub fn init_hook_http(
    http: impl HttpIO,
    script: Option<blueprint::Script>,
) -> Arc<dyn HttpIO + Send + Sync> {
=======
pub fn init_hook_http(http: impl HttpIO, script: Option<blueprint::Script>) -> Arc<dyn HttpIO> {
    #[cfg(feature = "js")]
>>>>>>> 1c32ca9e
    if let Some(script) = script {
        return javascript::init_http(http, script);
    }

    #[cfg(not(feature = "js"))]
    log::warn!("JS capabilities are disabled in this build");
    let _ = script;

    Arc::new(http)
}

// Provides access to http in native rust environment
pub fn init_http(
    upstream: &Upstream,
    script: Option<blueprint::Script>,
) -> Arc<dyn HttpIO + Send + Sync> {
    let http_io = http::NativeHttp::init(upstream);
    init_hook_http(http_io, script)
}

// Provides access to http in native rust environment
pub fn init_http2_only(
    upstream: &Upstream,
    script: Option<blueprint::Script>,
) -> Arc<dyn HttpIO + Send + Sync> {
    let http_io = http::NativeHttp::init(&upstream.clone().http2_only(true));
    init_hook_http(http_io, script)
}

pub fn init_chrono_cache<K: Hash + Eq, V: Clone>() -> NativeChronoCache<K, V> {
    NativeChronoCache::new()
}<|MERGE_RESOLUTION|>--- conflicted
+++ resolved
@@ -32,15 +32,11 @@
     Arc::new(file::NativeFileIO::init())
 }
 
-<<<<<<< HEAD
 pub fn init_hook_http(
     http: impl HttpIO,
     script: Option<blueprint::Script>,
 ) -> Arc<dyn HttpIO + Send + Sync> {
-=======
-pub fn init_hook_http(http: impl HttpIO, script: Option<blueprint::Script>) -> Arc<dyn HttpIO> {
     #[cfg(feature = "js")]
->>>>>>> 1c32ca9e
     if let Some(script) = script {
         return javascript::init_http(http, script);
     }
