use std::ops::Deref;
use std::sync::Arc;

use tokio::sync::oneshot::{self};

use super::http_1::start_http_1;
use super::http_2::start_http_2;
use super::server_config::ServerConfig;
use crate::cli::telemetry::init_opentelemetry;
use crate::cli::Result;
use crate::core::blueprint::{Blueprint, Http};
use crate::core::config::ConfigModule;

pub struct Server {
    config_module: ConfigModule,
    server_up_sender: Option<oneshot::Sender<()>>,
}

impl Server {
    pub fn new(config_module: ConfigModule) -> Self {
        Self { config_module, server_up_sender: None }
    }

    pub fn server_up_receiver(&mut self) -> oneshot::Receiver<()> {
        let (tx, rx) = oneshot::channel();

        self.server_up_sender = Some(tx);

        rx
    }

    /// Starts the server in the current Runtime
    pub async fn start(self) -> Result<()> {
<<<<<<< HEAD
        let blueprint = Blueprint::try_from(&self.config_module)?;
        let server_config = Arc::new(
            ServerConfig::new(
                blueprint.clone(),
                self.config_module.extensions.endpoint_set,
            )
            .await?,
        );
=======
        let blueprint = Blueprint::try_from(&self.config_module).map_err(CLIError::from)?;
        let endpoints = self.config_module.extensions().endpoint_set.clone();
        let server_config = Arc::new(ServerConfig::new(blueprint.clone(), endpoints).await?);
>>>>>>> f464794b

        init_opentelemetry(blueprint.telemetry.clone(), &server_config.app_ctx.runtime)?;

        match blueprint.server.http.clone() {
            Http::HTTP2 { cert, key } => {
                start_http_2(server_config, cert, key, self.server_up_sender).await
            }
            Http::HTTP1 => start_http_1(server_config, self.server_up_sender).await,
        }
    }

    /// Starts the server in its own multithreaded Runtime
    pub async fn fork_start(self) -> Result<()> {
        let runtime = tokio::runtime::Builder::new_multi_thread()
            .worker_threads(self.config_module.deref().server.get_workers())
            .enable_all()
            .build()?;

        let result = runtime.spawn(async { self.start().await }).await?;
        runtime.shutdown_background();

        result
    }
}<|MERGE_RESOLUTION|>--- conflicted
+++ resolved
@@ -31,20 +31,9 @@
 
     /// Starts the server in the current Runtime
     pub async fn start(self) -> Result<()> {
-<<<<<<< HEAD
-        let blueprint = Blueprint::try_from(&self.config_module)?;
-        let server_config = Arc::new(
-            ServerConfig::new(
-                blueprint.clone(),
-                self.config_module.extensions.endpoint_set,
-            )
-            .await?,
-        );
-=======
         let blueprint = Blueprint::try_from(&self.config_module).map_err(CLIError::from)?;
         let endpoints = self.config_module.extensions().endpoint_set.clone();
         let server_config = Arc::new(ServerConfig::new(blueprint.clone(), endpoints).await?);
->>>>>>> f464794b
 
         init_opentelemetry(blueprint.telemetry.clone(), &server_config.app_ctx.runtime)?;
 
