use std::sync::Arc;

use http_body_util::Full;
use hyper::server::conn::http1::Builder;
use hyper::service::service_fn;
use hyper::Response;
use hyper_util::rt::TokioIo;
use serde::de::DeserializeOwned;
use tokio::net::TcpListener;
use tokio::sync::oneshot;

use super::server_config::ServerConfig;
<<<<<<< HEAD
use crate::core::async_graphql_hyper::{GraphQLBatchRequest, GraphQLRequest, GraphQLRequestLike};
use crate::core::http::handle_incoming;
=======
use crate::core::async_graphql_hyper::{GraphQLBatchRequest, GraphQLRequest};
use crate::core::http::handle_request;
use crate::core::Errata;
>>>>>>> f6942bca

pub async fn start_http_1(
    sc: Arc<ServerConfig>,
    server_up_sender: Option<oneshot::Sender<()>>,
) -> anyhow::Result<()> {
    let addr = sc.addr();
    let listener = TcpListener::bind(&addr).await?;
    let mut builder = Builder::new();

<<<<<<< HEAD
    builder.keep_alive(true);
=======
    let make_svc_batch_req = make_service_fn(|_conn| {
        let state = Arc::clone(&sc);
        async move {
            Ok::<_, anyhow::Error>(service_fn(move |req| {
                handle_request::<GraphQLBatchRequest>(req, state.app_ctx.clone())
            }))
        }
    });
    let builder = hyper::Server::try_bind(&addr)
        .map_err(Errata::from)?
        .http1_pipeline_flush(sc.app_ctx.blueprint.server.pipeline_flush);
>>>>>>> f6942bca
    super::log_launch(sc.as_ref());

    if let Some(sender) = server_up_sender {
        sender
            .send(())
            .or(Err(anyhow::anyhow!("Failed to send message")))?;
    }
    if sc.blueprint.server.enable_batch_requests {
        handle::<GraphQLBatchRequest>(listener, sc, builder).await
    } else {
        handle::<GraphQLRequest>(listener, sc, builder).await
    }
}

<<<<<<< HEAD
async fn handle<T: DeserializeOwned + GraphQLRequestLike + Send>(
    listener: TcpListener,
    sc: Arc<ServerConfig>,
    builder: Builder,
) -> anyhow::Result<()> {
    loop {
        let stream = listener.accept().await;
        let app_ctx = sc.app_ctx.clone();
=======
    let server: std::prelude::v1::Result<(), hyper::Error> =
        if sc.blueprint.server.enable_batch_requests {
            builder.serve(make_svc_batch_req).await
        } else {
            builder.serve(make_svc_single_req).await
        };

    let result = server.map_err(Errata::from);
>>>>>>> f6942bca

        if let Ok((stream, _)) = stream {
            let connection = builder.serve_connection(
                TokioIo::new(stream),
                service_fn(move |req| {
                    let app_ctx = app_ctx.clone();
                    async move {
                        handle_incoming::<T>(req, app_ctx)
                            .await
                            .map(|res| Response::new(Full::new(res.into_body())))
                    }
                }),
            );
            tokio::spawn(async move {
                if let Err(err) = connection.await {
                    tracing::error!("Error serving HTTP connection: {err:?}");
                }
            });
        }
    }
}<|MERGE_RESOLUTION|>--- conflicted
+++ resolved
@@ -10,14 +10,9 @@
 use tokio::sync::oneshot;
 
 use super::server_config::ServerConfig;
-<<<<<<< HEAD
 use crate::core::async_graphql_hyper::{GraphQLBatchRequest, GraphQLRequest, GraphQLRequestLike};
 use crate::core::http::handle_incoming;
-=======
-use crate::core::async_graphql_hyper::{GraphQLBatchRequest, GraphQLRequest};
-use crate::core::http::handle_request;
 use crate::core::Errata;
->>>>>>> f6942bca
 
 pub async fn start_http_1(
     sc: Arc<ServerConfig>,
@@ -27,21 +22,7 @@
     let listener = TcpListener::bind(&addr).await?;
     let mut builder = Builder::new();
 
-<<<<<<< HEAD
     builder.keep_alive(true);
-=======
-    let make_svc_batch_req = make_service_fn(|_conn| {
-        let state = Arc::clone(&sc);
-        async move {
-            Ok::<_, anyhow::Error>(service_fn(move |req| {
-                handle_request::<GraphQLBatchRequest>(req, state.app_ctx.clone())
-            }))
-        }
-    });
-    let builder = hyper::Server::try_bind(&addr)
-        .map_err(Errata::from)?
-        .http1_pipeline_flush(sc.app_ctx.blueprint.server.pipeline_flush);
->>>>>>> f6942bca
     super::log_launch(sc.as_ref());
 
     if let Some(sender) = server_up_sender {
@@ -56,7 +37,6 @@
     }
 }
 
-<<<<<<< HEAD
 async fn handle<T: DeserializeOwned + GraphQLRequestLike + Send>(
     listener: TcpListener,
     sc: Arc<ServerConfig>,
@@ -65,17 +45,6 @@
     loop {
         let stream = listener.accept().await;
         let app_ctx = sc.app_ctx.clone();
-=======
-    let server: std::prelude::v1::Result<(), hyper::Error> =
-        if sc.blueprint.server.enable_batch_requests {
-            builder.serve(make_svc_batch_req).await
-        } else {
-            builder.serve(make_svc_single_req).await
-        };
-
-    let result = server.map_err(Errata::from);
->>>>>>> f6942bca
-
         if let Ok((stream, _)) = stream {
             let connection = builder.serve_connection(
                 TokioIo::new(stream),
@@ -85,6 +54,7 @@
                         handle_incoming::<T>(req, app_ctx)
                             .await
                             .map(|res| Response::new(Full::new(res.into_body())))
+                            .map_err(Errata::from)
                     }
                 }),
             );
