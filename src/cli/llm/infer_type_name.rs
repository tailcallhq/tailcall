--- conflicted
+++ resolved
@@ -5,17 +5,12 @@
 use serde::{Deserialize, Serialize};
 use serde_json::json;
 
-<<<<<<< HEAD
-use super::model::groq;
-use super::{Error, Result, TypeUsageIndex, Wizard};
-=======
-use super::{Error, Result, Wizard};
->>>>>>> f6942bca
+use super::{Error, Result, Wizard, TypeUsageIndex};
 use crate::core::config::Config;
 use crate::core::Mustache;
 
-pub struct InferTypeName {
-    wizard: Wizard<Question, Answer>,
+pub struct InferTypeName<'a> {
+    wizard: Wizard<Question<'a>, Answer>,
 }
 
 #[derive(Debug, Clone, Serialize, Deserialize)]
@@ -79,17 +74,13 @@
     }
 }
 
-impl InferTypeName {
-    pub fn new(model: String, secret: Option<String>) -> InferTypeName {
+impl InferTypeName<'_> {
+    pub fn new(model: String, secret: Option<String>) -> Self {
         Self { wizard: Wizard::new(model, secret) }
     }
 
-<<<<<<< HEAD
-        let mut new_name_mappings = HashMap::new();
-=======
     pub async fn generate(&mut self, config: &Config) -> Result<HashMap<String, String>> {
         let mut new_name_mappings: HashMap<String, String> = HashMap::new();
->>>>>>> f6942bca
 
         // removed root type from types.
         let types_to_be_processed = config
@@ -102,7 +93,6 @@
 
         let total = types_to_be_processed.len();
         for (i, (type_name, type_)) in types_to_be_processed.into_iter().enumerate() {
-<<<<<<< HEAD
             if let Some(references) = usage_index.get(type_name) {
                 // convert to prompt.
                 let question = Question {
@@ -116,7 +106,7 @@
 
                 let mut delay = 3;
                 loop {
-                    let answer = wizard.ask(question.clone()).await;
+                    let answer = self.wizard.ask(question.clone()).await;
                     match answer {
                         Ok(answer) => {
                             let name = &answer.suggestions.join(", ");
@@ -128,28 +118,6 @@
                                 }
                                 new_name_mappings.insert(name, type_name.to_owned());
                                 break;
-=======
-            // convert type to sdl format.
-            let question = Question {
-                fields: type_
-                    .fields
-                    .iter()
-                    .map(|(k, v)| (k.clone(), v.type_of.clone()))
-                    .collect(),
-            };
-
-            let mut delay = 3;
-            loop {
-                let answer = self.wizard.ask(question.clone()).await;
-                match answer {
-                    Ok(answer) => {
-                        let name = &answer.suggestions.join(", ");
-                        for name in answer.suggestions {
-                            if config.types.contains_key(&name)
-                                || new_name_mappings.contains_key(&name)
-                            {
-                                continue;
->>>>>>> f6942bca
                             }
                             tracing::info!(
                                 "Suggestions for {}: [{}] - {}/{}",
