--- conflicted
+++ resolved
@@ -191,15 +191,6 @@
     // use the log level from the env if there is one, otherwise use the default.
     let env = Env::new().filter_or(filter_env_name, "info");
 
-<<<<<<< HEAD
-    env_logger::Builder::from_env(env).init();
-
-    // let subscriber = Registry::default()
-    //     .with(tracing_subscriber::EnvFilter::from_default_env())
-    //     .with(tracing_subscriber::fmt::layer());
-    //
-    // tracing::subscriber::set_global_default(subscriber).unwrap();
-=======
     env_logger::Builder::from_env(env)
         .format(|buf, record| {
             let level = record.level();
@@ -214,5 +205,4 @@
             Ok(())
         })
         .init();
->>>>>>> b92c37f3
 }