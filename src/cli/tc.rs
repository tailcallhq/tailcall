use std::fs;
use std::path::Path;

use clap::Parser;
use convert_case::{Case, Casing};
use dotenvy::dotenv;
use inquire::Confirm;
use lazy_static::lazy_static;
use stripmargin::StripMargin;

use super::command::{Cli, Command};
use super::generator::Generator;
use super::update_checker;
use crate::cli;
use crate::cli::fmt::Fmt;
use crate::cli::server::Server;
use crate::core::blueprint::Blueprint;
use crate::core::config::reader::ConfigReader;
<<<<<<< HEAD
use crate::core::error::Error;
use crate::core::generator::Generator;
=======
>>>>>>> 5ff2a222
use crate::core::http::API_URL_PREFIX;
use crate::core::print_schema;
use crate::core::rest::{EndpointSet, Unchecked};
const FILE_NAME: &str = ".tailcallrc.graphql";
const YML_FILE_NAME: &str = ".graphqlrc.yml";
const JSON_FILE_NAME: &str = ".tailcallrc.schema.json";

lazy_static! {
    static ref TRACKER: tailcall_tracker::Tracker = tailcall_tracker::Tracker::default();
}
pub async fn run() -> Result<(), Error> {
    if let Ok(path) = dotenv() {
        tracing::info!("Env file: {:?} loaded", path);
    }
    let cli = Cli::parse();
    update_checker::check_for_update().await;
    let runtime = cli::runtime::init(&Blueprint::default());
    let config_reader = ConfigReader::init(runtime.clone());

    // Initialize ping event every 60 seconds
    let _ = TRACKER
        .init_ping(tokio::time::Duration::from_secs(60))
        .await;

    // Dispatch the command as an event
    let _ = TRACKER
        .dispatch(cli.command.to_string().to_case(Case::Snake).as_str())
        .await;
    match cli.command {
        Command::Start { file_paths } => {
            let config_module = config_reader.read_all(&file_paths).await?;
            log_endpoint_set(&config_module.extensions.endpoint_set);
            Fmt::log_n_plus_one(false, &config_module.config);
            let server = Server::new(config_module);
            server.fork_start().await?;
            Ok(())
        }
        Command::Check { file_paths, n_plus_one_queries, schema, format } => {
            let config_module = (config_reader.read_all(&file_paths)).await?;
            log_endpoint_set(&config_module.extensions.endpoint_set);
            if let Some(format) = format {
                Fmt::display(format.encode(&config_module)?);
            }
            let blueprint = Blueprint::try_from(&config_module);

            match blueprint {
                Ok(blueprint) => {
                    tracing::info!("Config {} ... ok", file_paths.join(", "));
                    Fmt::log_n_plus_one(n_plus_one_queries, &config_module.config);
                    // Check the endpoints' schema
                    let _ = config_module
                        .extensions
                        .endpoint_set
                        .into_checked(&blueprint, runtime)
                        .await?;
                    if schema {
                        display_schema(&blueprint);
                    }
                    Ok(())
                }
                Err(e) => Err(e.into()),
            }
        }
        Command::Init { folder_path } => init(&folder_path).await,
        Command::Gen { file_path } => {
            Generator::new(&file_path, runtime.clone())
                .generate()
                .await?;

            Ok(())
        }
    }
}

<<<<<<< HEAD
pub async fn init(folder_path: &str) -> Result<(), Error> {
    let folder_exists = fs::metadata(folder_path).is_ok();
=======
/// Checks if file or folder already exists or not.
fn is_exists(path: &str) -> bool {
    fs::metadata(path).is_ok()
}

pub async fn init(folder_path: &str) -> Result<()> {
    let folder_exists = is_exists(folder_path);
>>>>>>> 5ff2a222

    if !folder_exists {
        let confirm = Confirm::new(&format!(
            "Do you want to create the folder {}?",
            folder_path
        ))
        .with_default(false)
        .prompt()?;

        if confirm {
            fs::create_dir_all(folder_path)?;
        } else {
            return Ok(());
        };
    }

    let tailcallrc = include_str!("../../generated/.tailcallrc.graphql");
    let tailcallrc_json: &str = include_str!("../../generated/.tailcallrc.schema.json");

    let file_path = Path::new(folder_path).join(FILE_NAME);
    let json_file_path = Path::new(folder_path).join(JSON_FILE_NAME);
    let yml_file_path = Path::new(folder_path).join(YML_FILE_NAME);

    let tailcall_exists = fs::metadata(&file_path).is_ok();

    if tailcall_exists {
        // confirm overwrite
        let confirm = Confirm::new(&format!("Do you want to overwrite the file {}?", FILE_NAME))
            .with_default(false)
            .prompt()?;

        if confirm {
            fs::write(&file_path, tailcallrc.as_bytes())?;
            fs::write(&json_file_path, tailcallrc_json.as_bytes())?;
        }
    } else {
        fs::write(&file_path, tailcallrc.as_bytes())?;
        fs::write(&json_file_path, tailcallrc_json.as_bytes())?;
    }

    let yml_exists = fs::metadata(&yml_file_path).is_ok();

    if !yml_exists {
        fs::write(&yml_file_path, "")?;

        let graphqlrc = r"|schema:
         |- './.tailcallrc.graphql'
    "
        .strip_margin();

        fs::write(&yml_file_path, graphqlrc)?;
    }

    let graphqlrc = fs::read_to_string(&yml_file_path)?;

    let file_path = file_path.to_str().unwrap();

    let mut yaml: serde_yaml::Value = serde_yaml::from_str(&graphqlrc)?;

    if let Some(mapping) = yaml.as_mapping_mut() {
        let schema = mapping
            .entry("schema".into())
            .or_insert(serde_yaml::Value::Sequence(Default::default()));
        if let Some(schema) = schema.as_sequence_mut() {
            if !schema
                .iter()
                .any(|v| v == &serde_yaml::Value::from("./.tailcallrc.graphql"))
            {
                let confirm =
                    Confirm::new(&format!("Do you want to add {} to the schema?", file_path))
                        .with_default(false)
                        .prompt()?;

                if confirm {
                    schema.push(serde_yaml::Value::from("./.tailcallrc.graphql"));
                    let updated = serde_yaml::to_string(&yaml)?;
                    fs::write(yml_file_path, updated)?;
                }
            }
        }
    }

    Ok(())
}

fn log_endpoint_set(endpoint_set: &EndpointSet<Unchecked>) {
    let mut endpoints = endpoint_set.get_endpoints().clone();
    endpoints.sort_by(|a, b| {
        let method_a = a.get_method();
        let method_b = b.get_method();
        if method_a.eq(method_b) {
            a.get_path().as_str().cmp(b.get_path().as_str())
        } else {
            method_a.to_string().cmp(&method_b.to_string())
        }
    });
    for endpoint in endpoints {
        tracing::info!(
            "Endpoint: {} {}{} ... ok",
            endpoint.get_method(),
            API_URL_PREFIX,
            endpoint.get_path().as_str()
        );
    }
}

pub fn display_schema(blueprint: &Blueprint) {
    Fmt::display(Fmt::heading("GraphQL Schema:\n"));
    let sdl = blueprint.to_schema();
    Fmt::display(format!("{}\n", print_schema::print_schema(sdl)));
}<|MERGE_RESOLUTION|>--- conflicted
+++ resolved
@@ -16,11 +16,8 @@
 use crate::cli::server::Server;
 use crate::core::blueprint::Blueprint;
 use crate::core::config::reader::ConfigReader;
-<<<<<<< HEAD
 use crate::core::error::Error;
 use crate::core::generator::Generator;
-=======
->>>>>>> 5ff2a222
 use crate::core::http::API_URL_PREFIX;
 use crate::core::print_schema;
 use crate::core::rest::{EndpointSet, Unchecked};
@@ -95,18 +92,13 @@
     }
 }
 
-<<<<<<< HEAD
-pub async fn init(folder_path: &str) -> Result<(), Error> {
-    let folder_exists = fs::metadata(folder_path).is_ok();
-=======
 /// Checks if file or folder already exists or not.
 fn is_exists(path: &str) -> bool {
     fs::metadata(path).is_ok()
 }
 
-pub async fn init(folder_path: &str) -> Result<()> {
+pub async fn init(folder_path: &str) -> Result<(), Error> {
     let folder_exists = is_exists(folder_path);
->>>>>>> 5ff2a222
 
     if !folder_exists {
         let confirm = Confirm::new(&format!(
