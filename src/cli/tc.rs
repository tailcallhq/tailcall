--- conflicted
+++ resolved
@@ -22,12 +22,8 @@
       env_logger::Builder::new()
         .filter_level(log_level.unwrap_or(Level::Info).to_level_filter())
         .init();
-<<<<<<< HEAD
       let config = Config::from_file_or_url(file_path.iter()).await?;
-=======
-      let config = Config::from_file_paths(file_path.iter()).await?;
       log::info!("N + 1: {}", config.n_plus_one().len().to_string());
->>>>>>> e48fea5f
       start_server(config).await?;
       Ok(())
     }
