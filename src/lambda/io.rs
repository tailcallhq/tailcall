--- conflicted
+++ resolved
@@ -264,11 +264,7 @@
         .unwrap()
         .load_one(endpoint_key)
         .await
-<<<<<<< HEAD
         .map_err(|e| Error::new("Http Error").caused_by(vec![Error::new(&e.to_string())]))?
-=======
-        .map_err(EvaluationError::from)?
->>>>>>> 69f22a69
         .unwrap_or_default())
 }
 
