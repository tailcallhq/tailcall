use core::future::Future;
use std::pin::Pin;

<<<<<<< HEAD
use anyhow::Result;

use super::{EvaluationContext, ResolverContextLike};
=======
use super::{Concurrent, EvaluationContext, EvaluationError, ResolverContextLike};
>>>>>>> ca0a8bbf

pub trait Eval<Output = async_graphql::Value>
where
    Self: Send + Sync,
{
    fn eval<'a, Ctx: ResolverContextLike<'a> + Sync + Send>(
        &'a self,
        ctx: EvaluationContext<'a, Ctx>,
<<<<<<< HEAD
    ) -> Pin<Box<dyn Future<Output = Result<Output>> + 'a + Send>>
=======
        conc: &'a Concurrent,
    ) -> Pin<Box<dyn Future<Output = Result<Output, EvaluationError>> + 'a + Send>>
>>>>>>> ca0a8bbf
    where
        Output: 'a;
}<|MERGE_RESOLUTION|>--- conflicted
+++ resolved
@@ -1,13 +1,7 @@
 use core::future::Future;
 use std::pin::Pin;
 
-<<<<<<< HEAD
-use anyhow::Result;
-
-use super::{EvaluationContext, ResolverContextLike};
-=======
-use super::{Concurrent, EvaluationContext, EvaluationError, ResolverContextLike};
->>>>>>> ca0a8bbf
+use super::{EvaluationContext, EvaluationError, ResolverContextLike};
 
 pub trait Eval<Output = async_graphql::Value>
 where
@@ -16,12 +10,7 @@
     fn eval<'a, Ctx: ResolverContextLike<'a> + Sync + Send>(
         &'a self,
         ctx: EvaluationContext<'a, Ctx>,
-<<<<<<< HEAD
-    ) -> Pin<Box<dyn Future<Output = Result<Output>> + 'a + Send>>
-=======
-        conc: &'a Concurrent,
     ) -> Pin<Box<dyn Future<Output = Result<Output, EvaluationError>> + 'a + Send>>
->>>>>>> ca0a8bbf
     where
         Output: 'a;
 }