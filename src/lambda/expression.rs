--- conflicted
+++ resolved
@@ -59,121 +59,8 @@
 }
 
 impl Expression {
-<<<<<<< HEAD
-  #[tracing::instrument(skip_all)]
-  pub fn eval<'a, Ctx: ResolverContextLike<'a> + Sync + Send>(
-    &'a self,
-    ctx: &'a EvaluationContext<'a, Ctx>,
-  ) -> Pin<Box<dyn Future<Output = Result<async_graphql::Value>> + 'a + Send>> {
-    Box::pin(async move {
-      match self {
-        Expression::Context(op) => match op {
-          Context::Value => Ok(ctx.value().cloned().unwrap_or(async_graphql::Value::Null)),
-          Context::Path(path) => Ok(ctx.path_value(path).cloned().unwrap_or(async_graphql::Value::Null)),
-        },
-        Expression::Input(input, path) => {
-          let inp = &input.eval(ctx).await?;
-          Ok(inp.get_path(path).unwrap_or(&async_graphql::Value::Null).clone())
-        }
-        Expression::Literal(value) => Ok(serde_json::from_value(value.clone())?),
-        Expression::EqualTo(left, right) => Ok(async_graphql::Value::from(
-          left.eval(ctx).await? == right.eval(ctx).await?,
-        )),
-        Expression::Unsafe(operation) => match operation {
-          Unsafe::Http { req_template, dl_id, .. } => {
-            let req = req_template.to_request(ctx)?;
-            let is_get = req.method() == reqwest::Method::GET;
-
-            let res = if is_get && ctx.req_ctx.is_batching_enabled() {
-              let data_loader: Option<&DataLoader<DataLoaderRequest, HttpDataLoader>> =
-                dl_id.and_then(|index| ctx.req_ctx.http_data_loaders.get(index.0));
-              execute_request_with_dl(ctx, req, data_loader).await?
-            } else {
-              execute_raw_request(ctx, req).await?
-            };
-
-            if ctx.req_ctx.server.get_enable_http_validation() {
-              req_template
-                .endpoint
-                .output
-                .validate(&res.body)
-                .to_result()
-                .map_err(EvaluationError::from)?;
-            }
-
-            set_cache_control(ctx, &res);
-
-            Ok(res.body)
-          }
-          Unsafe::GraphQLEndpoint { req_template, field_name, dl_id, .. } => {
-            let req = req_template.to_request(ctx)?;
-
-            let res = if ctx.req_ctx.upstream.batch.is_some()
-              && matches!(req_template.operation_type, GraphQLOperationType::Query)
-            {
-              let data_loader: Option<&DataLoader<DataLoaderRequest, GraphqlDataLoader>> =
-                dl_id.and_then(|index| ctx.req_ctx.gql_data_loaders.get(index.0));
-              execute_request_with_dl(ctx, req, data_loader).await?
-            } else {
-              execute_raw_request(ctx, req).await?
-            };
-
-            set_cache_control(ctx, &res);
-            parse_graphql_response(ctx, res, field_name)
-          }
-          Unsafe::Grpc { req_template, dl_id, .. } => {
-            let rendered = req_template.render(ctx)?;
-
-            let res = if ctx.req_ctx.upstream.batch.is_some()
-              // TODO: share check for operation_type for resolvers
-              && matches!(req_template.operation_type, GraphQLOperationType::Query)
-            {
-              let data_loader: Option<&DataLoader<grpc::DataLoaderRequest, GrpcDataLoader>> =
-                dl_id.and_then(|index| ctx.req_ctx.grpc_data_loaders.get(index.0));
-              execute_grpc_request_with_dl(ctx, rendered, data_loader).await?
-            } else {
-              let req = rendered.to_request()?;
-              execute_raw_grpc_request(ctx, req, &req_template.operation).await?
-            };
-
-            set_cache_control(ctx, &res);
-
-            Ok(res.body)
-          }
-          Unsafe::JS(input, script) => {
-            let result;
-            #[cfg(not(feature = "unsafe-js"))]
-            {
-              let _ = script;
-              let _ = input;
-              result = Err(EvaluationError::JSException("JS execution is disabled".to_string()).into());
-            }
-
-            #[cfg(feature = "unsafe-js")]
-            {
-              let input = input.eval(ctx).await?;
-              result = javascript::execute_js(script, input, Some(ctx.timeout))
-                .map_err(|e| EvaluationError::JSException(e.to_string()).into());
-            }
-            result
-          }
-        },
-      }
-    })
-  }
-}
-
-fn set_cache_control<'ctx, Ctx: ResolverContextLike<'ctx>>(
-  ctx: &EvaluationContext<'ctx, Ctx>,
-  res: &Response<async_graphql::Value>,
-) {
-  if ctx.req_ctx.server.get_enable_cache_control() && res.status.is_success() {
-    if let Some(policy) = cache_policy(res) {
-      ctx.req_ctx.set_cache_control(policy);
-=======
     pub fn concurrency(self, conc: Concurrent) -> Self {
         Expression::Concurrency(conc, Box::new(self))
->>>>>>> 260e7cde
     }
 
     pub fn in_parallel(self) -> Self {
@@ -194,6 +81,7 @@
 }
 
 impl Eval for Expression {
+    #[tracing::instrument(skip_all)]
     fn eval<'a, Ctx: ResolverContextLike<'a> + Sync + Send>(
         &'a self,
         ctx: &'a EvaluationContext<'a, Ctx>,
