use core::future::Future;
use std::fmt::{Debug, Display};
use std::pin::Pin;
use std::sync::Arc;

use async_graphql::ErrorExtensions;
use async_graphql_value::ConstValue;
use thiserror::Error;

<<<<<<< HEAD
use super::{Eval, EvaluationContext, ResolverContextLike, IO};
=======
use super::{Concurrent, Eval, EvaluationContext, ResolverContextLike, IO};
use crate::auth;
>>>>>>> ca0a8bbf
use crate::blueprint::DynamicValue;
use crate::json::JsonLike;
use crate::lambda::cache::Cache;
use crate::serde_value_ext::ValueExt;

#[derive(Clone, Debug)]
pub enum Expression {
    Context(Context),
    Dynamic(DynamicValue),
    IO(IO),
    Cache(Cache),
    Path(Box<Expression>, Vec<String>),
    Protect(Box<Expression>),
}

impl Display for Expression {
    fn fmt(&self, f: &mut std::fmt::Formatter<'_>) -> std::fmt::Result {
        match self {
            Expression::Context(_) => write!(f, "Context"),
            Expression::Dynamic(_) => write!(f, "Literal"),
            Expression::IO(io) => write!(f, "{io}"),
            Expression::Cache(_) => write!(f, "Cache"),
            Expression::Path(_, _) => write!(f, "Input"),
            Expression::Protect(expr) => write!(f, "Protected({expr})"),
        }
    }
}

#[derive(Clone, Debug)]
pub enum Context {
    Value,
    Path(Vec<String>),
    PushArgs {
        expr: Box<Expression>,
        and_then: Box<Expression>,
    },
    PushValue {
        expr: Box<Expression>,
        and_then: Box<Expression>,
    },
}

#[derive(Debug, Error, Clone)]
pub enum EvaluationError {
    #[error("IOException: {0}")]
    IOException(String),

    #[error("gRPC Error: status: {grpc_code}, description: `{grpc_description}`, message: `{grpc_status_message}`")]
    GRPCError {
        grpc_code: i32,
        grpc_description: String,
        grpc_status_message: String,
        grpc_status_details: ConstValue,
    },

    #[error("APIValidationError: {0:?}")]
    APIValidationError(Vec<String>),

    #[error("ExprEvalError: {0}")]
    ExprEvalError(String),

    #[error("DeserializeError: {0}")]
    DeserializeError(String),

    #[error("Authentication Failure: {0}")]
    AuthError(auth::error::Error),
}

// TODO: remove conversion from anyhow and don't use anyhow to pass errors
// since it loses potentially valuable information that could be later provided
// in the error extensions
impl From<anyhow::Error> for EvaluationError {
    fn from(value: anyhow::Error) -> Self {
        match value.downcast::<EvaluationError>() {
            Ok(err) => err,
            Err(err) => EvaluationError::IOException(err.to_string()),
        }
    }
}

impl From<Arc<anyhow::Error>> for EvaluationError {
    fn from(error: Arc<anyhow::Error>) -> Self {
        match error.downcast_ref::<EvaluationError>() {
            Some(err) => err.clone(),
            None => EvaluationError::IOException(error.to_string()),
        }
    }
}

impl ErrorExtensions for EvaluationError {
    fn extend(&self) -> async_graphql::Error {
        async_graphql::Error::new(format!("{}", self)).extend_with(|_err, e| {
            if let EvaluationError::GRPCError {
                grpc_code,
                grpc_description,
                grpc_status_message,
                grpc_status_details,
            } = self
            {
                e.set("grpcCode", *grpc_code);
                e.set("grpcDescription", grpc_description);
                e.set("grpcStatusMessage", grpc_status_message);
                e.set("grpcStatusDetails", grpc_status_details.clone());
            }
        })
    }
}

impl<'a> From<crate::valid::ValidationError<&'a str>> for EvaluationError {
    fn from(value: crate::valid::ValidationError<&'a str>) -> Self {
        EvaluationError::APIValidationError(
            value
                .as_vec()
                .iter()
                .map(|e| e.message.to_owned())
                .collect(),
        )
    }
}

impl From<auth::error::Error> for EvaluationError {
    fn from(value: auth::error::Error) -> Self {
        EvaluationError::AuthError(value)
    }
}

impl Expression {
    pub fn and_then(self, next: Self) -> Self {
        Expression::Context(Context::PushArgs { expr: Box::new(self), and_then: Box::new(next) })
    }

    pub fn with_args(self, args: Expression) -> Self {
        Expression::Context(Context::PushArgs { expr: Box::new(args), and_then: Box::new(self) })
    }
}

impl Eval for Expression {
    #[tracing::instrument(skip_all, fields(otel.name = %self), err)]
    fn eval<'a, Ctx: ResolverContextLike<'a> + Sync + Send>(
        &'a self,
        ctx: EvaluationContext<'a, Ctx>,
<<<<<<< HEAD
    ) -> Pin<Box<dyn Future<Output = Result<ConstValue>> + 'a + Send>> {
=======
        conc: &'a Concurrent,
    ) -> Pin<Box<dyn Future<Output = Result<ConstValue, EvaluationError>> + 'a + Send>> {
>>>>>>> ca0a8bbf
        Box::pin(async move {
            match self {
                Expression::Context(op) => match op {
                    Context::Value => {
                        Ok(ctx.value().cloned().unwrap_or(async_graphql::Value::Null))
                    }
                    Context::Path(path) => Ok(ctx
                        .path_value(path)
                        .map(|a| a.into_owned())
                        .unwrap_or(async_graphql::Value::Null)),
                    Context::PushArgs { expr, and_then } => {
                        let args = expr.eval(ctx.clone()).await?;
                        let ctx = ctx.with_args(args).clone();
                        and_then.eval(ctx).await
                    }
                    Context::PushValue { expr, and_then } => {
                        let value = expr.eval(ctx.clone()).await?;
                        let ctx = ctx.with_value(value);
                        and_then.eval(ctx).await
                    }
                },
                Expression::Path(input, path) => {
                    let inp = &input.eval(ctx).await?;
                    Ok(inp
                        .get_path(path)
                        .unwrap_or(&async_graphql::Value::Null)
                        .clone())
                }
                Expression::Dynamic(value) => Ok(value.render_value(&ctx)),
                Expression::Protect(expr) => {
                    ctx.request_ctx
                        .auth_ctx
                        .validate(ctx.request_ctx)
                        .await
<<<<<<< HEAD
                        .to_result()
                        .map_err(|e| anyhow!("Authentication Failure: {}", e.to_string()))?;
                    expr.eval(ctx).await
=======
                        .to_result()?;
                    expr.eval(ctx, conc).await
>>>>>>> ca0a8bbf
                }
                Expression::IO(operation) => operation.eval(ctx).await,
                Expression::Cache(cached) => cached.eval(ctx).await,
            }
        })
    }
}<|MERGE_RESOLUTION|>--- conflicted
+++ resolved
@@ -7,12 +7,8 @@
 use async_graphql_value::ConstValue;
 use thiserror::Error;
 
-<<<<<<< HEAD
 use super::{Eval, EvaluationContext, ResolverContextLike, IO};
-=======
-use super::{Concurrent, Eval, EvaluationContext, ResolverContextLike, IO};
 use crate::auth;
->>>>>>> ca0a8bbf
 use crate::blueprint::DynamicValue;
 use crate::json::JsonLike;
 use crate::lambda::cache::Cache;
@@ -154,12 +150,7 @@
     fn eval<'a, Ctx: ResolverContextLike<'a> + Sync + Send>(
         &'a self,
         ctx: EvaluationContext<'a, Ctx>,
-<<<<<<< HEAD
-    ) -> Pin<Box<dyn Future<Output = Result<ConstValue>> + 'a + Send>> {
-=======
-        conc: &'a Concurrent,
     ) -> Pin<Box<dyn Future<Output = Result<ConstValue, EvaluationError>> + 'a + Send>> {
->>>>>>> ca0a8bbf
         Box::pin(async move {
             match self {
                 Expression::Context(op) => match op {
@@ -194,14 +185,8 @@
                         .auth_ctx
                         .validate(ctx.request_ctx)
                         .await
-<<<<<<< HEAD
-                        .to_result()
-                        .map_err(|e| anyhow!("Authentication Failure: {}", e.to_string()))?;
+                        .to_result()?;
                     expr.eval(ctx).await
-=======
-                        .to_result()?;
-                    expr.eval(ctx, conc).await
->>>>>>> ca0a8bbf
                 }
                 Expression::IO(operation) => operation.eval(ctx).await,
                 Expression::Cache(cached) => cached.eval(ctx).await,
