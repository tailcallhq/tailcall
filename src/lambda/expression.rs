use core::future::Future;
use std::fmt::Debug;
use std::pin::Pin;

use anyhow::Result;
use async_graphql_value::ConstValue;
use serde_json::Value;
use thiserror::Error;

use super::list::List;
use super::logic::Logic;
use super::{Concurrent, Eval, EvaluationContext, Math, Relation, ResolverContextLike, IO};
use crate::json::JsonLike;

#[derive(Clone, Debug)]
pub enum Expression {
    Context(Context),
    Literal(Value), // TODO: this should async_graphql::Value
    EqualTo(Box<Expression>, Box<Expression>),
    IO(IO),
    Input(Box<Expression>, Vec<String>),
    Logic(Logic),
    Relation(Relation),
    List(List),
    Math(Math),
    Concurrency(Concurrent, Box<Expression>),
}

#[derive(Clone, Debug)]
pub enum Context {
    Value,
    Path(Vec<String>),
}

#[derive(Debug, Error)]
pub enum EvaluationError {
    #[error("IOException: {0}")]
    IOException(String),

<<<<<<< HEAD
    #[error("JSException: {0}")]
    JSException(String),

    #[error("APIValidationError: {0:?}")]
    APIValidationError(Vec<String>),

=======
    #[error("APIValidationError: {0:?}")]
    APIValidationError(Vec<String>),

>>>>>>> 99f11676
    #[error("ExprEvalError: {0:?}")]
    ExprEvalError(String),
}

impl<'a> From<crate::valid::ValidationError<&'a str>> for EvaluationError {
    fn from(_value: crate::valid::ValidationError<&'a str>) -> Self {
        EvaluationError::APIValidationError(
            _value
                .as_vec()
                .iter()
                .map(|e| e.message.to_owned())
                .collect(),
        )
    }
}

impl Expression {
    pub fn concurrency(self, conc: Concurrent) -> Self {
        Expression::Concurrency(conc, Box::new(self))
    }

    pub fn in_parallel(self) -> Self {
        self.concurrency(Concurrent::Parallel)
    }

    pub fn parallel_when(self, cond: bool) -> Self {
        if cond {
            self.concurrency(Concurrent::Parallel)
        } else {
            self
        }
    }

    pub fn in_sequence(self) -> Self {
        self.concurrency(Concurrent::Sequential)
    }
}

impl Eval for Expression {
    fn eval<'a, Ctx: ResolverContextLike<'a> + Sync + Send>(
        &'a self,
        ctx: &'a EvaluationContext<'a, Ctx>,
        conc: &'a Concurrent,
    ) -> Pin<Box<dyn Future<Output = Result<ConstValue>> + 'a + Send>> {
        Box::pin(async move {
            match self {
                Expression::Concurrency(conc, expr) => Ok(expr.eval(ctx, conc).await?),
                Expression::Context(op) => match op {
                    Context::Value => {
                        Ok(ctx.value().cloned().unwrap_or(async_graphql::Value::Null))
                    }
                    Context::Path(path) => Ok(ctx
                        .path_value(path)
                        .cloned()
                        .unwrap_or(async_graphql::Value::Null)),
                },
                Expression::Input(input, path) => {
                    let inp = &input.eval(ctx, conc).await?;
                    Ok(inp
                        .get_path(path)
                        .unwrap_or(&async_graphql::Value::Null)
                        .clone())
                }
                Expression::Literal(value) => Ok(serde_json::from_value(value.clone())?),
                Expression::EqualTo(left, right) => Ok(async_graphql::Value::from(
                    left.eval(ctx, conc).await? == right.eval(ctx, conc).await?,
                )),
                Expression::IO(operation) => operation.eval(ctx, conc).await,

                Expression::Relation(relation) => relation.eval(ctx, conc).await,
                Expression::Logic(logic) => logic.eval(ctx, conc).await,
                Expression::List(list) => list.eval(ctx, conc).await,
                Expression::Math(math) => math.eval(ctx, conc).await,
            }
        })
    }
}<|MERGE_RESOLUTION|>--- conflicted
+++ resolved
@@ -37,18 +37,9 @@
     #[error("IOException: {0}")]
     IOException(String),
 
-<<<<<<< HEAD
-    #[error("JSException: {0}")]
-    JSException(String),
-
     #[error("APIValidationError: {0:?}")]
     APIValidationError(Vec<String>),
 
-=======
-    #[error("APIValidationError: {0:?}")]
-    APIValidationError(Vec<String>),
-
->>>>>>> 99f11676
     #[error("ExprEvalError: {0:?}")]
     ExprEvalError(String),
 }
