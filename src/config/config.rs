use std::collections::{BTreeMap, BTreeSet, HashSet};
use std::fmt::{self, Display};
use std::num::NonZeroU64;

use anyhow::Result;
use async_graphql::parser::types::ServiceDocument;
use derive_setters::Setters;
use serde::{Deserialize, Serialize};
use serde_json::Value;

<<<<<<< HEAD
use super::opentelemetry::Opentelemetry;
use super::{Server, Upstream};
=======
use super::{Expr, Link, Server, Upstream};
>>>>>>> 260e7cde
use crate::config::from_document::from_document;
use crate::config::source::Source;
use crate::config::KeyValues;
use crate::directive::DirectiveCodec;
use crate::http::Method;
use crate::is_default;
use crate::json::JsonSchema;
use crate::valid::{Valid, Validator};

#[derive(
    Serialize, Deserialize, Clone, Debug, Default, Setters, PartialEq, Eq, schemars::JsonSchema,
)]
#[serde(rename_all = "camelCase")]
pub struct Config {
<<<<<<< HEAD
  #[serde(default)]
  pub server: Server,
  #[serde(default)]
  pub upstream: Upstream,
  pub schema: RootSchema,
  #[serde(default)]
  #[setters(skip)]
  pub types: BTreeMap<String, Type>,
  #[serde(default, skip_serializing_if = "is_default")]
  pub unions: BTreeMap<String, Union>,
  #[serde(default, skip_serializing_if = "is_default")]
  pub opentelemetry: Opentelemetry,
=======
    ///
    /// Dictates how the server behaves and helps tune tailcall for all ingress requests.
    /// Features such as request batching, SSL, HTTP2 etc. can be configured here.
    ///
    #[serde(default)]
    pub server: Server,

    ///
    /// Dictates how tailcall should handle upstream requests/responses.
    /// Tuning upstream can improve performance and reliability for connections.
    ///
    #[serde(default)]
    pub upstream: Upstream,

    ///
    /// Specifies the entry points for query and mutation in the generated GraphQL schema.
    ///
    pub schema: RootSchema,

    ///
    /// A map of all the types in the schema.
    ///
    #[serde(default)]
    #[setters(skip)]
    pub types: BTreeMap<String, Type>,

    ///
    /// A map of all the union types in the schema.
    ///
    #[serde(default, skip_serializing_if = "is_default")]
    pub unions: BTreeMap<String, Union>,

    ///
    /// A list of all links in the schema.
    ///
    #[serde(default, skip_serializing_if = "is_default")]
    pub links: Vec<Link>,
>>>>>>> 260e7cde
}
impl Config {
    pub fn port(&self) -> u16 {
        self.server.port.unwrap_or(8000)
    }

    pub fn output_types(&self) -> HashSet<&String> {
        let mut types = HashSet::new();
        let input_types = self.input_types();

        if let Some(ref query) = &self.schema.query {
            types.insert(query);
        }

        if let Some(ref mutation) = &self.schema.mutation {
            types.insert(mutation);
        }
        for (type_name, type_of) in self.types.iter() {
            if (type_of.interface || !type_of.fields.is_empty())
                && !input_types.contains(&type_name)
            {
                for (_, field) in type_of.fields.iter() {
                    types.insert(&field.type_of);
                }
            }
        }
        types
    }

    pub fn recurse_type<'a>(&'a self, type_of: &str, types: &mut HashSet<&'a String>) {
        if let Some(type_) = self.find_type(type_of) {
            for (_, field) in type_.fields.iter() {
                if !types.contains(&field.type_of) {
                    types.insert(&field.type_of);
                    self.recurse_type(&field.type_of, types);
                }
            }
        }
    }

    pub fn input_types(&self) -> HashSet<&String> {
        let mut types = HashSet::new();
        for (_, type_of) in self.types.iter() {
            if !type_of.interface {
                for (_, field) in type_of.fields.iter() {
                    for (_, arg) in field.args.iter() {
                        if let Some(t) = self.find_type(&arg.type_of) {
                            t.fields.iter().for_each(|(_, f)| {
                                types.insert(&f.type_of);
                                self.recurse_type(&f.type_of, &mut types)
                            })
                        }
                        types.insert(&arg.type_of);
                    }
                }
            }
        }
        types
    }
    pub fn find_type(&self, name: &str) -> Option<&Type> {
        self.types.get(name)
    }

    pub fn find_union(&self, name: &str) -> Option<&Union> {
        self.unions.get(name)
    }

    pub fn to_yaml(&self) -> Result<String> {
        Ok(serde_yaml::to_string(self)?)
    }

    pub fn to_json(&self, pretty: bool) -> Result<String> {
        if pretty {
            Ok(serde_json::to_string_pretty(self)?)
        } else {
            Ok(serde_json::to_string(self)?)
        }
<<<<<<< HEAD
      }
    }
    types
  }

  pub fn find_type(&self, name: &str) -> Option<&Type> {
    self.types.get(name)
  }

  pub fn find_union(&self, name: &str) -> Option<&Union> {
    self.unions.get(name)
  }

  pub fn to_yaml(&self) -> Result<String> {
    Ok(serde_yaml::to_string(self)?)
  }

  pub fn to_json(&self, pretty: bool) -> Result<String> {
    if pretty {
      Ok(serde_json::to_string_pretty(self)?)
    } else {
      Ok(serde_json::to_string(self)?)
    }
  }

  pub fn to_document(&self) -> ServiceDocument {
    (self.clone()).into()
  }

  pub fn to_sdl(&self) -> String {
    let doc = self.to_document();
    crate::document::print(doc)
  }

  pub fn query(mut self, query: &str) -> Self {
    self.schema.query = Some(query.to_string());
    self
  }

  pub fn types(mut self, types: Vec<(&str, Type)>) -> Self {
    let mut graphql_types = BTreeMap::new();
    for (name, type_) in types {
      graphql_types.insert(name.to_string(), type_);
    }
    self.types = graphql_types;
    self
  }

  pub fn contains(&self, name: &str) -> bool {
    self.types.contains_key(name) || self.unions.contains_key(name)
  }

  pub fn merge_right(self, other: &Self) -> Self {
    let server = self.server.merge_right(other.server.clone());
    let types = merge_types(self.types, other.types.clone());
    let unions = merge_unions(self.unions, other.unions.clone());
    let schema = self.schema.merge_right(other.schema.clone());
    let upstream = self.upstream.merge_right(other.upstream.clone());
    let opentelemetry = self.opentelemetry.merge_right(other.opentelemetry.clone());

    Self { server, upstream, types, schema, unions, opentelemetry }
  }
=======
    }

    pub fn to_document(&self) -> ServiceDocument {
        self.clone().into()
    }

    pub fn to_sdl(&self) -> String {
        let doc = self.to_document();
        crate::document::print(doc)
    }

    pub fn query(mut self, query: &str) -> Self {
        self.schema.query = Some(query.to_string());
        self
    }

    pub fn types(mut self, types: Vec<(&str, Type)>) -> Self {
        let mut graphql_types = BTreeMap::new();
        for (name, type_) in types {
            graphql_types.insert(name.to_string(), type_);
        }
        self.types = graphql_types;
        self
    }

    pub fn contains(&self, name: &str) -> bool {
        self.types.contains_key(name) || self.unions.contains_key(name)
    }

    pub fn merge_right(self, other: &Self) -> Self {
        let server = self.server.merge_right(other.server.clone());
        let types = merge_types(self.types, other.types.clone());
        let unions = merge_unions(self.unions, other.unions.clone());
        let schema = self.schema.merge_right(other.schema.clone());
        let upstream = self.upstream.merge_right(other.upstream.clone());
        let links = merge_links(self.links, other.links.clone());

        Self { server, upstream, types, schema, unions, links }
    }
}

fn merge_links(self_links: Vec<Link>, other_links: Vec<Link>) -> Vec<Link> {
    let mut links = self_links.clone();
    let other_links = other_links.clone();

    links.extend(other_links);

    links
>>>>>>> 260e7cde
}

///
/// Represents a GraphQL type.
/// A type can be an object, interface, enum or scalar.
///
#[derive(Serialize, Deserialize, Clone, Debug, Default, PartialEq, Eq, schemars::JsonSchema)]
pub struct Type {
    ///
    /// A map of field name and its definition.
    ///
    pub fields: BTreeMap<String, Field>,
    #[serde(default, skip_serializing_if = "is_default")]
    ///
    /// Additional fields to be added to the type
    ///
    pub added_fields: Vec<AddField>,
    #[serde(default, skip_serializing_if = "is_default")]
    ///
    /// Documentation for the type that is publicly visible.
    ///
    pub doc: Option<String>,
    #[serde(default, skip_serializing_if = "is_default")]
    ///
    /// Flag to indicate if the type is an interface.
    ///
    pub interface: bool,
    #[serde(default, skip_serializing_if = "is_default")]
    ///
    /// Interfaces that the type implements.
    ///
    pub implements: BTreeSet<String>,
    #[serde(rename = "enum", default, skip_serializing_if = "is_default")]
    ///
    /// Variants for the type if it's an enum
    ///
    pub variants: Option<BTreeSet<String>>,
    #[serde(default, skip_serializing_if = "is_default")]
    ///
    /// Flag to indicate if the type is a scalar.
    ///
    pub scalar: bool,
    #[serde(default)]
    ///
    /// Setting to indicate if the type can be cached.
    ///
    pub cache: Option<Cache>,
}

impl Type {
    pub fn fields(mut self, fields: Vec<(&str, Field)>) -> Self {
        let mut graphql_fields = BTreeMap::new();
        for (name, field) in fields {
            graphql_fields.insert(name.to_string(), field);
        }
        self.fields = graphql_fields;
        self
    }
    pub fn merge_right(mut self, other: &Self) -> Self {
        let mut fields = self.fields.clone();
        fields.extend(other.fields.clone());
        self.implements.extend(other.implements.clone());
        if let Some(ref variants) = self.variants {
            if let Some(ref other) = other.variants {
                self.variants = Some(variants.union(other).cloned().collect());
            }
        } else {
            self.variants = other.variants.clone();
        }
        Self { fields, ..self.clone() }
    }
}

#[derive(Clone, Debug, PartialEq, Deserialize, Serialize, Eq, schemars::JsonSchema)]
/// The @cache operator enables caching for the query, field or type it is applied to.
#[serde(rename_all = "camelCase")]
pub struct Cache {
    /// Specifies the duration, in milliseconds, of how long the value has to be stored in the cache.
    pub max_age: NonZeroU64,
}

fn merge_types(
    mut self_types: BTreeMap<String, Type>,
    other_types: BTreeMap<String, Type>,
) -> BTreeMap<String, Type> {
    for (name, mut other_type) in other_types {
        if let Some(self_type) = self_types.remove(&name) {
            other_type = self_type.merge_right(&other_type);
        }

        self_types.insert(name, other_type);
    }
    self_types
}

fn merge_unions(
    mut self_unions: BTreeMap<String, Union>,
    other_unions: BTreeMap<String, Union>,
) -> BTreeMap<String, Union> {
    for (name, mut other_union) in other_unions {
        if let Some(self_union) = self_unions.remove(&name) {
            other_union = self_union.merge_right(other_union);
        }
        self_unions.insert(name, other_union);
    }
    self_unions
}

#[derive(
    Serialize, Deserialize, Clone, Debug, Default, Setters, PartialEq, Eq, schemars::JsonSchema,
)]
#[setters(strip_option)]
pub struct RootSchema {
    pub query: Option<String>,
    #[serde(default, skip_serializing_if = "is_default")]
    pub mutation: Option<String>,
    #[serde(default, skip_serializing_if = "is_default")]
    pub subscription: Option<String>,
}

impl RootSchema {
    // TODO: add unit-tests
    fn merge_right(self, other: Self) -> Self {
        Self {
            query: other.query.or(self.query),
            mutation: other.mutation.or(self.mutation),
            subscription: other.subscription.or(self.subscription),
        }
    }
}

#[derive(Serialize, Deserialize, Clone, Debug, PartialEq, Eq, schemars::JsonSchema)]
pub struct Omit {}

///
/// A field definition containing all the metadata information about resolving a field.
///
#[derive(
    Serialize, Deserialize, Clone, Debug, Default, Setters, PartialEq, Eq, schemars::JsonSchema,
)]
#[setters(strip_option)]
pub struct Field {
    ///
    /// Refers to the type of the value the field can be resolved to.
    ///
    #[serde(rename = "type", default, skip_serializing_if = "is_default")]
    pub type_of: String,

    ///
    /// Flag to indicate the type is a list.
    ///
    #[serde(default, skip_serializing_if = "is_default")]
    pub list: bool,

    ///
    /// Flag to indicate the type is required.
    ///
    #[serde(default, skip_serializing_if = "is_default")]
    pub required: bool,

    ///
    /// Flag to indicate if the type inside the list is required.
    ///
    #[serde(default, skip_serializing_if = "is_default")]
    pub list_type_required: bool,

    ///
    /// Map of argument name and its definition.
    ///
    #[serde(default, skip_serializing_if = "is_default")]
    pub args: BTreeMap<String, Arg>,

    ///
    /// Publicly visible documentation for the field.
    ///
    #[serde(default, skip_serializing_if = "is_default")]
    pub doc: Option<String>,

    ///
    /// Allows modifying existing fields.
    ///
    #[serde(default, skip_serializing_if = "is_default")]
    pub modify: Option<Modify>,

    ///
    /// Omits a field from public consumption.
    ///
    #[serde(default, skip_serializing_if = "is_default")]
    pub omit: Option<Omit>,

    ///
    /// Inserts an HTTP resolver for the field.
    ///
    #[serde(default, skip_serializing_if = "is_default")]
    pub http: Option<Http>,

    ///
    /// Inserts a GRPC resolver for the field.
    ///
    #[serde(default, skip_serializing_if = "is_default")]
    pub grpc: Option<Grpc>,

    ///
    /// Inserts a Javascript resolver for the field.
    ///
    #[serde(default, skip_serializing_if = "is_default")]
    pub script: Option<JS>,

    ///
    /// Inserts a constant resolver for the field.
    ///
    #[serde(rename = "const", default, skip_serializing_if = "is_default")]
    pub const_field: Option<Const>,

    ///
    /// Inserts a GraphQL resolver for the field.
    ///
    #[serde(default, skip_serializing_if = "is_default")]
    pub graphql: Option<GraphQL>,

    ///
    /// Inserts an Expression resolver for the field.
    ///
    #[serde(default, skip_serializing_if = "is_default")]
    pub expr: Option<Expr>,
    ///
    /// Sets the cache configuration for a field
    ///
    pub cache: Option<Cache>,
}

impl Field {
    pub fn has_resolver(&self) -> bool {
        self.http.is_some()
            || self.script.is_some()
            || self.const_field.is_some()
            || self.graphql.is_some()
            || self.grpc.is_some()
            || self.expr.is_some()
    }
    pub fn resolvable_directives(&self) -> Vec<String> {
        let mut directives = Vec::new();
        if self.http.is_some() {
            directives.push(Http::trace_name());
        }
        if self.graphql.is_some() {
            directives.push(GraphQL::trace_name());
        }
        if self.script.is_some() {
            directives.push(JS::trace_name());
        }
        if self.const_field.is_some() {
            directives.push(Const::trace_name());
        }
        if self.grpc.is_some() {
            directives.push(Grpc::trace_name());
        }
        directives
    }
    pub fn has_batched_resolver(&self) -> bool {
        self.http
            .as_ref()
            .is_some_and(|http| !http.group_by.is_empty())
            || self.graphql.as_ref().is_some_and(|graphql| graphql.batch)
            || self
                .grpc
                .as_ref()
                .is_some_and(|grpc| !grpc.group_by.is_empty())
    }
    pub fn to_list(mut self) -> Self {
        self.list = true;
        self
    }

    pub fn int() -> Self {
        Self { type_of: "Int".to_string(), ..Default::default() }
    }

    pub fn string() -> Self {
        Self { type_of: "String".to_string(), ..Default::default() }
    }

    pub fn float() -> Self {
        Self { type_of: "Float".to_string(), ..Default::default() }
    }

    pub fn boolean() -> Self {
        Self { type_of: "Boolean".to_string(), ..Default::default() }
    }

    pub fn id() -> Self {
        Self { type_of: "ID".to_string(), ..Default::default() }
    }

    pub fn is_omitted(&self) -> bool {
        self.omit.is_some() || self.modify.as_ref().map(|m| m.omit).unwrap_or(false)
    }
}

#[derive(Serialize, Deserialize, Clone, Debug, PartialEq, Eq, schemars::JsonSchema)]
pub struct JS {
    pub script: String,
}

#[derive(Serialize, Deserialize, Clone, Debug, PartialEq, Eq, schemars::JsonSchema)]
pub struct Modify {
    #[serde(default, skip_serializing_if = "is_default")]
    pub name: Option<String>,
    #[serde(default, skip_serializing_if = "is_default")]
    pub omit: bool,
}

#[derive(Serialize, Deserialize, Clone, Debug, PartialEq, Eq)]
pub struct Inline {
    pub path: Vec<String>,
}

#[derive(Serialize, Deserialize, Clone, Debug, PartialEq, Eq, schemars::JsonSchema)]
pub struct Arg {
    #[serde(rename = "type")]
    pub type_of: String,
    #[serde(default, skip_serializing_if = "is_default")]
    pub list: bool,
    #[serde(default, skip_serializing_if = "is_default")]
    pub required: bool,
    #[serde(default, skip_serializing_if = "is_default")]
    pub doc: Option<String>,
    #[serde(default, skip_serializing_if = "is_default")]
    pub modify: Option<Modify>,
    #[serde(default, skip_serializing_if = "is_default")]
    pub default_value: Option<Value>,
}

#[derive(Serialize, Deserialize, Clone, Debug, PartialEq, Eq, schemars::JsonSchema)]
pub struct Union {
    pub types: BTreeSet<String>,
    pub doc: Option<String>,
}

impl Union {
    pub fn merge_right(mut self, other: Self) -> Self {
        self.types.extend(other.types);
        self
    }
}

#[derive(Serialize, Deserialize, Clone, Debug, Default, PartialEq, Eq, schemars::JsonSchema)]
/// The @http operator indicates that a field or node is backed by a REST API.
///
/// For instance, if you add the @http operator to the `users` field of the Query type with a path argument of `"/users"`, it signifies that the `users` field is backed by a REST API.
/// The path argument specifies the path of the REST API.
/// In this scenario, the GraphQL server will make a GET request to the API endpoint specified when the `users` field is queried.
pub struct Http {
    #[serde(rename = "baseURL", default, skip_serializing_if = "is_default")]
    /// This refers to the base URL of the API. If not specified, the default base URL is the one specified in the `@upstream` operator.
    pub base_url: Option<String>,

    #[serde(default, skip_serializing_if = "is_default")]
    /// The body of the API call. It's used for methods like POST or PUT that send data to the server. You can pass it as a static object or use a Mustache template to substitute variables from the GraphQL variables.
    pub body: Option<String>,

    #[serde(default, skip_serializing_if = "is_default")]
    /// The `encoding` parameter specifies the encoding of the request body. It can be `ApplicationJson` or `ApplicationXWwwFormUrlEncoded`. @default `ApplicationJson`.
    pub encoding: Encoding,

    #[serde(rename = "groupBy", default, skip_serializing_if = "is_default")]
    /// The `groupBy` parameter groups multiple data requests into a single call. For more details please refer out [n + 1 guide](https://tailcall.run/docs/guides/n+1#solving-using-batching).
    pub group_by: Vec<String>,

    #[serde(default, skip_serializing_if = "is_default")]
    /// The `headers` parameter allows you to customize the headers of the HTTP request made by the `@http` operator. It is used by specifying a key-value map of header names and their values.
    pub headers: KeyValues,

    #[serde(default, skip_serializing_if = "is_default")]
    /// Schema of the input of the API call. It is automatically inferred in most cases.
    pub input: Option<JsonSchema>,

    #[serde(default, skip_serializing_if = "is_default")]
    /// This refers to the HTTP method of the API call. Commonly used methods include `GET`, `POST`, `PUT`, `DELETE` etc. @default `GET`.
    pub method: Method,

    /// This refers to the API endpoint you're going to call. For instance `https://jsonplaceholder.typicode.com/users`.
    ///
    /// For dynamic segments in your API endpoint, use Mustache templates for variable substitution. For instance, to fetch a specific user, use `/users/{{args.id}}`.
    pub path: String,

    #[serde(default, skip_serializing_if = "is_default")]
    /// Schema of the output of the API call. It is automatically inferred in most cases.
    pub output: Option<JsonSchema>,

    #[serde(default, skip_serializing_if = "is_default")]
    /// This represents the query parameters of your API call. You can pass it as a static object or use Mustache template for dynamic parameters. These parameters will be added to the URL.
    pub query: KeyValues,
}

#[derive(Serialize, Deserialize, Clone, Debug, Default, PartialEq, Eq, schemars::JsonSchema)]
#[serde(rename_all = "camelCase")]
/// The @grpc operator indicates that a field or node is backed by a gRPC API.
///
/// For instance, if you add the @grpc operator to the `users` field of the Query type with a service argument of `NewsService` and method argument of `GetAllNews`, it signifies that the `users` field is backed by a gRPC API.
/// The `service` argument specifies the name of the gRPC service.
/// The `method` argument specifies the name of the gRPC method.
/// In this scenario, the GraphQL server will make a gRPC request to the gRPC endpoint specified when the `users` field is queried.
pub struct Grpc {
    #[serde(rename = "baseURL", default, skip_serializing_if = "is_default")]
    /// This refers to the base URL of the API. If not specified, the default base URL is the one specified in the `@upstream` operator.
    pub base_url: Option<String>,
    #[serde(default, skip_serializing_if = "is_default")]
    /// This refers to the arguments of your gRPC call. You can pass it as a static object or use Mustache template for dynamic parameters. These parameters will be added in the body in `protobuf` format.
    pub body: Option<String>,
    #[serde(default, skip_serializing_if = "is_default")]
    /// The key path in the response which should be used to group multiple requests. For instance `["news","id"]`. For more details please refer out [n + 1 guide](https://tailcall.run/docs/guides/n+1#solving-using-batching).
    pub group_by: Vec<String>,
    #[serde(default, skip_serializing_if = "is_default")]
    /// The `headers` parameter allows you to customize the headers of the HTTP request made by the `@grpc` operator. It is used by specifying a key-value map of header names and their values. Note: content-type is automatically set to application/grpc
    pub headers: KeyValues,
    /// This refers to the gRPC method you're going to call. For instance `GetAllNews`.
    pub method: String,
}

#[derive(Serialize, Deserialize, Clone, Debug, Default, PartialEq, Eq, schemars::JsonSchema)]
/// The @graphQL operator allows to specify GraphQL API server request to fetch data from.
pub struct GraphQL {
    #[serde(default, skip_serializing_if = "is_default")]
    /// Named arguments for the requested field. More info [here](https://tailcall.run/docs/guides/operators/#args)
    pub args: Option<KeyValues>,

    #[serde(rename = "baseURL", default, skip_serializing_if = "is_default")]
    /// This refers to the base URL of the API. If not specified, the default base URL is the one specified in the `@upstream` operator.
    pub base_url: Option<String>,

    #[serde(default, skip_serializing_if = "is_default")]
    /// If the upstream GraphQL server supports request batching, you can specify the 'batch' argument to batch several requests into a single batch request.
    ///
    /// Make sure you have also specified batch settings to the `@upstream` and to the `@graphQL` operator.
    pub batch: bool,

    #[serde(default, skip_serializing_if = "is_default")]
    /// The headers parameter allows you to customize the headers of the GraphQL request made by the `@graphQL` operator. It is used by specifying a key-value map of header names and their values.
    pub headers: KeyValues,

    /// Specifies the root field on the upstream to request data from. This maps a field in your schema to a field in the upstream schema. When a query is received for this field, Tailcall requests data from the corresponding upstream field.
    pub name: String,
}

#[derive(Default, Debug, Clone, Serialize, Deserialize, PartialEq, Eq)]
#[serde(rename_all = "lowercase")]
pub enum GraphQLOperationType {
    #[default]
    Query,
    Mutation,
}

impl Display for GraphQLOperationType {
    fn fmt(&self, f: &mut fmt::Formatter) -> fmt::Result {
        f.write_str(match self {
            Self::Query => "query",
            Self::Mutation => "mutation",
        })
    }
}

#[derive(Serialize, Deserialize, Clone, Debug, PartialEq, Eq, schemars::JsonSchema)]
/// The `@const` operators allows us to embed a constant response for the schema.
pub struct Const {
    pub data: Value,
}

#[derive(Serialize, Deserialize, Clone, Debug, PartialEq, Eq, schemars::JsonSchema)]
/// The @addField operator simplifies data structures and queries by adding a field that inlines or flattens a nested field or node within your schema. more info [here](https://tailcall.run/docs/guides/operators/#addfield)
pub struct AddField {
    /// Name of the new field to be added
    pub name: String,
    /// Path of the data where the field should point to
    pub path: Vec<String>,
}

impl Config {
    pub fn from_json(json: &str) -> Result<Self> {
        Ok(serde_json::from_str(json)?)
    }

    pub fn from_yaml(yaml: &str) -> Result<Self> {
        Ok(serde_yaml::from_str(yaml)?)
    }

    pub fn from_sdl(sdl: &str) -> Valid<Self, String> {
        let doc = async_graphql::parser::parse_schema(sdl);
        match doc {
            Ok(doc) => from_document(doc),
            Err(e) => Valid::fail(e.to_string()),
        }
    }

    pub fn from_source(source: Source, schema: &str) -> Result<Self> {
        match source {
            Source::GraphQL => Ok(Config::from_sdl(schema).to_result()?),
            Source::Json => Ok(Config::from_json(schema)?),
            Source::Yml => Ok(Config::from_yaml(schema)?),
        }
    }

    pub fn n_plus_one(&self) -> Vec<Vec<(String, String)>> {
        super::n_plus_one::n_plus_one(self)
    }
}

#[derive(
    Clone, Debug, Serialize, Deserialize, PartialEq, Eq, Hash, Default, schemars::JsonSchema,
)]
pub enum Encoding {
    #[default]
    ApplicationJson,
    ApplicationXWwwFormUrlencoded,
}

#[cfg(test)]

mod tests {
    use pretty_assertions::assert_eq;

    use super::*;

    #[test]
    fn test_field_has_or_not_batch_resolver() {
        let f1 = Field { ..Default::default() };

        let f2 = Field {
            http: Some(Http { group_by: vec!["id".to_string()], ..Default::default() }),
            ..Default::default()
        };

        let f3 = Field {
            http: Some(Http { group_by: vec![], ..Default::default() }),
            ..Default::default()
        };

        assert!(!f1.has_batched_resolver());
        assert!(f2.has_batched_resolver());
        assert!(!f3.has_batched_resolver());
    }

    #[test]
    fn test_graphql_directive_name() {
        let name = GraphQL::directive_name();
        assert_eq!(name, "graphQL");
    }

    #[test]
    fn test_from_sdl_empty() {
        let actual = Config::from_sdl("type Foo {a: Int}").to_result().unwrap();
        let expected = Config::default().types(vec![(
            "Foo",
            Type::default().fields(vec![("a", Field::int())]),
        )]);
        assert_eq!(actual, expected);
    }
}<|MERGE_RESOLUTION|>--- conflicted
+++ resolved
@@ -8,12 +8,8 @@
 use serde::{Deserialize, Serialize};
 use serde_json::Value;
 
-<<<<<<< HEAD
 use super::opentelemetry::Opentelemetry;
-use super::{Server, Upstream};
-=======
 use super::{Expr, Link, Server, Upstream};
->>>>>>> 260e7cde
 use crate::config::from_document::from_document;
 use crate::config::source::Source;
 use crate::config::KeyValues;
@@ -28,20 +24,6 @@
 )]
 #[serde(rename_all = "camelCase")]
 pub struct Config {
-<<<<<<< HEAD
-  #[serde(default)]
-  pub server: Server,
-  #[serde(default)]
-  pub upstream: Upstream,
-  pub schema: RootSchema,
-  #[serde(default)]
-  #[setters(skip)]
-  pub types: BTreeMap<String, Type>,
-  #[serde(default, skip_serializing_if = "is_default")]
-  pub unions: BTreeMap<String, Union>,
-  #[serde(default, skip_serializing_if = "is_default")]
-  pub opentelemetry: Opentelemetry,
-=======
     ///
     /// Dictates how the server behaves and helps tune tailcall for all ingress requests.
     /// Features such as request batching, SSL, HTTP2 etc. can be configured here.
@@ -79,7 +61,8 @@
     ///
     #[serde(default, skip_serializing_if = "is_default")]
     pub links: Vec<Link>,
->>>>>>> 260e7cde
+    #[serde(default, skip_serializing_if = "is_default")]
+    pub opentelemetry: Opentelemetry,
 }
 impl Config {
     pub fn port(&self) -> u16 {
@@ -157,70 +140,6 @@
         } else {
             Ok(serde_json::to_string(self)?)
         }
-<<<<<<< HEAD
-      }
-    }
-    types
-  }
-
-  pub fn find_type(&self, name: &str) -> Option<&Type> {
-    self.types.get(name)
-  }
-
-  pub fn find_union(&self, name: &str) -> Option<&Union> {
-    self.unions.get(name)
-  }
-
-  pub fn to_yaml(&self) -> Result<String> {
-    Ok(serde_yaml::to_string(self)?)
-  }
-
-  pub fn to_json(&self, pretty: bool) -> Result<String> {
-    if pretty {
-      Ok(serde_json::to_string_pretty(self)?)
-    } else {
-      Ok(serde_json::to_string(self)?)
-    }
-  }
-
-  pub fn to_document(&self) -> ServiceDocument {
-    (self.clone()).into()
-  }
-
-  pub fn to_sdl(&self) -> String {
-    let doc = self.to_document();
-    crate::document::print(doc)
-  }
-
-  pub fn query(mut self, query: &str) -> Self {
-    self.schema.query = Some(query.to_string());
-    self
-  }
-
-  pub fn types(mut self, types: Vec<(&str, Type)>) -> Self {
-    let mut graphql_types = BTreeMap::new();
-    for (name, type_) in types {
-      graphql_types.insert(name.to_string(), type_);
-    }
-    self.types = graphql_types;
-    self
-  }
-
-  pub fn contains(&self, name: &str) -> bool {
-    self.types.contains_key(name) || self.unions.contains_key(name)
-  }
-
-  pub fn merge_right(self, other: &Self) -> Self {
-    let server = self.server.merge_right(other.server.clone());
-    let types = merge_types(self.types, other.types.clone());
-    let unions = merge_unions(self.unions, other.unions.clone());
-    let schema = self.schema.merge_right(other.schema.clone());
-    let upstream = self.upstream.merge_right(other.upstream.clone());
-    let opentelemetry = self.opentelemetry.merge_right(other.opentelemetry.clone());
-
-    Self { server, upstream, types, schema, unions, opentelemetry }
-  }
-=======
     }
 
     pub fn to_document(&self) -> ServiceDocument {
@@ -257,8 +176,9 @@
         let schema = self.schema.merge_right(other.schema.clone());
         let upstream = self.upstream.merge_right(other.upstream.clone());
         let links = merge_links(self.links, other.links.clone());
-
-        Self { server, upstream, types, schema, unions, links }
+        let opentelemetry = self.opentelemetry.merge_right(other.opentelemetry.clone());
+
+        Self { server, upstream, types, schema, unions, links, opentelemetry }
     }
 }
 
@@ -269,7 +189,6 @@
     links.extend(other_links);
 
     links
->>>>>>> 260e7cde
 }
 
 ///
