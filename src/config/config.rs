use std::collections::{BTreeMap, BTreeSet, HashMap, HashSet};
use std::fmt::{self, Display};
use std::num::NonZeroU64;

use anyhow::Result;
use async_graphql::parser::types::ServiceDocument;
use derive_setters::Setters;
use serde::{Deserialize, Serialize};
use serde_json::Value;

use super::{Expr, Server, Upstream};
use crate::config::from_document::from_document;
use crate::config::source::Source;
use crate::config::{is_default, KeyValues};
use crate::directive::DirectiveCodec;
use crate::http::Method;
use crate::json::JsonSchema;
use crate::valid::Valid;

#[derive(Serialize, Deserialize, Clone, Debug, Default, Setters, PartialEq, Eq, schemars::JsonSchema)]
#[serde(rename_all = "camelCase")]
pub struct Config {
  ///
  /// Dictates how the server behaves and helps tune tailcall for all ingress requests.
  /// Features such as request batching, SSL, HTTP2 etc. can be configured here.
  ///
  #[serde(default)]
  pub server: Server,

  ///
  /// Dictates how tailcall should handle upstream requests/responses.
  /// Tuning upstream can improve performance and reliability for connections.
  ///
  #[serde(default)]
  pub upstream: Upstream,

  ///
  /// Specifies the entry points for query and mutation in the generated GraphQL schema.
  ///
  pub schema: RootSchema,

  ///
  /// A map of all the types in the schema.
  ///
  #[serde(default)]
  #[setters(skip)]
  pub types: BTreeMap<String, Type>,

  ///
  /// A map of all the union types in the schema.
  ///
  #[serde(default, skip_serializing_if = "is_default")]
  pub unions: BTreeMap<String, Union>,
}
impl Config {
  pub fn port(&self) -> u16 {
    self.server.port.unwrap_or(8000)
  }

  pub fn output_types(&self) -> HashSet<&String> {
    let mut types = HashSet::new();
    let input_types = self.input_types();

    if let Some(ref query) = &self.schema.query {
      types.insert(query);
    }

    if let Some(ref mutation) = &self.schema.mutation {
      types.insert(mutation);
    }
    for (type_name, type_of) in self.types.iter() {
      if (type_of.interface || !type_of.fields.is_empty()) && !input_types.contains(&type_name) {
        for (_, field) in type_of.fields.iter() {
          types.insert(&field.type_of);
        }
      }
    }
    types
  }

  pub fn recurse_type<'a>(&'a self, type_of: &str, types: &mut HashSet<&'a String>) {
    if let Some(type_) = self.find_type(type_of) {
      for (_, field) in type_.fields.iter() {
        if !types.contains(&field.type_of) {
          types.insert(&field.type_of);
          self.recurse_type(&field.type_of, types);
        }
      }
    }
  }

  pub fn input_types(&self) -> HashSet<&String> {
    let mut types = HashSet::new();
    for (_, type_of) in self.types.iter() {
      if !type_of.interface {
        for (_, field) in type_of.fields.iter() {
          for (_, arg) in field.args.iter() {
            if let Some(t) = self.find_type(&arg.type_of) {
              t.fields.iter().for_each(|(_, f)| {
                types.insert(&f.type_of);
                self.recurse_type(&f.type_of, &mut types)
              })
            }
            types.insert(&arg.type_of);
          }
        }
      }
    }
    types
  }
  pub fn find_type(&self, name: &str) -> Option<&Type> {
    self.types.get(name)
  }

  pub fn find_union(&self, name: &str) -> Option<&Union> {
    self.unions.get(name)
  }

  pub fn to_yaml(&self) -> Result<String> {
    Ok(serde_yaml::to_string(self)?)
  }

  pub fn to_json(&self, pretty: bool) -> Result<String> {
    if pretty {
      Ok(serde_json::to_string_pretty(self)?)
    } else {
      Ok(serde_json::to_string(self)?)
    }
  }

  pub fn to_document(&self) -> ServiceDocument {
    self.clone().into()
  }

  pub fn to_sdl(&self) -> String {
    let doc = self.to_document();
    crate::document::print(doc)
  }

  pub fn query(mut self, query: &str) -> Self {
    self.schema.query = Some(query.to_string());
    self
  }

  pub fn types(mut self, types: Vec<(&str, Type)>) -> Self {
    let mut graphql_types = BTreeMap::new();
    for (name, type_) in types {
      graphql_types.insert(name.to_string(), type_);
    }
    self.types = graphql_types;
    self
  }

  pub fn contains(&self, name: &str) -> bool {
    self.types.contains_key(name) || self.unions.contains_key(name)
  }

  pub fn merge_right(self, other: &Self) -> Self {
    let server = self.server.merge_right(other.server.clone());
    let types = merge_types(self.types, other.types.clone());
    let unions = merge_unions(self.unions, other.unions.clone());
    let schema = self.schema.merge_right(other.schema.clone());
    let upstream = self.upstream.merge_right(other.upstream.clone());

    Self { server, upstream, types, schema, unions }
  }
}

///
/// Represents a GraphQL type.
/// A type can be an object, interface, enum or scalar.
///
#[derive(Serialize, Deserialize, Clone, Debug, Default, PartialEq, Eq, schemars::JsonSchema)]
pub struct Type {
  ///
  /// A map of field name and its definition.
  ///
  pub fields: BTreeMap<String, Field>,
  #[serde(default, skip_serializing_if = "is_default")]
  ///
  /// Additional fields to be added to the type
  ///
  pub added_fields: Vec<AddField>,
  #[serde(default, skip_serializing_if = "is_default")]
  ///
  /// Documentation for the type that is publicly visible.
  ///
  pub doc: Option<String>,
  #[serde(default, skip_serializing_if = "is_default")]
  ///
  /// Flag to indicate if the type is an interface.
  ///
  pub interface: bool,
  #[serde(default, skip_serializing_if = "is_default")]
  ///
  /// Interfaces that the type implements.
  ///
  pub implements: BTreeSet<String>,
  #[serde(rename = "enum", default, skip_serializing_if = "is_default")]
  ///
  /// Variants for the type if it's an enum
  ///
  pub variants: Option<BTreeSet<String>>,
  #[serde(default, skip_serializing_if = "is_default")]
  ///
  /// Flag to indicate if the type is a scalar.
  ///
  pub scalar: bool,
  #[serde(default)]
  ///
  /// Setting to indicate if the type is cacheable.
  ///
  pub cache: Option<Cache>,
}

impl Type {
  pub fn fields(mut self, fields: Vec<(&str, Field)>) -> Self {
    let mut graphql_fields = BTreeMap::new();
    for (name, field) in fields {
      graphql_fields.insert(name.to_string(), field);
    }
    self.fields = graphql_fields;
    self
  }
  pub fn merge_right(mut self, other: &Self) -> Self {
    let mut fields = self.fields.clone();
    fields.extend(other.fields.clone());
    self.implements.extend(other.implements.clone());
    if let Some(ref variants) = self.variants {
      if let Some(ref other) = other.variants {
        self.variants = Some(variants.union(other).cloned().collect());
      }
    } else {
      self.variants = other.variants.clone();
    }
    Self { fields, ..self.clone() }
  }
}

#[derive(Clone, Debug, PartialEq, Deserialize, Serialize, Eq, schemars::JsonSchema)]
/// The @cache operator enables caching for the query, field or type it is applied to.
#[serde(rename_all = "camelCase")]
pub struct Cache {
  /// Specifies the duration, in milliseconds, of how long the value has to be stored in the cache.
  pub max_age: NonZeroU64,
}

fn merge_types(mut self_types: BTreeMap<String, Type>, other_types: BTreeMap<String, Type>) -> BTreeMap<String, Type> {
  for (name, mut other_type) in other_types {
    if let Some(self_type) = self_types.remove(&name) {
      other_type = self_type.merge_right(&other_type);
    }

    self_types.insert(name, other_type);
  }
  self_types
}

fn merge_unions(
  mut self_unions: BTreeMap<String, Union>,
  other_unions: BTreeMap<String, Union>,
) -> BTreeMap<String, Union> {
  for (name, mut other_union) in other_unions {
    if let Some(self_union) = self_unions.remove(&name) {
      other_union = self_union.merge_right(other_union);
    }
    self_unions.insert(name, other_union);
  }
  self_unions
}

#[derive(Serialize, Deserialize, Clone, Debug, Default, Setters, PartialEq, Eq, schemars::JsonSchema)]
#[setters(strip_option)]
pub struct RootSchema {
  pub query: Option<String>,
  #[serde(default, skip_serializing_if = "is_default")]
  pub mutation: Option<String>,
  #[serde(default, skip_serializing_if = "is_default")]
  pub subscription: Option<String>,
}

impl RootSchema {
  // TODO: add unit-tests
  fn merge_right(self, other: Self) -> Self {
    Self {
      query: other.query.or(self.query),
      mutation: other.mutation.or(self.mutation),
      subscription: other.subscription.or(self.subscription),
    }
  }
}

#[derive(Serialize, Deserialize, Clone, Debug, PartialEq, Eq, schemars::JsonSchema)]
pub struct Omit {}

///
/// A field definition containing all the metadata information about resolving a field.
///
#[derive(Serialize, Deserialize, Clone, Debug, Default, Setters, PartialEq, Eq, schemars::JsonSchema)]
#[setters(strip_option)]
pub struct Field {
  ///
  /// Refers to the type of the value the field can be resolved to.
  ///
  #[serde(rename = "type", default, skip_serializing_if = "is_default")]
  pub type_of: String,

  ///
  /// Flag to indicate the type is a list.
  ///
  #[serde(default, skip_serializing_if = "is_default")]
  pub list: bool,

  ///
  /// Flag to indicate the type is required.
  ///
  #[serde(default, skip_serializing_if = "is_default")]
  pub required: bool,

  ///
  /// Flag to indicate if the type inside the list is required.
  ///
  #[serde(default, skip_serializing_if = "is_default")]
  pub list_type_required: bool,

  ///
  /// Map of argument name and its definition.
  ///
  #[serde(default, skip_serializing_if = "is_default")]
  pub args: BTreeMap<String, Arg>,

  ///
  /// Publicly visible documentation for the field.
  ///
  #[serde(default, skip_serializing_if = "is_default")]
  pub doc: Option<String>,

  ///
  /// Allows modifying existing fields.
  ///
  #[serde(default, skip_serializing_if = "is_default")]
  pub modify: Option<Modify>,

  ///
  /// Omits a field from public consumption.
  ///
  #[serde(default, skip_serializing_if = "is_default")]
  pub omit: Option<Omit>,

  ///
  /// Inserts an HTTP resolver for the field.
  ///
  #[serde(default, skip_serializing_if = "is_default")]
  pub http: Option<Http>,

  ///
  /// Inserts a GRPC resolver for the field.
  ///
  #[serde(default, skip_serializing_if = "is_default")]
  pub call: Option<Call>,
  #[serde(default, skip_serializing_if = "is_default")]
  pub grpc: Option<Grpc>,

  ///
  /// Inserts a Javascript resolver for the field.
  ///
  #[serde(default, skip_serializing_if = "is_default")]
  pub script: Option<JS>,

  ///
  /// Inserts a constant resolver for the field.
  ///
  #[serde(rename = "const", default, skip_serializing_if = "is_default")]
  pub const_field: Option<Const>,

  ///
  /// Inserts a GraphQL resolver for the field.
  ///
  #[serde(default, skip_serializing_if = "is_default")]
  pub graphql: Option<GraphQL>,

  ///
  /// Inserts an Expression resolver for the field.
  ///
  #[serde(default, skip_serializing_if = "is_default")]
  pub expr: Option<Expr>,
  ///
  /// Sets the cache configuration for a field
  ///
  pub cache: Option<Cache>,
}

impl Field {
  pub fn has_resolver(&self) -> bool {
    self.http.is_some()
      || self.script.is_some()
      || self.const_field.is_some()
      || self.graphql.is_some()
      || self.grpc.is_some()
      || self.expr.is_some()
  }
  pub fn resolvable_directives(&self) -> Vec<String> {
    let mut directives = Vec::new();
    if self.http.is_some() {
      directives.push(Http::trace_name());
    }
    if self.graphql.is_some() {
      directives.push(GraphQL::trace_name());
    }
    if self.script.is_some() {
      directives.push(JS::trace_name());
    }
    if self.const_field.is_some() {
      directives.push(Const::trace_name());
    }
    if self.grpc.is_some() {
      directives.push(Grpc::trace_name());
    }
    directives
  }
  pub fn has_batched_resolver(&self) -> bool {
    self.http.as_ref().is_some_and(|http| !http.group_by.is_empty())
      || self.graphql.as_ref().is_some_and(|graphql| graphql.batch)
      || self.grpc.as_ref().is_some_and(|grpc| !grpc.group_by.is_empty())
  }
  pub fn to_list(mut self) -> Self {
    self.list = true;
    self
  }

  pub fn int() -> Self {
    Self { type_of: "Int".to_string(), ..Default::default() }
  }

  pub fn string() -> Self {
    Self { type_of: "String".to_string(), ..Default::default() }
  }

  pub fn float() -> Self {
    Self { type_of: "Float".to_string(), ..Default::default() }
  }

  pub fn boolean() -> Self {
    Self { type_of: "Boolean".to_string(), ..Default::default() }
  }

  pub fn id() -> Self {
    Self { type_of: "ID".to_string(), ..Default::default() }
  }

  pub fn is_omitted(&self) -> bool {
    self.omit.is_some() || self.modify.as_ref().map(|m| m.omit).unwrap_or(false)
  }
}

#[derive(Serialize, Deserialize, Clone, Debug, PartialEq, Eq, schemars::JsonSchema)]
pub struct JS {
  pub script: String,
}

#[derive(Serialize, Deserialize, Clone, Debug, PartialEq, Eq, schemars::JsonSchema)]
pub struct Modify {
  #[serde(default, skip_serializing_if = "is_default")]
  pub name: Option<String>,
  #[serde(default, skip_serializing_if = "is_default")]
  pub omit: bool,
}

#[derive(Serialize, Deserialize, Clone, Debug, PartialEq, Eq)]
pub struct Inline {
  pub path: Vec<String>,
}

#[derive(Serialize, Deserialize, Clone, Debug, PartialEq, Eq, schemars::JsonSchema)]
pub struct Arg {
  #[serde(rename = "type")]
  pub type_of: String,
  #[serde(default, skip_serializing_if = "is_default")]
  pub list: bool,
  #[serde(default, skip_serializing_if = "is_default")]
  pub required: bool,
  #[serde(default, skip_serializing_if = "is_default")]
  pub doc: Option<String>,
  #[serde(default, skip_serializing_if = "is_default")]
  pub modify: Option<Modify>,
  #[serde(default, skip_serializing_if = "is_default")]
  pub default_value: Option<Value>,
}

#[derive(Serialize, Deserialize, Clone, Debug, PartialEq, Eq, schemars::JsonSchema)]
pub struct Union {
  pub types: BTreeSet<String>,
  pub doc: Option<String>,
}

impl Union {
  pub fn merge_right(mut self, other: Self) -> Self {
    self.types.extend(other.types);
    self
  }
}

#[derive(Serialize, Deserialize, Clone, Debug, Default, PartialEq, Eq, schemars::JsonSchema)]
/// The @http operator indicates that a field or node is backed by a REST API.
///
/// For instance, if you add the @http operator to the `users` field of the Query type with a path argument of `"/users"`, it signifies that the `users` field is backed by a REST API.
/// The path argument specifies the path of the REST API.
/// In this scenario, the GraphQL server will make a GET request to the API endpoint specified when the `users` field is queried.
pub struct Http {
  /// This refers to the API endpoint you're going to call. For instance https://jsonplaceholder.typicode.com/users`.
  ///
  /// For dynamic segments in your API endpoint, use Mustache templates for variable substitution. For instance, to fetch a specific user, use `/users/{{args.id}}`.
  pub path: String,
  #[serde(default, skip_serializing_if = "is_default")]
  /// This refers to the HTTP method of the API call. Commonly used methods include `GET`, `POST`, `PUT`, `DELETE` etc. @default `GET`.
  pub method: Method,
  #[serde(default, skip_serializing_if = "is_default")]
  /// This represents the query parameters of your API call. You can pass it as a static object or use Mustache template for dynamic parameters. These parameters will be added to the URL.
  pub query: KeyValues,
  #[serde(default, skip_serializing_if = "is_default")]
  /// Schema of the input of the API call. It is automatically inferred in most cases.
  pub input: Option<JsonSchema>,
  #[serde(default, skip_serializing_if = "is_default")]
  /// Schema of the output of the API call. It is automatically inferred in most cases.
  pub output: Option<JsonSchema>,
  #[serde(default, skip_serializing_if = "is_default")]
  /// The body of the API call. It's used for methods like POST or PUT that send data to the server. You can pass it as a static object or use a Mustache template to substitute variables from the GraphQL variables.
  pub body: Option<String>,
  #[serde(rename = "baseURL", default, skip_serializing_if = "is_default")]
  /// This refers to the base URL of the API. If not specified, the default base URL is the one specified in the `@upstream` operator
  pub base_url: Option<String>,
  #[serde(default, skip_serializing_if = "is_default")]
  /// The `headers` parameter allows you to customize the headers of the HTTP request made by the `@http` operator. It is used by specifying a key-value map of header names and their values.
  pub headers: KeyValues,
  #[serde(rename = "groupBy", default, skip_serializing_if = "is_default")]
  /// The `groupBy` parameter groups multiple data requests into a single call. For more details please refer out [n + 1 guide](https://tailcall.run/docs/guides/n+1#solving-using-batching).
  pub group_by: Vec<String>,
  #[serde(default, skip_serializing_if = "is_default")]
  /// The `encoding` parameter specifies the encoding of the request body. It can be `ApplicationJson` or `ApplicationXWwwFormUrlEncoded`. @default `ApplicationJson`.
  pub encoding: Encoding,
}

<<<<<<< HEAD
#[derive(Serialize, Deserialize, Clone, Debug, PartialEq, Eq)]
pub enum ExprBody {
  #[serde(rename = "http")]
  Http(Http),
  #[serde(rename = "grpc")]
  Grpc(Grpc),
  #[serde(rename = "graphQL")]
  GraphQL(GraphQL),
  #[serde(rename = "const")]
  Const(Value),
  #[serde(rename = "if")]
  If {
    cond: Box<ExprBody>,
    then: Box<ExprBody>,
    #[serde(rename = "else")]
    els: Box<ExprBody>,
  },
}

#[derive(Serialize, Deserialize, Clone, Debug, PartialEq, Eq)]
pub struct Expr {
  pub body: ExprBody,
}

#[derive(Serialize, Deserialize, Clone, Debug, Default, PartialEq, Eq)]
pub struct Call {
  #[serde(default, skip_serializing_if = "is_default")]
  pub query: Option<String>,
  pub args: HashMap<String, String>,
}

#[derive(Serialize, Deserialize, Clone, Debug, Default, PartialEq, Eq)]
=======
#[derive(Serialize, Deserialize, Clone, Debug, Default, PartialEq, Eq, schemars::JsonSchema)]
>>>>>>> 9b01f937
#[serde(rename_all = "camelCase")]
/// The @grpc operator indicates that a field or node is backed by a gRPC API.
///
/// For instance, if you add the @grpc operator to the `users` field of the Query type with a service argument of `NewsService` and method argument of `GetAllNews`, it signifies that the `users` field is backed by a gRPC API.
/// The `service` argument specifies the name of the gRPC service.
/// The `method` argument specifies the name of the gRPC method.
/// In this scenario, the GraphQL server will make a gRPC request to the gRPC endpoint specified when the `users` field is queried.
pub struct Grpc {
  /// This refers to the gRPC service you're going to call. For instance `NewsService`.
  pub service: String,
  /// This refers to the gRPC method you're going to call. For instance `GetAllNews`.
  pub method: String,
  #[serde(default, skip_serializing_if = "is_default")]
  /// This refers to the arguments of your gRPC call. You can pass it as a static object or use Mustache template for dynamic parameters. These parameters will be added in the body in `protobuf` format.
  pub body: Option<String>,
  #[serde(rename = "baseURL", default, skip_serializing_if = "is_default")]
  /// This refers to the base URL of the API. If not specified, the default base URL is the one specified in the `@upstream` operator
  pub base_url: Option<String>,
  #[serde(default, skip_serializing_if = "is_default")]
  /// The `headers` parameter allows you to customize the headers of the HTTP request made by the `@grpc` operator. It is used by specifying a key-value map of header names and their values. Note: content-type is automatically set to application/grpc
  pub headers: KeyValues,
  /// The `protoPath` parameter allows you to specify the path to the proto file which contains service and method definitions and is used to encode and decode the request and response body.
  pub proto_path: String,
  #[serde(default, skip_serializing_if = "is_default")]
  /// The key path in the response which should be used to group multiple requests. For instance `["news","id"]`. For more details please refer out [n + 1 guide](https://tailcall.run/docs/guides/n+1#solving-using-batching).
  pub group_by: Vec<String>,
}

#[derive(Serialize, Deserialize, Clone, Debug, Default, PartialEq, Eq, schemars::JsonSchema)]
/// The @graphQL operator allows to specify GraphQL API server request to fetch data from.
pub struct GraphQL {
  /// Specifies the root field on the upstream to request data from. This maps a field in your schema to a field in the upstream schema. When a query is received for this field, Tailcall requests data from the corresponding upstream field.
  pub name: String,
  #[serde(default, skip_serializing_if = "is_default")]
  /// Named arguments for the requested field. More info [here](https://tailcall.run/docs/guides/operators/#args)
  pub args: Option<KeyValues>,
  #[serde(rename = "baseURL", default, skip_serializing_if = "is_default")]
  /// This refers to the base URL of the API. If not specified, the default base URL is the one specified in the `@upstream` operator.
  pub base_url: Option<String>,
  #[serde(default, skip_serializing_if = "is_default")]
  /// The headers parameter allows you to customize the headers of the GraphQL request made by the `@graphQL` operator. It is used by specifying a key-value map of header names and their values.
  pub headers: KeyValues,
  #[serde(default, skip_serializing_if = "is_default")]
  /// If the upstream GraphQL server supports request batching, you can specify the 'batch' argument to batch several requests into a single batch request.
  ///
  /// Make sure you have also specified batch settings to the `@upstream` and to the `@graphQL` operator.
  pub batch: bool,
}

#[derive(Default, Debug, Clone, Serialize, Deserialize, PartialEq, Eq)]
#[serde(rename_all = "lowercase")]
pub enum GraphQLOperationType {
  #[default]
  Query,
  Mutation,
}

impl Display for GraphQLOperationType {
  fn fmt(&self, f: &mut fmt::Formatter) -> fmt::Result {
    f.write_str(match self {
      Self::Query => "query",
      Self::Mutation => "mutation",
    })
  }
}

#[derive(Serialize, Deserialize, Clone, Debug, PartialEq, Eq, schemars::JsonSchema)]
/// The `@const` operators allows us to embed a constant response for the schema.
pub struct Const {
  pub data: Value,
}

#[derive(Serialize, Deserialize, Clone, Debug, PartialEq, Eq, schemars::JsonSchema)]
/// The @addField operator simplifies data structures and queries by adding a field that inlines or flattens a nested field or node within your schema. more info [here](https://tailcall.run/docs/guides/operators/#addfield)
pub struct AddField {
  /// Name of the new field to be added
  pub name: String,
  /// Path of the data where the field should point to
  pub path: Vec<String>,
}

impl Config {
  pub fn from_json(json: &str) -> Result<Self> {
    Ok(serde_json::from_str(json)?)
  }

  pub fn from_yaml(yaml: &str) -> Result<Self> {
    Ok(serde_yaml::from_str(yaml)?)
  }

  pub fn from_sdl(sdl: &str) -> Valid<Self, String> {
    let doc = async_graphql::parser::parse_schema(sdl);
    match doc {
      Ok(doc) => from_document(doc),
      Err(e) => Valid::fail(e.to_string()),
    }
  }

  pub fn from_source(source: Source, schema: &str) -> Result<Self> {
    match source {
      Source::GraphQL => Ok(Config::from_sdl(schema).to_result()?),
      Source::Json => Ok(Config::from_json(schema)?),
      Source::Yml => Ok(Config::from_yaml(schema)?),
    }
  }

  pub fn n_plus_one(&self) -> Vec<Vec<(String, String)>> {
    super::n_plus_one::n_plus_one(self)
  }
}

#[derive(Clone, Debug, Serialize, Deserialize, PartialEq, Eq, Hash, Default, schemars::JsonSchema)]
pub enum Encoding {
  #[default]
  ApplicationJson,
  ApplicationXWwwFormUrlencoded,
}

#[cfg(test)]

mod tests {
  use pretty_assertions::assert_eq;

  use super::*;

  #[test]
  fn test_field_has_or_not_batch_resolver() {
    let f1 = Field { ..Default::default() };

    let f2 =
      Field { http: Some(Http { group_by: vec!["id".to_string()], ..Default::default() }), ..Default::default() };

    let f3 = Field { http: Some(Http { group_by: vec![], ..Default::default() }), ..Default::default() };

    assert!(!f1.has_batched_resolver());
    assert!(f2.has_batched_resolver());
    assert!(!f3.has_batched_resolver());
  }

  #[test]
  fn test_graphql_directive_name() {
    let name = GraphQL::directive_name();
    assert_eq!(name, "graphQL");
  }

  #[test]
  fn test_from_sdl_empty() {
    let actual = Config::from_sdl("type Foo {a: Int}").to_result().unwrap();
    let expected = Config::default().types(vec![("Foo", Type::default().fields(vec![("a", Field::int())]))]);
    assert_eq!(actual, expected);
  }
}<|MERGE_RESOLUTION|>--- conflicted
+++ resolved
@@ -354,10 +354,14 @@
   pub http: Option<Http>,
 
   ///
+  /// Inserts a call resolver for the field.
+  ///
+  #[serde(default, skip_serializing_if = "is_default")]
+  pub call: Option<Call>,
+
+  ///
   /// Inserts a GRPC resolver for the field.
   ///
-  #[serde(default, skip_serializing_if = "is_default")]
-  pub call: Option<Call>,
   #[serde(default, skip_serializing_if = "is_default")]
   pub grpc: Option<Grpc>,
 
@@ -540,42 +544,14 @@
   pub encoding: Encoding,
 }
 
-<<<<<<< HEAD
-#[derive(Serialize, Deserialize, Clone, Debug, PartialEq, Eq)]
-pub enum ExprBody {
-  #[serde(rename = "http")]
-  Http(Http),
-  #[serde(rename = "grpc")]
-  Grpc(Grpc),
-  #[serde(rename = "graphQL")]
-  GraphQL(GraphQL),
-  #[serde(rename = "const")]
-  Const(Value),
-  #[serde(rename = "if")]
-  If {
-    cond: Box<ExprBody>,
-    then: Box<ExprBody>,
-    #[serde(rename = "else")]
-    els: Box<ExprBody>,
-  },
-}
-
-#[derive(Serialize, Deserialize, Clone, Debug, PartialEq, Eq)]
-pub struct Expr {
-  pub body: ExprBody,
-}
-
-#[derive(Serialize, Deserialize, Clone, Debug, Default, PartialEq, Eq)]
+#[derive(Serialize, Deserialize, Clone, Debug, Default, PartialEq, Eq, schemars::JsonSchema)]
 pub struct Call {
   #[serde(default, skip_serializing_if = "is_default")]
   pub query: Option<String>,
   pub args: HashMap<String, String>,
 }
 
-#[derive(Serialize, Deserialize, Clone, Debug, Default, PartialEq, Eq)]
-=======
 #[derive(Serialize, Deserialize, Clone, Debug, Default, PartialEq, Eq, schemars::JsonSchema)]
->>>>>>> 9b01f937
 #[serde(rename_all = "camelCase")]
 /// The @grpc operator indicates that a field or node is backed by a gRPC API.
 ///
