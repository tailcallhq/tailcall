--- conflicted
+++ resolved
@@ -77,107 +77,6 @@
     pub telemetry: Telemetry,
 }
 
-<<<<<<< HEAD
-impl Config {
-    pub fn port(&self) -> u16 {
-        self.server.port.unwrap_or(8000)
-    }
-
-    pub fn find_type(&self, name: &str) -> Option<&Type> {
-        self.types.get(name)
-    }
-
-    pub fn find_union(&self, name: &str) -> Option<&Union> {
-        self.unions.get(name)
-    }
-
-    pub fn find_enum(&self, name: &str) -> Option<&BTreeSet<String>> {
-        self.enums.get(name)
-    }
-
-    pub fn to_yaml(&self) -> Result<String> {
-        Ok(serde_yaml::to_string(self)?)
-    }
-
-    pub fn to_json(&self, pretty: bool) -> Result<String> {
-        if pretty {
-            Ok(serde_json::to_string_pretty(self)?)
-        } else {
-            Ok(serde_json::to_string(self)?)
-        }
-    }
-
-    pub fn to_document(&self) -> ServiceDocument {
-        self.clone().into()
-    }
-
-    pub fn to_sdl(&self) -> String {
-        let doc = self.to_document();
-        crate::document::print(doc)
-    }
-
-    pub fn query(mut self, query: &str) -> Self {
-        self.schema.query = Some(query.to_string());
-        self
-    }
-
-    pub fn types(mut self, types: Vec<(&str, Type)>) -> Self {
-        let mut graphql_types = BTreeMap::new();
-        for (name, type_) in types {
-            graphql_types.insert(name.to_string(), type_);
-        }
-        self.types = graphql_types;
-        self
-    }
-
-    pub fn contains(&self, name: &str) -> bool {
-        self.types.contains_key(name)
-            || self.unions.contains_key(name)
-            || self.enums.contains_key(name)
-    }
-
-    /// Gets all the type names used in the schema.
-    pub fn get_all_used_type_names(&self) -> HashSet<String> {
-        let mut set = HashSet::new();
-        let mut stack = Vec::new();
-        if let Some(query) = &self.schema.query {
-            stack.push(query.clone());
-        }
-        if let Some(mutation) = &self.schema.mutation {
-            stack.push(mutation.clone());
-        }
-        while let Some(type_name) = stack.pop() {
-            if let Some(typ) = self.types.get(&type_name) {
-                set.insert(type_name);
-                for field in typ.fields.values() {
-                    stack.extend(field.args.values().map(|arg| arg.type_of.clone()));
-                    stack.push(field.type_of.clone());
-                }
-            }
-        }
-
-        set
-    }
-
-    pub fn get_all_unused_types(&self) -> HashSet<String> {
-        let used_types = self.get_all_used_type_names();
-        let all_types: HashSet<String> = self.types.keys().cloned().collect();
-        all_types.difference(&used_types).cloned().collect()
-    }
-
-    /// Removes all types that are not used in the schema.
-    pub fn remove_unused_types(mut self) -> Self {
-        let unused_types = self.get_all_unused_types();
-        for unused_type in unused_types {
-            self.types.remove(&unused_type);
-        }
-
-        self
-    }
-}
-
-=======
->>>>>>> 51373fea
 ///
 /// Represents a GraphQL type.
 /// A type can be an object, interface, enum or scalar.
@@ -229,7 +128,7 @@
     }
 
     pub fn scalar(&self) -> bool {
-        self.fields.is_empty() && self.variants.is_none()
+        self.fields.is_empty()
     }
 }
 
@@ -715,6 +614,10 @@
         self.unions.get(name)
     }
 
+    pub fn find_enum(&self, name: &str) -> Option<&BTreeSet<String>> {
+        self.enums.get(name)
+    }
+
     pub fn to_yaml(&self) -> Result<String> {
         Ok(serde_yaml::to_string(self)?)
     }
@@ -751,7 +654,7 @@
     }
 
     pub fn contains(&self, name: &str) -> bool {
-        self.types.contains_key(name) || self.unions.contains_key(name)
+        self.types.contains_key(name) || self.unions.contains_key(name) || self.enums.contains_key(name)
     }
 
     pub fn from_json(json: &str) -> Result<Self> {
