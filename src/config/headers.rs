--- conflicted
+++ resolved
@@ -12,29 +12,25 @@
     /// upstream services. @default `false`.
     pub cache_control: Option<bool>,
 
-<<<<<<< HEAD
-    /// `setCookies` when enabled stores `set-cookie` headers
-    /// and all the response will be sent with the headers.
-    #[serde(default, skip_serializing_if = "is_default")]
-    pub set_cookies: Option<bool>,
-=======
     #[serde(default, skip_serializing_if = "is_default")]
     /// `headers` are key-value pairs included in every server
     /// response. Useful for setting headers like `Access-Control-Allow-Origin`
     /// for cross-origin requests or additional headers for downstream services.
     pub custom: Vec<KeyValue>,
->>>>>>> f4b9e21a
+
+    /// `setCookies` when enabled stores `set-cookie` headers
+    /// and all the response will be sent with the headers.
+    #[serde(default, skip_serializing_if = "is_default")]
+    pub set_cookies: Option<bool>,
 }
 
 impl Headers {
     pub fn enable_cache_control(&self) -> bool {
         self.cache_control.unwrap_or(false)
     }
-<<<<<<< HEAD
     pub fn set_cookies(&self) -> bool {
         self.set_cookies.unwrap_or_default()
     }
-=======
 }
 
 pub fn merge_headers(current: Option<Headers>, other: Option<Headers>) -> Option<Headers> {
@@ -52,5 +48,4 @@
     }
 
     headers
->>>>>>> f4b9e21a
 }