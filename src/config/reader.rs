--- conflicted
+++ resolved
@@ -4,12 +4,8 @@
 use futures_util::TryFutureExt;
 use url::Url;
 
-<<<<<<< HEAD
+use super::{Script, ScriptOptions};
 use crate::config::{Config, Link, Source};
-=======
-use super::{Script, ScriptOptions};
-use crate::config::{Config, Source};
->>>>>>> 1c32ca9e
 use crate::{FileIO, HttpIO};
 
 /// Reads the configuration from a file or from an HTTP URL and resolves all linked assets.
@@ -42,43 +38,6 @@
             // Is a file path
             self.file.read(&file.to_string()).await?
         };
-<<<<<<< HEAD
-        let source = Self::detect_source(&sdl)?;
-        let content = String::from_utf8(response.body.to_vec())?;
-        let conf = Config::from_source(source, &content)?;
-        config = config.clone().merge_right(&conf);
-        let config_from_link = Link::resolve_recurse(&mut config.links).await?;
-
-        if let Some(conf) = config_from_link {
-          config = config.clone().merge_right(&conf);
-        }
-
-        continue;
-      }
-      let content = self.file.read(&file).await?;
-      let source = Self::detect_source(&file)?;
-      let conf = Config::from_source(source, &content)?;
-      config = config.clone().merge_right(&conf);
-
-      let config_from_link = Link::resolve_recurse(&mut config.links).await?;
-
-      if let Some(conf) = config_from_link {
-        config = config.clone().merge_right(&conf);
-      }
-    }
-
-    Ok(config)
-  }
-
-  fn detect_source(source: &str) -> anyhow::Result<Source> {
-    let source = if let Ok(s) = Source::detect_content_type(source) {
-      s
-    } else {
-      Source::detect(source.trim_end_matches('/'))?
-    };
-    Ok(source)
-  }
-=======
 
         Ok(FileRead { content, path: file.to_string() })
     }
@@ -122,11 +81,16 @@
             let new_config = Config::from_source(source, schema)?;
             let new_config = self.read_script(new_config).await?;
             config = config.merge_right(&new_config);
+
+            let config_from_link = Link::resolve_recurse(&mut config.links).await?;
+
+            if let Some(conf) = config_from_link {
+                config = config.clone().merge_right(&conf);
+            }
         }
 
         Ok(config)
     }
->>>>>>> 1c32ca9e
 }
 
 #[cfg(test)]
