use std::fmt::Display;

use serde::{Deserialize, Serialize};

use super::super::is_default;

#[derive(Default, Serialize, Deserialize, PartialEq, Eq, Debug, Clone, schemars::JsonSchema)]
pub enum LinkType {
    #[default]
    Config,
    Protobuf,
    Script,
    Cert,
    Key,
<<<<<<< HEAD
    File,
=======
    Operation,
>>>>>>> 173210f4
}

impl Display for LinkType {
    fn fmt(&self, f: &mut std::fmt::Formatter<'_>) -> std::fmt::Result {
        f.write_str(match self {
            LinkType::Config => "Config",
            LinkType::Protobuf => "Protobuf",
            LinkType::Script => "Script",
            LinkType::Cert => "Cert",
            LinkType::Key => "Key",
<<<<<<< HEAD
            LinkType::File => "File",
=======
            LinkType::Operation => "Operation",
>>>>>>> 173210f4
        })
    }
}

/// The @link directive allows you to import external resources, such as
/// configuration – which will be merged into the config importing it –,
/// or a .proto file – which will be later used by `@grpc` directive –.
#[derive(Default, Serialize, Deserialize, PartialEq, Eq, Debug, Clone, schemars::JsonSchema)]
pub struct Link {
    ///
    /// The id of the link. It is used to reference the link in the schema.
    #[serde(default, skip_serializing_if = "is_default")]
    pub id: Option<String>,
    ///
    /// The source of the link. It can be a URL or a path to a file.
    /// If a path is provided, it is relative to the file that imports the link.
    #[serde(default, skip_serializing_if = "is_default")]
    pub src: String,
    ///
    /// The type of the link. It can be `Config`, or `Protobuf`.
    #[serde(default, skip_serializing_if = "is_default", rename = "type")]
    pub type_of: LinkType,
}<|MERGE_RESOLUTION|>--- conflicted
+++ resolved
@@ -12,11 +12,8 @@
     Script,
     Cert,
     Key,
-<<<<<<< HEAD
+    Operation,
     File,
-=======
-    Operation,
->>>>>>> 173210f4
 }
 
 impl Display for LinkType {
@@ -27,11 +24,8 @@
             LinkType::Script => "Script",
             LinkType::Cert => "Cert",
             LinkType::Key => "Key",
-<<<<<<< HEAD
+            LinkType::Operation => "Operation",
             LinkType::File => "File",
-=======
-            LinkType::Operation => "Operation",
->>>>>>> 173210f4
         })
     }
 }
