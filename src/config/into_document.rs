use async_graphql::parser::types::*;
use async_graphql::{Pos, Positioned};
use async_graphql_value::{ConstValue, Name};

use super::{Config, Protected};
use crate::blueprint::TypeLike;
use crate::directive::DirectiveCodec;

fn pos<A>(a: A) -> Positioned<A> {
    Positioned::new(a, Pos::default())
}
fn config_document(config: &Config) -> ServiceDocument {
<<<<<<< HEAD
  let mut definitions = Vec::new();
  let directives = vec![pos(config.server.to_directive()), pos(config.upstream.to_directive())];

  let schema_definition = SchemaDefinition {
    extend: false,
    directives,
    query: config.schema.query.clone().map(|name| pos(Name::new(name))),
    mutation: config.schema.mutation.clone().map(|name| pos(Name::new(name))),
    subscription: config.schema.subscription.clone().map(|name| pos(Name::new(name))),
  };
  definitions.push(TypeSystemDefinition::Schema(pos(schema_definition)));
  for (type_name, type_def) in config.types.iter() {
    let kind = if type_def.interface {
      TypeKind::Interface(InterfaceType {
        implements: type_def
          .implements
          .iter()
          .map(|name| pos(Name::new(name.clone())))
          .collect(),
        fields: type_def
          .fields
          .clone()
          .iter()
          .map(|(name, field)| {
            let directives = get_directives(field);
            let base_type = if field.list {
              BaseType::List(Box::new(Type {
                nullable: !field.list_type_required,
                base: BaseType::Named(Name::new(field.type_of.clone())),
              }))
            } else {
              BaseType::Named(Name::new(field.type_of.clone()))
            };
            pos(FieldDefinition {
              description: field.doc.clone().map(pos),
              name: pos(Name::new(name.clone())),
              arguments: vec![],
              ty: pos(Type { nullable: !field.required, base: base_type }),

              directives,
=======
    let mut definitions = Vec::new();
    let mut directives = vec![
        pos(config.server.to_directive()),
        pos(config.upstream.to_directive()),
    ];

    directives.extend(config.links.iter().map(|link| {
        let mut directive = link.to_directive();

        let type_directive = (
            pos(Name::new("type")),
            pos(ConstValue::Enum(Name::new(link.type_of.to_string()))),
        );

        directive.arguments = directive
            .arguments
            .iter()
            // "type" needs to be filtered out, because when is the default value, it is not present in the directive
            .filter(|(name, _)| name != &pos(Name::new("type")))
            .map(|argument| argument.to_owned())
            .chain(std::iter::once(type_directive))
            .collect();

        pos(directive)
    }));

    let schema_definition = SchemaDefinition {
        extend: false,
        directives,
        query: config.schema.query.clone().map(|name| pos(Name::new(name))),
        mutation: config
            .schema
            .mutation
            .clone()
            .map(|name| pos(Name::new(name))),
        subscription: config
            .schema
            .subscription
            .clone()
            .map(|name| pos(Name::new(name))),
    };
    definitions.push(TypeSystemDefinition::Schema(pos(schema_definition)));
    for (type_name, type_def) in config.types.iter() {
        let kind = if type_def.interface {
            TypeKind::Interface(InterfaceType {
                implements: type_def
                    .implements
                    .iter()
                    .map(|name| pos(Name::new(name.clone())))
                    .collect(),
                fields: type_def
                    .fields
                    .clone()
                    .iter()
                    .map(|(name, field)| {
                        let directives = get_directives(field);
                        let base_type = if field.list {
                            BaseType::List(Box::new(Type {
                                nullable: !field.list_type_required,
                                base: BaseType::Named(Name::new(field.type_of.clone())),
                            }))
                        } else {
                            BaseType::Named(Name::new(field.type_of.clone()))
                        };
                        pos(FieldDefinition {
                            description: field.doc.clone().map(pos),
                            name: pos(Name::new(name.clone())),
                            arguments: vec![],
                            ty: pos(Type { nullable: !field.required, base: base_type }),

                            directives,
                        })
                    })
                    .collect::<Vec<Positioned<FieldDefinition>>>(),
>>>>>>> d2267da1
            })
        } else if let Some(variants) = &type_def.variants {
            TypeKind::Enum(EnumType {
                values: variants
                    .iter()
                    .map(|value| {
                        pos(EnumValueDefinition {
                            description: None,
                            value: pos(Name::new(value.clone())),
                            directives: Vec::new(),
                        })
                    })
                    .collect(),
            })
        } else if config.input_types().contains(type_name) {
            TypeKind::InputObject(InputObjectType {
                fields: type_def
                    .fields
                    .clone()
                    .iter()
                    .map(|(name, field)| {
                        let directives = get_directives(field);
                        let base_type = if field.list {
                            async_graphql::parser::types::BaseType::List(Box::new(Type {
                                nullable: !field.list_type_required,
                                base: async_graphql::parser::types::BaseType::Named(Name::new(
                                    field.type_of.clone(),
                                )),
                            }))
                        } else {
                            async_graphql::parser::types::BaseType::Named(Name::new(
                                field.type_of.clone(),
                            ))
                        };

                        pos(async_graphql::parser::types::InputValueDefinition {
                            description: field.doc.clone().map(pos),
                            name: pos(Name::new(name.clone())),
                            ty: pos(Type { nullable: !field.required, base: base_type }),

                            default_value: None,
                            directives,
                        })
                    })
                    .collect::<Vec<Positioned<InputValueDefinition>>>(),
            })
        } else if type_def.fields.is_empty() {
            TypeKind::Scalar
        } else {
            TypeKind::Object(ObjectType {
                implements: type_def
                    .implements
                    .iter()
                    .map(|name| pos(Name::new(name.clone())))
                    .collect(),
                fields: type_def
                    .fields
                    .clone()
                    .iter()
                    .map(|(name, field)| {
                        let directives = get_directives(field);
                        let base_type = if field.list {
                            async_graphql::parser::types::BaseType::List(Box::new(Type {
                                nullable: !field.list_type_required,
                                base: async_graphql::parser::types::BaseType::Named(Name::new(
                                    field.type_of.clone(),
                                )),
                            }))
                        } else {
                            async_graphql::parser::types::BaseType::Named(Name::new(
                                field.type_of.clone(),
                            ))
                        };

                        let args_map = field.args.clone();
                        let args = args_map
                            .iter()
                            .map(|(name, arg)| {
                                let base_type = if arg.list {
                                    async_graphql::parser::types::BaseType::List(Box::new(Type {
                                        nullable: !arg.list_type_required(),
                                        base: async_graphql::parser::types::BaseType::Named(
                                            Name::new(arg.type_of.clone()),
                                        ),
                                    }))
                                } else {
                                    async_graphql::parser::types::BaseType::Named(Name::new(
                                        arg.type_of.clone(),
                                    ))
                                };
                                pos(async_graphql::parser::types::InputValueDefinition {
                                    description: arg.doc.clone().map(pos),
                                    name: pos(Name::new(name.clone())),
                                    ty: pos(Type { nullable: !arg.required, base: base_type }),

                                    default_value: arg
                                        .default_value
                                        .clone()
                                        .map(|v| pos(ConstValue::String(v.to_string()))),
                                    directives: Vec::new(),
                                })
                            })
                            .collect::<Vec<Positioned<InputValueDefinition>>>();

                        pos(async_graphql::parser::types::FieldDefinition {
                            description: field.doc.clone().map(pos),
                            name: pos(Name::new(name.clone())),
                            arguments: args,
                            ty: pos(Type { nullable: !field.required, base: base_type }),

                            directives,
                        })
                    })
                    .collect::<Vec<Positioned<FieldDefinition>>>(),
            })
        };
        definitions.push(TypeSystemDefinition::Type(pos(TypeDefinition {
            extend: false,
            description: None,
            name: pos(Name::new(type_name.clone())),
            directives: type_def
                .added_fields
                .iter()
                .map(|added_field: &super::AddField| pos(added_field.to_directive()))
                .chain(
                    type_def
                        .cache
                        .as_ref()
                        .map(|cache| pos(cache.to_directive())),
                )
                .collect::<Vec<_>>(),
            kind,
        })));
    }
    for (name, union) in config.unions.iter() {
        definitions.push(TypeSystemDefinition::Type(pos(TypeDefinition {
            extend: false,
            description: None,
            name: pos(Name::new(name)),
            directives: Vec::new(),
            kind: TypeKind::Union(UnionType {
                members: union
                    .types
                    .iter()
                    .map(|name| pos(Name::new(name.clone())))
                    .collect(),
            }),
        })));
    }

    ServiceDocument { definitions }
}

fn get_directives(field: &crate::config::Field) -> Vec<Positioned<ConstDirective>> {
<<<<<<< HEAD
  let directives = vec![
    field.http.as_ref().map(|d| pos(d.to_directive())),
    field.script.as_ref().map(|d| pos(d.to_directive())),
    field.const_field.as_ref().map(|d| pos(d.to_directive())),
    field.modify.as_ref().map(|d| pos(d.to_directive())),
    field.omit.as_ref().map(|d| pos(d.to_directive())),
    field.graphql.as_ref().map(|d| pos(d.to_directive())),
    field.grpc.as_ref().map(|d| pos(d.to_directive())),
    field.expr.as_ref().map(|d| pos(d.to_directive())),
    if field.protected {
      Some(pos((Protected {}).to_directive()))
    } else {
      None
    },
  ];

  directives.into_iter().flatten().collect()
=======
    let directives = vec![
        field.http.as_ref().map(|d| pos(d.to_directive())),
        field.script.as_ref().map(|d| pos(d.to_directive())),
        field.const_field.as_ref().map(|d| pos(d.to_directive())),
        field.modify.as_ref().map(|d| pos(d.to_directive())),
        field.omit.as_ref().map(|d| pos(d.to_directive())),
        field.graphql.as_ref().map(|d| pos(d.to_directive())),
        field.grpc.as_ref().map(|d| pos(d.to_directive())),
        field.expr.as_ref().map(|d| pos(d.to_directive())),
        field.cache.as_ref().map(|d| pos(d.to_directive())),
    ];

    directives.into_iter().flatten().collect()
>>>>>>> d2267da1
}

impl From<Config> for ServiceDocument {
    fn from(value: Config) -> Self {
        config_document(&value)
    }
}<|MERGE_RESOLUTION|>--- conflicted
+++ resolved
@@ -10,48 +10,6 @@
     Positioned::new(a, Pos::default())
 }
 fn config_document(config: &Config) -> ServiceDocument {
-<<<<<<< HEAD
-  let mut definitions = Vec::new();
-  let directives = vec![pos(config.server.to_directive()), pos(config.upstream.to_directive())];
-
-  let schema_definition = SchemaDefinition {
-    extend: false,
-    directives,
-    query: config.schema.query.clone().map(|name| pos(Name::new(name))),
-    mutation: config.schema.mutation.clone().map(|name| pos(Name::new(name))),
-    subscription: config.schema.subscription.clone().map(|name| pos(Name::new(name))),
-  };
-  definitions.push(TypeSystemDefinition::Schema(pos(schema_definition)));
-  for (type_name, type_def) in config.types.iter() {
-    let kind = if type_def.interface {
-      TypeKind::Interface(InterfaceType {
-        implements: type_def
-          .implements
-          .iter()
-          .map(|name| pos(Name::new(name.clone())))
-          .collect(),
-        fields: type_def
-          .fields
-          .clone()
-          .iter()
-          .map(|(name, field)| {
-            let directives = get_directives(field);
-            let base_type = if field.list {
-              BaseType::List(Box::new(Type {
-                nullable: !field.list_type_required,
-                base: BaseType::Named(Name::new(field.type_of.clone())),
-              }))
-            } else {
-              BaseType::Named(Name::new(field.type_of.clone()))
-            };
-            pos(FieldDefinition {
-              description: field.doc.clone().map(pos),
-              name: pos(Name::new(name.clone())),
-              arguments: vec![],
-              ty: pos(Type { nullable: !field.required, base: base_type }),
-
-              directives,
-=======
     let mut definitions = Vec::new();
     let mut directives = vec![
         pos(config.server.to_directive()),
@@ -126,7 +84,6 @@
                         })
                     })
                     .collect::<Vec<Positioned<FieldDefinition>>>(),
->>>>>>> d2267da1
             })
         } else if let Some(variants) = &type_def.variants {
             TypeKind::Enum(EnumType {
@@ -281,25 +238,6 @@
 }
 
 fn get_directives(field: &crate::config::Field) -> Vec<Positioned<ConstDirective>> {
-<<<<<<< HEAD
-  let directives = vec![
-    field.http.as_ref().map(|d| pos(d.to_directive())),
-    field.script.as_ref().map(|d| pos(d.to_directive())),
-    field.const_field.as_ref().map(|d| pos(d.to_directive())),
-    field.modify.as_ref().map(|d| pos(d.to_directive())),
-    field.omit.as_ref().map(|d| pos(d.to_directive())),
-    field.graphql.as_ref().map(|d| pos(d.to_directive())),
-    field.grpc.as_ref().map(|d| pos(d.to_directive())),
-    field.expr.as_ref().map(|d| pos(d.to_directive())),
-    if field.protected {
-      Some(pos((Protected {}).to_directive()))
-    } else {
-      None
-    },
-  ];
-
-  directives.into_iter().flatten().collect()
-=======
     let directives = vec![
         field.http.as_ref().map(|d| pos(d.to_directive())),
         field.script.as_ref().map(|d| pos(d.to_directive())),
@@ -310,10 +248,14 @@
         field.grpc.as_ref().map(|d| pos(d.to_directive())),
         field.expr.as_ref().map(|d| pos(d.to_directive())),
         field.cache.as_ref().map(|d| pos(d.to_directive())),
-    ];
+        if field.protected {
+            Some(pos((Protected {}).to_directive()))
+        } else {
+            None
+        },
+  ];
 
     directives.into_iter().flatten().collect()
->>>>>>> d2267da1
 }
 
 impl From<Config> for ServiceDocument {
