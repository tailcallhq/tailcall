use async_graphql::parser::types::*;
use async_graphql::{Pos, Positioned};
use async_graphql_value::{ConstValue, Name};

use super::Config;
use crate::directive::DirectiveCodec;

fn pos<A>(a: A) -> Positioned<A> {
  Positioned::new(a, Pos::default())
}
fn config_document(config: &Config) -> ServiceDocument {
  let mut definitions = Vec::new();
  let schema_definition = SchemaDefinition {
    extend: false,
    directives: vec![pos(config.server.to_directive()), pos(config.upstream.to_directive())],
    query: config.schema.query.clone().map(|name| pos(Name::new(name))),
    mutation: config.schema.mutation.clone().map(|name| pos(Name::new(name))),
    subscription: config.schema.subscription.clone().map(|name| pos(Name::new(name))),
  };
  definitions.push(TypeSystemDefinition::Schema(pos(schema_definition)));
  for (type_name, type_def) in config.types.iter() {
    let kind = if type_def.interface {
      TypeKind::Interface(InterfaceType {
        implements: type_def
          .implements
          .iter()
          .map(|name| pos(Name::new(name.clone())))
          .collect(),
        fields: type_def
          .fields
          .clone()
          .iter()
          .map(|(name, field)| {
            let directives = get_directives(field);
            let base_type = if field.list {
              BaseType::List(Box::new(Type {
                nullable: !field.required,
                base: BaseType::Named(Name::new(field.type_of.clone())),
              }))
            } else {
              BaseType::Named(Name::new(field.type_of.clone()))
            };
            pos(FieldDefinition {
              description: field.doc.clone().map(pos),
              name: pos(Name::new(name.clone())),
              arguments: vec![],
              ty: pos(Type { nullable: !field.required, base: base_type }),

              directives,
            })
          })
          .collect::<Vec<Positioned<FieldDefinition>>>(),
      })
    } else if let Some(variants) = &type_def.variants {
      TypeKind::Enum(EnumType {
        values: variants
          .iter()
          .map(|value| {
            pos(EnumValueDefinition { description: None, value: pos(Name::new(value.clone())), directives: Vec::new() })
          })
          .collect(),
      })
    } else if config.input_types().contains(type_name) {
      TypeKind::InputObject(InputObjectType {
        fields: type_def
          .fields
          .clone()
          .iter()
          .map(|(name, field)| {
            let directives = get_directives(field);
            let base_type = if field.list {
              async_graphql::parser::types::BaseType::List(Box::new(Type {
                nullable: !field.required,
                base: async_graphql::parser::types::BaseType::Named(Name::new(field.type_of.clone())),
              }))
            } else {
              async_graphql::parser::types::BaseType::Named(Name::new(field.type_of.clone()))
            };

            pos(async_graphql::parser::types::InputValueDefinition {
              description: field.doc.clone().map(pos),
              name: pos(Name::new(name.clone())),
              ty: pos(Type { nullable: !field.required, base: base_type }),

              default_value: None,
              directives,
            })
          })
          .collect::<Vec<Positioned<InputValueDefinition>>>(),
      })
    } else if type_def.fields.is_empty() {
      TypeKind::Scalar
    } else {
      TypeKind::Object(ObjectType {
        implements: type_def
          .implements
          .iter()
          .map(|name| pos(Name::new(name.clone())))
          .collect(),
        fields: type_def
          .fields
          .clone()
          .iter()
          .map(|(name, field)| {
            let directives = get_directives(field);
            let base_type = if field.list {
              async_graphql::parser::types::BaseType::List(Box::new(Type {
                nullable: !field.required,
                base: async_graphql::parser::types::BaseType::Named(Name::new(field.type_of.clone())),
              }))
            } else {
              async_graphql::parser::types::BaseType::Named(Name::new(field.type_of.clone()))
            };

            let args_map = field.args.clone();
            let args = args_map
              .iter()
              .map(|(name, arg)| {
                let base_type = if arg.list {
                  async_graphql::parser::types::BaseType::List(Box::new(Type {
                    nullable: !arg.required,
                    base: async_graphql::parser::types::BaseType::Named(Name::new(arg.type_of.clone())),
                  }))
                } else {
                  async_graphql::parser::types::BaseType::Named(Name::new(arg.type_of.clone()))
                };
                pos(async_graphql::parser::types::InputValueDefinition {
                  description: arg.doc.clone().map(pos),
                  name: pos(Name::new(name.clone())),
                  ty: pos(Type { nullable: !arg.required, base: base_type }),

                  default_value: arg
                    .default_value
                    .clone()
                    .map(|v| pos(ConstValue::String(v.to_string()))),
                  directives: Vec::new(),
                })
              })
              .collect::<Vec<Positioned<InputValueDefinition>>>();

            pos(async_graphql::parser::types::FieldDefinition {
              description: field.doc.clone().map(pos),
              name: pos(Name::new(name.clone())),
              arguments: args,
              ty: pos(Type { nullable: !field.required, base: base_type }),

              directives,
            })
          })
          .collect::<Vec<Positioned<FieldDefinition>>>(),
      })
    };
    definitions.push(TypeSystemDefinition::Type(pos(TypeDefinition {
      extend: false,
      description: None,
      name: pos(Name::new(type_name.clone())),
      directives: type_def
        .added_fields
        .iter()
        .map(|added_field| pos(added_field.to_directive()))
        .collect::<Vec<_>>(),
      kind,
    })));
  }
  for (name, union) in config.unions.iter() {
    definitions.push(TypeSystemDefinition::Type(pos(TypeDefinition {
      extend: false,
      description: None,
      name: pos(Name::new(name)),
      directives: Vec::new(),
      kind: TypeKind::Union(UnionType {
        members: union.types.iter().map(|name| pos(Name::new(name.clone()))).collect(),
      }),
    })));
  }

  ServiceDocument { definitions }
}

fn get_directives(field: &crate::config::Field) -> Vec<Positioned<ConstDirective>> {
<<<<<<< HEAD
  let mut directives = Vec::new();
  if let Some(http) = &field.http {
    let http_dir = http.to_directive();
    directives.push(pos(http_dir));
  }
  if let Some(us) = &field.unsafe_operation {
    let us_dir = us.to_directive();
    directives.push(pos(us_dir));
  }
  if let Some(const_field) = &field.const_field {
    let us_dir = const_field.to_directive();
    directives.push(pos(us_dir));
  }
  if let Some(modify) = &field.modify {
    let dir = modify.to_directive();
    directives.push(pos(dir));
  }
  if let Some(graphql_source) = &field.graphql {
    let graphql_dir = graphql_source.to_directive();
    directives.push(pos(graphql_dir));
  }
  directives
=======
  let directives = vec![
    field.http.as_ref().map(|d| pos(d.to_directive())),
    field.unsafe_operation.as_ref().map(|d| pos(d.to_directive())),
    field.const_field.as_ref().map(|d| pos(d.to_directive())),
    field.modify.as_ref().map(|d| pos(d.to_directive())),
    field.graphql.as_ref().map(|d| pos(d.to_directive())),
  ];

  directives.into_iter().flatten().collect()
>>>>>>> cae6e775
}

impl From<Config> for ServiceDocument {
  fn from(value: Config) -> Self {
    config_document(&value)
  }
}<|MERGE_RESOLUTION|>--- conflicted
+++ resolved
@@ -178,30 +178,6 @@
 }
 
 fn get_directives(field: &crate::config::Field) -> Vec<Positioned<ConstDirective>> {
-<<<<<<< HEAD
-  let mut directives = Vec::new();
-  if let Some(http) = &field.http {
-    let http_dir = http.to_directive();
-    directives.push(pos(http_dir));
-  }
-  if let Some(us) = &field.unsafe_operation {
-    let us_dir = us.to_directive();
-    directives.push(pos(us_dir));
-  }
-  if let Some(const_field) = &field.const_field {
-    let us_dir = const_field.to_directive();
-    directives.push(pos(us_dir));
-  }
-  if let Some(modify) = &field.modify {
-    let dir = modify.to_directive();
-    directives.push(pos(dir));
-  }
-  if let Some(graphql_source) = &field.graphql {
-    let graphql_dir = graphql_source.to_directive();
-    directives.push(pos(graphql_dir));
-  }
-  directives
-=======
   let directives = vec![
     field.http.as_ref().map(|d| pos(d.to_directive())),
     field.unsafe_operation.as_ref().map(|d| pos(d.to_directive())),
@@ -211,7 +187,6 @@
   ];
 
   directives.into_iter().flatten().collect()
->>>>>>> cae6e775
 }
 
 impl From<Config> for ServiceDocument {
