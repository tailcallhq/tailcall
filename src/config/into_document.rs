--- conflicted
+++ resolved
@@ -210,19 +210,6 @@
 }
 
 fn get_directives(field: &crate::config::Field) -> Vec<Positioned<ConstDirective>> {
-<<<<<<< HEAD
-  let directives = vec![
-    field.http.as_ref().map(|d| pos(d.to_directive())),
-    field.script.as_ref().map(|d| pos(d.to_directive())),
-    field.const_field.as_ref().map(|d| pos(d.to_directive())),
-    field.modify.as_ref().map(|d| pos(d.to_directive())),
-    field.omit.as_ref().map(|d| pos(d.to_directive())),
-    field.graphql.as_ref().map(|d| pos(d.to_directive())),
-    field.grpc.as_ref().map(|d| pos(d.to_directive())),
-    field.expr.as_ref().map(|d| pos(d.to_directive())),
-    field.call.as_ref().map(|d| pos(d.to_directive())),
-  ];
-=======
     let directives = vec![
         field.http.as_ref().map(|d| pos(d.to_directive())),
         field.script.as_ref().map(|d| pos(d.to_directive())),
@@ -232,8 +219,8 @@
         field.graphql.as_ref().map(|d| pos(d.to_directive())),
         field.grpc.as_ref().map(|d| pos(d.to_directive())),
         field.expr.as_ref().map(|d| pos(d.to_directive())),
+        field.call.as_ref().map(|d| pos(d.to_directive())),
     ];
->>>>>>> eac81203
 
     directives.into_iter().flatten().collect()
 }
