use std::collections::{BTreeMap, HashSet};

<<<<<<< HEAD
use hyper::header::{HeaderName, HeaderValue};
use hyper::HeaderMap;
=======
use derive_setters::Setters;
>>>>>>> 8b972b90
use serde::{Deserialize, Serialize};

#[derive(Serialize, Deserialize, Clone, Debug, Default)]
#[serde(rename_all = "camelCase")]
pub struct Server {
  pub allowed_headers: Option<HashSet<String>>,
  #[serde(rename = "baseURL")]
  pub base_url: Option<String>,
  pub enable_apollo_tracing: Option<bool>,
  pub enable_cache_control_header: Option<bool>,
  pub enable_graphiql: Option<String>,
  pub enable_http_cache: Option<bool>,
  pub enable_introspection: Option<bool>,
  pub enable_query_validation: Option<bool>,
  pub enable_response_validation: Option<bool>,
  pub global_response_timeout: Option<i64>,
  pub port: Option<u16>,
  pub proxy: Option<Proxy>,
  pub vars: Option<BTreeMap<String, String>>,
<<<<<<< HEAD
  pub add_response_headers: Option<Vec<(String, String)>>,
  #[serde(skip)]
  pub response_headers: HeaderMap,
=======
  pub batch: Option<Batch>,
}

#[derive(Serialize, Deserialize, Clone, Debug, Setters)]
#[serde(rename_all = "camelCase", default)]
pub struct Batch {
  pub max_size: usize,
  pub delay: usize,
  pub headers: Vec<String>,
}
impl Default for Batch {
  fn default() -> Self {
    Batch { max_size: 1000, delay: 0, headers: Vec::new() }
  }
>>>>>>> 8b972b90
}

impl Server {
  pub fn enable_http_cache(&self) -> bool {
    self.enable_http_cache.unwrap_or(false)
  }
  pub fn enable_http_validation(&self) -> bool {
    self.enable_response_validation.unwrap_or(false)
  }
  pub fn enable_cache_control(&self) -> bool {
    self.enable_cache_control_header.unwrap_or(false)
  }
  pub fn enable_introspection(&self) -> bool {
    self.enable_introspection.unwrap_or(true)
  }
  pub fn enable_query_validation(&self) -> bool {
    self.enable_query_validation.unwrap_or(true)
  }
  pub fn allowed_headers(&self) -> HashSet<String> {
    // TODO: cloning isn't required we can return a ref here
    self.allowed_headers.clone().unwrap_or_default()
  }
  pub fn set_response_headers(&mut self) {
    let mut header_map = HeaderMap::new();
    if let Some(headers) = &self.add_response_headers {
      for (k, v) in headers {
        // Unwrap is safe as invalid headers are caught in validation
        header_map.insert(
          HeaderName::from_bytes(k.as_bytes()).unwrap(),
          HeaderValue::from_str(v).unwrap(),
        );
      }
    }
    self.response_headers = header_map;
  }
}

#[derive(Serialize, Deserialize, Clone, Debug)]
pub struct Proxy {
  pub url: String,
}<|MERGE_RESOLUTION|>--- conflicted
+++ resolved
@@ -1,11 +1,8 @@
 use std::collections::{BTreeMap, HashSet};
 
-<<<<<<< HEAD
 use hyper::header::{HeaderName, HeaderValue};
 use hyper::HeaderMap;
-=======
 use derive_setters::Setters;
->>>>>>> 8b972b90
 use serde::{Deserialize, Serialize};
 
 #[derive(Serialize, Deserialize, Clone, Debug, Default)]
@@ -25,11 +22,9 @@
   pub port: Option<u16>,
   pub proxy: Option<Proxy>,
   pub vars: Option<BTreeMap<String, String>>,
-<<<<<<< HEAD
   pub add_response_headers: Option<Vec<(String, String)>>,
   #[serde(skip)]
   pub response_headers: HeaderMap,
-=======
   pub batch: Option<Batch>,
 }
 
@@ -44,7 +39,6 @@
   fn default() -> Self {
     Batch { max_size: 1000, delay: 0, headers: Vec::new() }
   }
->>>>>>> 8b972b90
 }
 
 impl Server {
