--- conflicted
+++ resolved
@@ -10,11 +10,7 @@
 
 use super::JS;
 use crate::config::{
-<<<<<<< HEAD
-    self, Cache, Call, Config, Expr, GraphQL, Grpc, Modify, Omit, RootSchema, Server, Union,
-=======
-    self, Cache, Config, Expr, GraphQL, Grpc, Link, Modify, Omit, RootSchema, Server, Union,
->>>>>>> d8f03924
+    self, Cache, Call, Config, Expr, GraphQL, Grpc, Link, Modify, Omit, RootSchema, Server, Union,
     Upstream,
 };
 use crate::directive::DirectiveCodec;
