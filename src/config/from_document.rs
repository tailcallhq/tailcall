--- conflicted
+++ resolved
@@ -119,11 +119,7 @@
     let type_opt = match type_definition.node.kind.clone() {
       TypeKind::Union(union_type) => to_union(
         union_type,
-<<<<<<< HEAD
-        &type_definition.node.description.to_owned().map(|pos| pos.node.clone()),
-=======
         &type_definition.node.description.to_owned().map(|pos| pos.node),
->>>>>>> 8c6cb6aa
       ),
       _ => continue,
     };
@@ -148,11 +144,7 @@
   let interface = object.is_interface();
 
   to_fields(fields, cache).map(|fields| {
-<<<<<<< HEAD
-    let doc = description.to_owned().map(|pos| pos.node.clone());
-=======
     let doc = description.to_owned().map(|pos| pos.node);
->>>>>>> 8c6cb6aa
     let implements = implements.iter().map(|pos| pos.node.to_string()).collect();
     let added_fields = to_add_fields_from_directives(directives);
     config::Type { fields, added_fields, doc, interface, implements, ..Default::default() }
@@ -223,11 +215,7 @@
   let type_of = to_type_of(type_);
   let list = matches!(&base, BaseType::List(_));
   let list_type_required = matches!(&base, BaseType::List(ty) if !ty.nullable);
-<<<<<<< HEAD
-  let doc = description.to_owned().map(|pos| pos.node.clone());
-=======
   let doc = description.to_owned().map(|pos| pos.node);
->>>>>>> 8c6cb6aa
   let modify = to_modify(directives);
 
   config::Http::from_directives(directives.iter())
@@ -284,14 +272,7 @@
   let type_of = to_type_of(&input_value_definition.ty.node);
   let list = matches!(&input_value_definition.ty.node.base, BaseType::List(_));
   let required = !input_value_definition.ty.node.nullable;
-<<<<<<< HEAD
-  let doc = input_value_definition
-    .description
-    .to_owned()
-    .map(|pos| pos.node.clone());
-=======
   let doc = input_value_definition.description.to_owned().map(|pos| pos.node);
->>>>>>> 8c6cb6aa
   let modify = to_modify(&input_value_definition.directives);
   let default_value = if let Some(pos) = input_value_definition.default_value.as_ref() {
     let value = &pos.node;
