--- conflicted
+++ resolved
@@ -275,12 +275,8 @@
                     const_field,
                     graphql,
                     expr,
-<<<<<<< HEAD
-                    cache: cache.or(parent_cache),
+                    cache,
                     call,
-=======
-                    cache,
->>>>>>> fca6f7e7
                 }
             },
         )
