use std::collections::BTreeMap;

use async_graphql::parser::types::{
    BaseType, ConstDirective, EnumType, FieldDefinition, InputObjectType, InputValueDefinition,
    InterfaceType, ObjectType, SchemaDefinition, ServiceDocument, Type, TypeDefinition, TypeKind,
    TypeSystemDefinition, UnionType,
};
use async_graphql::parser::Positioned;
use async_graphql::Name;

<<<<<<< HEAD
use super::RateLimit;
use crate::config::{self, Cache, Config, Expr, GraphQL, Grpc, Modify, Omit, RootSchema, Server, Union, Upstream};
use crate::directive::DirectiveCodec;
// use crate::mustache::Mustache;
use crate::valid::Valid;
=======
use super::JS;
use crate::config::{
    self, Cache, Config, Expr, GraphQL, Grpc, Link, Modify, Omit, RootSchema, Server, Union,
    Upstream,
};
use crate::directive::DirectiveCodec;
use crate::valid::{Valid, Validator};
>>>>>>> eb116704

const DEFAULT_SCHEMA_DEFINITION: &SchemaDefinition = &SchemaDefinition {
    extend: false,
    directives: Vec::new(),
    query: None,
    mutation: None,
    subscription: None,
};

pub fn from_document(doc: ServiceDocument) -> Valid<Config, String> {
    let type_definitions: Vec<_> = doc
        .definitions
        .iter()
        .filter_map(|def| match def {
            TypeSystemDefinition::Type(td) => Some(td),
            _ => None,
        })
        .collect();

<<<<<<< HEAD
  schema_definition(&doc)
    .and_then(|sd| {
      server(sd)
        .zip(upstream(sd))
        // .zip(rate_limit(sd))
        .zip(types)
        .zip(unions)
        .zip(schema)
    })
    .map(|((((server, upstream), types), unions), schema)| Config {
      server,
      upstream,
      // rate_limit,
      types,
      unions,
      schema,
=======
    let types = to_types(&type_definitions);
    let unions = to_union_types(&type_definitions);
    let schema = schema_definition(&doc).map(to_root_schema);
    schema_definition(&doc).and_then(|sd| {
        server(sd)
            .fuse(upstream(sd))
            .fuse(types)
            .fuse(unions)
            .fuse(schema)
            .fuse(links(sd))
            .map(|(server, upstream, types, unions, schema, links)| Config {
                server,
                upstream,
                types,
                unions,
                schema,
                links,
            })
>>>>>>> eb116704
    })
}

fn schema_definition(doc: &ServiceDocument) -> Valid<&SchemaDefinition, String> {
    doc.definitions
        .iter()
        .find_map(|def| match def {
            TypeSystemDefinition::Schema(schema_definition) => Some(&schema_definition.node),
            _ => None,
        })
        .map_or_else(|| Valid::succeed(DEFAULT_SCHEMA_DEFINITION), Valid::succeed)
}

fn process_schema_directives<T: DirectiveCodec<T> + Default>(
    schema_definition: &SchemaDefinition,
    directive_name: &str,
) -> Valid<T, String> {
    let mut res = Valid::succeed(T::default());
    for directive in schema_definition.directives.iter() {
        if directive.node.name.node.as_ref() == directive_name {
            res = T::from_directive(&directive.node);
        }
    }
    res
}

fn process_schema_multiple_directives<T: DirectiveCodec<T> + Default>(
    schema_definition: &SchemaDefinition,
    directive_name: &str,
) -> Valid<Vec<T>, String> {
    let directives: Vec<Valid<T, String>> = schema_definition
        .directives
        .iter()
        .filter_map(|directive| {
            if directive.node.name.node.as_ref() == directive_name {
                Some(T::from_directive(&directive.node))
            } else {
                None
            }
        })
        .collect();

    Valid::from_iter(directives, |item| item)
}

fn server(schema_definition: &SchemaDefinition) -> Valid<Server, String> {
    process_schema_directives(schema_definition, config::Server::directive_name().as_str())
}

fn upstream(schema_definition: &SchemaDefinition) -> Valid<Upstream, String> {
    process_schema_directives(
        schema_definition,
        config::Upstream::directive_name().as_str(),
    )
}
<<<<<<< HEAD
// fn rate_limit(schema_definition: &SchemaDefinition) -> Valid<Option<GlobalRateLimit>, String> {
//   let mut res = Valid::succeed(None);
//   let directive_name = GlobalRateLimit::directive_name();
//   for directive in schema_definition.directives.iter() {
//     if directive.node.name.node.as_ref() == directive_name.as_str() {
//       res = GlobalRateLimit::from_directive(&directive.node).and_then(|rt| {
//         if let Some(Ok(mustache)) = rt.group_by.as_ref().map(|group_by| Mustache::parse(group_by)) {
//           let maybe_iter = mustache.expression_segments().first().map(|list| list.iter());
//           let valid_group_by = maybe_iter.and_then(|mut iter| iter.next().filter(|name| name == &"request"));

//           if valid_group_by.is_none() {
//             return Valid::fail(format!(
//               "Only `request` is supported as base object {}",
//               rt.group_by.unwrap()
//             ));
//           }
//         }
//         Valid::succeed(Some(rt))
//       })
//     }
//   }
//   res
// }
=======

fn links(schema_definition: &SchemaDefinition) -> Valid<Vec<Link>, String> {
    process_schema_multiple_directives(schema_definition, config::Link::directive_name().as_str())
}

>>>>>>> eb116704
fn to_root_schema(schema_definition: &SchemaDefinition) -> RootSchema {
    let query = schema_definition.query.as_ref().map(pos_name_to_string);
    let mutation = schema_definition.mutation.as_ref().map(pos_name_to_string);
    let subscription = schema_definition
        .subscription
        .as_ref()
        .map(pos_name_to_string);

    RootSchema { query, mutation, subscription }
}
fn pos_name_to_string(pos: &Positioned<Name>) -> String {
<<<<<<< HEAD
  pos.node.to_string()
}
fn to_types(type_definitions: &Vec<&Positioned<TypeDefinition>>) -> Valid<BTreeMap<String, config::Type>, String> {
  Valid::from_iter(type_definitions, |type_definition| {
    let type_name = pos_name_to_string(&type_definition.node.name);
    let directives = &type_definition.node.directives;

    Cache::from_directives(directives.iter())
      .zip(RateLimit::from_directives(directives.iter()))
      .and_then(|(cache, rate_limit)| match type_definition.node.kind.clone() {
        TypeKind::Object(object_type) => to_object_type(
          &object_type,
          &type_definition.node.description,
          &type_definition.node.directives,
          cache,
          rate_limit,
        )
        .some(),
        TypeKind::Interface(interface_type) => to_object_type(
          &interface_type,
          &type_definition.node.description,
          &type_definition.node.directives,
          cache,
          rate_limit,
=======
    pos.node.to_string()
}
fn to_types(
    type_definitions: &Vec<&Positioned<TypeDefinition>>,
) -> Valid<BTreeMap<String, config::Type>, String> {
    Valid::from_iter(type_definitions, |type_definition| {
        let type_name = pos_name_to_string(&type_definition.node.name);
        match type_definition.node.kind.clone() {
            TypeKind::Object(object_type) => to_object_type(
                &object_type,
                &type_definition.node.description,
                &type_definition.node.directives,
            )
            .some(),
            TypeKind::Interface(interface_type) => to_object_type(
                &interface_type,
                &type_definition.node.description,
                &type_definition.node.directives,
            )
            .some(),
            TypeKind::Enum(enum_type) => Valid::succeed(Some(to_enum(enum_type))),
            TypeKind::InputObject(input_object_type) => to_input_object(input_object_type).some(),
            TypeKind::Union(_) => Valid::none(),
            TypeKind::Scalar => Valid::succeed(Some(to_scalar_type())),
        }
        .map(|option| (type_name, option))
    })
    .map(|vec| {
        BTreeMap::from_iter(
            vec.into_iter()
                .filter_map(|(name, option)| option.map(|tpe| (name, tpe))),
>>>>>>> eb116704
        )
    })
}
fn to_scalar_type() -> config::Type {
    config::Type { scalar: true, ..Default::default() }
}
fn to_union_types(
    type_definitions: &Vec<&Positioned<TypeDefinition>>,
) -> Valid<BTreeMap<String, Union>, String> {
    let mut unions = BTreeMap::new();
    for type_definition in type_definitions {
        let type_name = pos_name_to_string(&type_definition.node.name);
        let type_opt = match type_definition.node.kind.clone() {
            TypeKind::Union(union_type) => to_union(
                union_type,
                &type_definition
                    .node
                    .description
                    .to_owned()
                    .map(|pos| pos.node),
            ),
            _ => continue,
        };
        unions.insert(type_name, type_opt);
    }

    Valid::succeed(unions)
}

#[allow(clippy::too_many_arguments)]
fn to_object_type<T>(
<<<<<<< HEAD
  object: &T,
  description: &Option<Positioned<String>>,
  directives: &[Positioned<ConstDirective>],
  cache: Option<Cache>,
  rate_limit: Option<RateLimit>,
=======
    object: &T,
    description: &Option<Positioned<String>>,
    directives: &[Positioned<ConstDirective>],
>>>>>>> eb116704
) -> Valid<config::Type, String>
where
    T: ObjectLike,
{
    let fields = object.fields();
    let implements = object.implements();
    let interface = object.is_interface();

<<<<<<< HEAD
  if let Some(RateLimit { group_by: Some(ref group_by), .. }) = rate_limit {
    if fields.iter().all(|val| !val.node.name.node.eq(group_by)) {
      return Valid::fail_with(
        format!("Cannot groupBy field {group_by}"),
        format!("No field named {group_by} found for this type"),
      );
    }
  }

  to_fields(fields, cache).map(|fields| {
    let doc = description.to_owned().map(|pos| pos.node);
    let implements = implements.iter().map(|pos| pos.node.to_string()).collect();
    let added_fields = to_add_fields_from_directives(directives);
    config::Type { fields, added_fields, doc, interface, implements, rate_limit, ..Default::default() }
  })
=======
    Cache::from_directives(directives.iter())
        .zip(to_fields(fields))
        .map(|(cache, fields)| {
            let doc = description.to_owned().map(|pos| pos.node);
            let implements = implements.iter().map(|pos| pos.node.to_string()).collect();
            let added_fields = to_add_fields_from_directives(directives);
            config::Type {
                fields,
                added_fields,
                doc,
                interface,
                implements,
                cache,
                ..Default::default()
            }
        })
>>>>>>> eb116704
}
fn to_enum(enum_type: EnumType) -> config::Type {
    let variants = enum_type
        .values
        .iter()
        .map(|value| value.node.value.to_string())
        .collect();
    config::Type { variants: Some(variants), ..Default::default() }
}
fn to_input_object(input_object_type: InputObjectType) -> Valid<config::Type, String> {
    to_input_object_fields(&input_object_type.fields)
        .map(|fields| config::Type { fields, ..Default::default() })
}

fn to_fields_inner<T, F>(
    fields: &Vec<Positioned<T>>,
    transform: F,
) -> Valid<BTreeMap<String, config::Field>, String>
where
    F: Fn(&T) -> Valid<config::Field, String>,
    T: HasName,
{
    Valid::from_iter(fields, |field| {
        let field_name = pos_name_to_string(field.node.name());
        transform(&field.node).map(|field| (field_name, field))
    })
    .map(BTreeMap::from_iter)
}
fn to_fields(
    fields: &Vec<Positioned<FieldDefinition>>,
) -> Valid<BTreeMap<String, config::Field>, String> {
    to_fields_inner(fields, to_field)
}
fn to_input_object_fields(
    input_object_fields: &Vec<Positioned<InputValueDefinition>>,
) -> Valid<BTreeMap<String, config::Field>, String> {
    to_fields_inner(input_object_fields, to_input_object_field)
}
fn to_field(field_definition: &FieldDefinition) -> Valid<config::Field, String> {
    to_common_field(field_definition, to_args(field_definition))
}
fn to_input_object_field(field_definition: &InputValueDefinition) -> Valid<config::Field, String> {
    to_common_field(field_definition, BTreeMap::new())
}
fn to_common_field<F>(
    field: &F,
    args: BTreeMap<String, config::Arg>,
) -> Valid<config::Field, String>
where
    F: Fieldlike,
{
    let type_of = field.type_of();
    let base = &type_of.base;
    let nullable = &type_of.nullable;
    let description = field.description();
    let directives = field.directives();

<<<<<<< HEAD
  let type_of = to_type_of(type_);
  let list = matches!(&base, BaseType::List(_));
  let list_type_required = matches!(&base, BaseType::List(ty) if !ty.nullable);
  let doc = description.to_owned().map(|pos| pos.node);

  config::Http::from_directives(directives.iter())
    .zip(GraphQL::from_directives(directives.iter()))
    .zip(Cache::from_directives(directives.iter()))
    .zip(Grpc::from_directives(directives.iter()))
    .zip(RateLimit::from_directives(directives.iter()))
    .zip(Expr::from_directives(directives.iter()))
    .zip(Omit::from_directives(directives.iter()))
    .zip(Modify::from_directives(directives.iter()))
    .map(
      |(((((((http, graphql), cache), grpc), rate_limit), expr), omit), modify)| {
        let unsafe_operation = to_unsafe_operation(directives);
        let const_field = to_const_field(directives);
        config::Field {
          type_of,
          list,
          required: !nullable,
          list_type_required,
          args,
          doc,
          modify,
          omit,
          http,
          grpc,
          unsafe_operation,
          const_field,
          graphql,
          expr,
          cache: cache.or(parent_cache),
          rate_limit,
        }
      },
    )
}
fn to_unsafe_operation(directives: &[Positioned<ConstDirective>]) -> Option<config::Unsafe> {
  directives.iter().find_map(|directive| {
    if directive.node.name.node == config::Unsafe::directive_name() {
      config::Unsafe::from_directive(&directive.node).to_result().ok()
    } else {
      None
    }
  })
=======
    let type_of = to_type_of(type_of);
    let list = matches!(&base, BaseType::List(_));
    let list_type_required = matches!(&base, BaseType::List(type_of) if !type_of.nullable);
    let doc = description.to_owned().map(|pos| pos.node);
    config::Http::from_directives(directives.iter())
        .fuse(GraphQL::from_directives(directives.iter()))
        .fuse(Cache::from_directives(directives.iter()))
        .fuse(Grpc::from_directives(directives.iter()))
        .fuse(Expr::from_directives(directives.iter()))
        .fuse(Omit::from_directives(directives.iter()))
        .fuse(Modify::from_directives(directives.iter()))
        .fuse(JS::from_directives(directives.iter()))
        .map(|(http, graphql, cache, grpc, expr, omit, modify, script)| {
            let const_field = to_const_field(directives);
            config::Field {
                type_of,
                list,
                required: !nullable,
                list_type_required,
                args,
                doc,
                modify,
                omit,
                http,
                grpc,
                script,
                const_field,
                graphql,
                expr,
                cache,
            }
        })
>>>>>>> eb116704
}

fn to_type_of(type_: &Type) -> String {
    match &type_.base {
        BaseType::Named(name) => name.to_string(),
        BaseType::List(ty) => to_type_of(ty),
    }
}
fn to_args(field_definition: &FieldDefinition) -> BTreeMap<String, config::Arg> {
    let mut args: BTreeMap<String, config::Arg> = BTreeMap::new();

    for arg in field_definition.arguments.iter() {
        let arg_name = pos_name_to_string(&arg.node.name);
        let arg_val = to_arg(&arg.node);
        args.insert(arg_name, arg_val);
    }

    args
}
fn to_arg(input_value_definition: &InputValueDefinition) -> config::Arg {
    let type_of = to_type_of(&input_value_definition.ty.node);
    let list = matches!(&input_value_definition.ty.node.base, BaseType::List(_));
    let required = !input_value_definition.ty.node.nullable;
    let doc = input_value_definition
        .description
        .to_owned()
        .map(|pos| pos.node);
    let modify = Modify::from_directives(input_value_definition.directives.iter())
        .to_result()
        .ok()
        .flatten();
    let default_value = if let Some(pos) = input_value_definition.default_value.as_ref() {
        let value = &pos.node;
        serde_json::to_value(value).ok()
    } else {
        None
    };
    config::Arg { type_of, list, required, doc, modify, default_value }
}

fn to_union(union_type: UnionType, doc: &Option<String>) -> Union {
    let types = union_type
        .members
        .iter()
        .map(|member| member.node.to_string())
        .collect();
    Union { types, doc: doc.clone() }
}
fn to_const_field(directives: &[Positioned<ConstDirective>]) -> Option<config::Const> {
    directives.iter().find_map(|directive| {
        if directive.node.name.node == config::Const::directive_name() {
            config::Const::from_directive(&directive.node)
                .to_result()
                .ok()
        } else {
            None
        }
    })
}

fn to_add_fields_from_directives(
    directives: &[Positioned<ConstDirective>],
) -> Vec<config::AddField> {
    directives
        .iter()
        .filter_map(|directive| {
            if directive.node.name.node == config::AddField::directive_name() {
                config::AddField::from_directive(&directive.node)
                    .to_result()
                    .ok()
            } else {
                None
            }
        })
        .collect::<Vec<_>>()
}

trait HasName {
    fn name(&self) -> &Positioned<Name>;
}
impl HasName for FieldDefinition {
    fn name(&self) -> &Positioned<Name> {
        &self.name
    }
}
impl HasName for InputValueDefinition {
    fn name(&self) -> &Positioned<Name> {
        &self.name
    }
}

trait Fieldlike {
    fn type_of(&self) -> &Type;
    fn description(&self) -> &Option<Positioned<String>>;
    fn directives(&self) -> &[Positioned<ConstDirective>];
}
impl Fieldlike for FieldDefinition {
    fn type_of(&self) -> &Type {
        &self.ty.node
    }
    fn description(&self) -> &Option<Positioned<String>> {
        &self.description
    }
    fn directives(&self) -> &[Positioned<ConstDirective>] {
        &self.directives
    }
}
impl Fieldlike for InputValueDefinition {
    fn type_of(&self) -> &Type {
        &self.ty.node
    }
    fn description(&self) -> &Option<Positioned<String>> {
        &self.description
    }
    fn directives(&self) -> &[Positioned<ConstDirective>] {
        &self.directives
    }
}

trait ObjectLike {
    fn fields(&self) -> &Vec<Positioned<FieldDefinition>>;
    fn implements(&self) -> &Vec<Positioned<Name>>;
    fn is_interface(&self) -> bool;
}
impl ObjectLike for ObjectType {
    fn fields(&self) -> &Vec<Positioned<FieldDefinition>> {
        &self.fields
    }
    fn implements(&self) -> &Vec<Positioned<Name>> {
        &self.implements
    }
    fn is_interface(&self) -> bool {
        false
    }
}
impl ObjectLike for InterfaceType {
    fn fields(&self) -> &Vec<Positioned<FieldDefinition>> {
        &self.fields
    }
    fn implements(&self) -> &Vec<Positioned<Name>> {
        &self.implements
    }
    fn is_interface(&self) -> bool {
        true
    }
}<|MERGE_RESOLUTION|>--- conflicted
+++ resolved
@@ -8,13 +8,6 @@
 use async_graphql::parser::Positioned;
 use async_graphql::Name;
 
-<<<<<<< HEAD
-use super::RateLimit;
-use crate::config::{self, Cache, Config, Expr, GraphQL, Grpc, Modify, Omit, RootSchema, Server, Union, Upstream};
-use crate::directive::DirectiveCodec;
-// use crate::mustache::Mustache;
-use crate::valid::Valid;
-=======
 use super::JS;
 use crate::config::{
     self, Cache, Config, Expr, GraphQL, Grpc, Link, Modify, Omit, RootSchema, Server, Union,
@@ -22,7 +15,6 @@
 };
 use crate::directive::DirectiveCodec;
 use crate::valid::{Valid, Validator};
->>>>>>> eb116704
 
 const DEFAULT_SCHEMA_DEFINITION: &SchemaDefinition = &SchemaDefinition {
     extend: false,
@@ -42,24 +34,6 @@
         })
         .collect();
 
-<<<<<<< HEAD
-  schema_definition(&doc)
-    .and_then(|sd| {
-      server(sd)
-        .zip(upstream(sd))
-        // .zip(rate_limit(sd))
-        .zip(types)
-        .zip(unions)
-        .zip(schema)
-    })
-    .map(|((((server, upstream), types), unions), schema)| Config {
-      server,
-      upstream,
-      // rate_limit,
-      types,
-      unions,
-      schema,
-=======
     let types = to_types(&type_definitions);
     let unions = to_union_types(&type_definitions);
     let schema = schema_definition(&doc).map(to_root_schema);
@@ -78,7 +52,6 @@
                 schema,
                 links,
             })
->>>>>>> eb116704
     })
 }
 
@@ -134,37 +107,11 @@
         config::Upstream::directive_name().as_str(),
     )
 }
-<<<<<<< HEAD
-// fn rate_limit(schema_definition: &SchemaDefinition) -> Valid<Option<GlobalRateLimit>, String> {
-//   let mut res = Valid::succeed(None);
-//   let directive_name = GlobalRateLimit::directive_name();
-//   for directive in schema_definition.directives.iter() {
-//     if directive.node.name.node.as_ref() == directive_name.as_str() {
-//       res = GlobalRateLimit::from_directive(&directive.node).and_then(|rt| {
-//         if let Some(Ok(mustache)) = rt.group_by.as_ref().map(|group_by| Mustache::parse(group_by)) {
-//           let maybe_iter = mustache.expression_segments().first().map(|list| list.iter());
-//           let valid_group_by = maybe_iter.and_then(|mut iter| iter.next().filter(|name| name == &"request"));
-
-//           if valid_group_by.is_none() {
-//             return Valid::fail(format!(
-//               "Only `request` is supported as base object {}",
-//               rt.group_by.unwrap()
-//             ));
-//           }
-//         }
-//         Valid::succeed(Some(rt))
-//       })
-//     }
-//   }
-//   res
-// }
-=======
 
 fn links(schema_definition: &SchemaDefinition) -> Valid<Vec<Link>, String> {
     process_schema_multiple_directives(schema_definition, config::Link::directive_name().as_str())
 }
 
->>>>>>> eb116704
 fn to_root_schema(schema_definition: &SchemaDefinition) -> RootSchema {
     let query = schema_definition.query.as_ref().map(pos_name_to_string);
     let mutation = schema_definition.mutation.as_ref().map(pos_name_to_string);
@@ -176,32 +123,6 @@
     RootSchema { query, mutation, subscription }
 }
 fn pos_name_to_string(pos: &Positioned<Name>) -> String {
-<<<<<<< HEAD
-  pos.node.to_string()
-}
-fn to_types(type_definitions: &Vec<&Positioned<TypeDefinition>>) -> Valid<BTreeMap<String, config::Type>, String> {
-  Valid::from_iter(type_definitions, |type_definition| {
-    let type_name = pos_name_to_string(&type_definition.node.name);
-    let directives = &type_definition.node.directives;
-
-    Cache::from_directives(directives.iter())
-      .zip(RateLimit::from_directives(directives.iter()))
-      .and_then(|(cache, rate_limit)| match type_definition.node.kind.clone() {
-        TypeKind::Object(object_type) => to_object_type(
-          &object_type,
-          &type_definition.node.description,
-          &type_definition.node.directives,
-          cache,
-          rate_limit,
-        )
-        .some(),
-        TypeKind::Interface(interface_type) => to_object_type(
-          &interface_type,
-          &type_definition.node.description,
-          &type_definition.node.directives,
-          cache,
-          rate_limit,
-=======
     pos.node.to_string()
 }
 fn to_types(
@@ -233,7 +154,6 @@
         BTreeMap::from_iter(
             vec.into_iter()
                 .filter_map(|(name, option)| option.map(|tpe| (name, tpe))),
->>>>>>> eb116704
         )
     })
 }
@@ -265,17 +185,9 @@
 
 #[allow(clippy::too_many_arguments)]
 fn to_object_type<T>(
-<<<<<<< HEAD
-  object: &T,
-  description: &Option<Positioned<String>>,
-  directives: &[Positioned<ConstDirective>],
-  cache: Option<Cache>,
-  rate_limit: Option<RateLimit>,
-=======
     object: &T,
     description: &Option<Positioned<String>>,
     directives: &[Positioned<ConstDirective>],
->>>>>>> eb116704
 ) -> Valid<config::Type, String>
 where
     T: ObjectLike,
@@ -284,23 +196,6 @@
     let implements = object.implements();
     let interface = object.is_interface();
 
-<<<<<<< HEAD
-  if let Some(RateLimit { group_by: Some(ref group_by), .. }) = rate_limit {
-    if fields.iter().all(|val| !val.node.name.node.eq(group_by)) {
-      return Valid::fail_with(
-        format!("Cannot groupBy field {group_by}"),
-        format!("No field named {group_by} found for this type"),
-      );
-    }
-  }
-
-  to_fields(fields, cache).map(|fields| {
-    let doc = description.to_owned().map(|pos| pos.node);
-    let implements = implements.iter().map(|pos| pos.node.to_string()).collect();
-    let added_fields = to_add_fields_from_directives(directives);
-    config::Type { fields, added_fields, doc, interface, implements, rate_limit, ..Default::default() }
-  })
-=======
     Cache::from_directives(directives.iter())
         .zip(to_fields(fields))
         .map(|(cache, fields)| {
@@ -317,7 +212,6 @@
                 ..Default::default()
             }
         })
->>>>>>> eb116704
 }
 fn to_enum(enum_type: EnumType) -> config::Type {
     let variants = enum_type
@@ -375,54 +269,6 @@
     let description = field.description();
     let directives = field.directives();
 
-<<<<<<< HEAD
-  let type_of = to_type_of(type_);
-  let list = matches!(&base, BaseType::List(_));
-  let list_type_required = matches!(&base, BaseType::List(ty) if !ty.nullable);
-  let doc = description.to_owned().map(|pos| pos.node);
-
-  config::Http::from_directives(directives.iter())
-    .zip(GraphQL::from_directives(directives.iter()))
-    .zip(Cache::from_directives(directives.iter()))
-    .zip(Grpc::from_directives(directives.iter()))
-    .zip(RateLimit::from_directives(directives.iter()))
-    .zip(Expr::from_directives(directives.iter()))
-    .zip(Omit::from_directives(directives.iter()))
-    .zip(Modify::from_directives(directives.iter()))
-    .map(
-      |(((((((http, graphql), cache), grpc), rate_limit), expr), omit), modify)| {
-        let unsafe_operation = to_unsafe_operation(directives);
-        let const_field = to_const_field(directives);
-        config::Field {
-          type_of,
-          list,
-          required: !nullable,
-          list_type_required,
-          args,
-          doc,
-          modify,
-          omit,
-          http,
-          grpc,
-          unsafe_operation,
-          const_field,
-          graphql,
-          expr,
-          cache: cache.or(parent_cache),
-          rate_limit,
-        }
-      },
-    )
-}
-fn to_unsafe_operation(directives: &[Positioned<ConstDirective>]) -> Option<config::Unsafe> {
-  directives.iter().find_map(|directive| {
-    if directive.node.name.node == config::Unsafe::directive_name() {
-      config::Unsafe::from_directive(&directive.node).to_result().ok()
-    } else {
-      None
-    }
-  })
-=======
     let type_of = to_type_of(type_of);
     let list = matches!(&base, BaseType::List(_));
     let list_type_required = matches!(&base, BaseType::List(type_of) if !type_of.nullable);
@@ -455,7 +301,6 @@
                 cache,
             }
         })
->>>>>>> eb116704
 }
 
 fn to_type_of(type_: &Type) -> String {
