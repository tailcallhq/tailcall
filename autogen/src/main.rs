--- conflicted
+++ resolved
@@ -9,11 +9,7 @@
 use schemars::schema::RootSchema;
 use serde_json::{json, Value};
 use tailcall::cli::init_file;
-<<<<<<< HEAD
-use tailcall::{config, FileIO};
-=======
-use tailcall::config::Config;
->>>>>>> 06441bd7
+use tailcall::config;
 
 static JSON_SCHEMA_FILE: &'static str = "../generated/.tailcallrc.schema.json";
 
@@ -68,15 +64,9 @@
 }
 
 async fn mode_fix() -> Result<()> {
-<<<<<<< HEAD
-  update_json().await?;
-  update_gql()?;
-  Ok(())
-=======
     update_json().await?;
-    // update_gql().await?;
+    update_gql()?;
     Ok(())
->>>>>>> 06441bd7
 }
 
 async fn update_json() -> Result<()> {
@@ -98,15 +88,9 @@
 }
 
 async fn get_updated_json() -> Result<Value> {
-<<<<<<< HEAD
-  let schema: RootSchema = schemars::schema_for!(config::Config);
-  let schema = json!(schema);
-  Ok(schema)
-=======
-    let schema = schemars::schema_for!(Config);
+    let schema: RootSchema = schemars::schema_for!(config::Config);
     let schema = json!(schema);
     Ok(schema)
->>>>>>> 06441bd7
 }
 
 fn logger_init() {
