use std::collections::{BTreeMap, HashSet};
use std::fs::File;
use std::io::Write;

use anyhow::Result;
use lazy_static::lazy_static;
use schemars::schema::{
    ArrayValidation, InstanceType, ObjectValidation, Schema, SchemaObject, SingleOrVec,
};
use tailcall::config;

static GRAPHQL_SCHEMA_FILE: &str = "generated/.tailcallrc.graphql";
<<<<<<< HEAD
static DIRECTIVE_ALLOW_LIST: &[(&str, Entity, bool)] = &[
    ("server", Entity::Schema, false),
    ("link", Entity::Schema, true),
    ("upstream", Entity::Schema, false),
    ("http", Entity::FieldDefinition, false),
    ("call", Entity::FieldDefinition, false),
    ("grpc", Entity::FieldDefinition, false),
    ("addField", Entity::Object, true),
    ("modify", Entity::FieldDefinition, false),
    ("groupBy", Entity::FieldDefinition, false),
    ("const", Entity::FieldDefinition, false),
    ("graphQL", Entity::FieldDefinition, false),
    ("cache", Entity::FieldDefinition, false),
    ("expr", Entity::FieldDefinition, false),
    ("js", Entity::FieldDefinition, false),
    ("telemetry", Entity::Schema, false),
];
=======

lazy_static! {
    static ref DIRECTIVE_ALLOW_LIST: Vec<(&'static str, Vec<Entity>, bool)> = vec![
        ("server", vec![Entity::Schema], false),
        ("link", vec![Entity::Schema], true),
        ("upstream", vec![Entity::Schema], false),
        ("http", vec![Entity::FieldDefinition], false),
        ("call", vec![Entity::FieldDefinition], false),
        ("grpc", vec![Entity::FieldDefinition], false),
        ("addField", vec![Entity::Object], true),
        ("modify", vec![Entity::FieldDefinition], false),
        ("groupBy", vec![Entity::FieldDefinition], false),
        ("const", vec![Entity::FieldDefinition], false),
        ("graphQL", vec![Entity::FieldDefinition], false),
        (
            "cache",
            vec![Entity::Object, Entity::FieldDefinition],
            false,
        ),
        ("expr", vec![Entity::FieldDefinition], false),
        ("js", vec![Entity::FieldDefinition], false),
    ];
}

>>>>>>> 4df48ccd
static OBJECT_WHITELIST: &[&str] = &[
    "ExprBody",
    "If",
    "Http",
    "Grpc",
    "GraphQL",
    "Proxy",
    "KeyValue",
    "Batch",
    "HttpVersion",
    "Method",
    "Encoding",
    "Cache",
    "Const",
    "Encoding",
    "Expr",
    "ExprBody",
    "JS",
    "Modify",
    "Telemetry",
    "TelemetryInner",
    "TelemetryExporter",
    "StdoutExporter",
    "OtlpExporter",
    "PrometheusFormat",
    "PrometheusExporter",
];

#[derive(Clone, Copy)]
enum Entity {
    Schema,
    Object,
    FieldDefinition,
}

trait ToGraphql {
    fn to_graphql(&self, f: &mut impl Write) -> std::io::Result<()>;
}

impl ToGraphql for Entity {
    fn to_graphql(&self, f: &mut impl Write) -> std::io::Result<()> {
        match self {
            Entity::Schema => {
                write!(f, "SCHEMA")
            }
            Entity::Object => {
                write!(f, "OBJECT")
            }
            Entity::FieldDefinition => {
                write!(f, "FIELD_DEFINITION")
            }
        }
    }
}

impl ToGraphql for Vec<Entity> {
    fn to_graphql(&self, f: &mut impl Write) -> std::io::Result<()> {
        let mut iter = self.iter();

        let Some(first) = iter.next() else {
            return Ok(());
        };

        write!(f, " on ")?;
        first.to_graphql(f)?;

        for entry in iter {
            write!(f, " | ")?;
            entry.to_graphql(f)?;
        }

        write!(f, "\n\n")
    }
}

struct LineBreaker<'a> {
    string: &'a str,
    break_at: usize,
    index: usize,
}

impl<'a> LineBreaker<'a> {
    fn new(string: &'a str, break_at: usize) -> Self {
        LineBreaker { string, break_at, index: 0 }
    }
}

impl<'a> Iterator for LineBreaker<'a> {
    type Item = &'a str;

    fn next(&mut self) -> Option<Self::Item> {
        if self.index >= self.string.len() {
            return None;
        }

        let end_index = self
            .string
            .chars()
            .skip(self.index + self.break_at)
            .enumerate()
            .find(|(_, ch)| ch.is_whitespace())
            .map(|(index, _)| self.index + self.break_at + index + 1)
            .unwrap_or(self.string.len());

        let start_index = self.index;
        self.index = end_index;

        Some(&self.string[start_index..end_index])
    }
}

struct IndentedWriter<W: Write> {
    writer: W,
    indentation: usize,
    line_broke: bool,
}

impl<W: Write> IndentedWriter<W> {
    fn new(writer: W) -> Self {
        IndentedWriter { writer, indentation: 0, line_broke: false }
    }

    fn indent(&mut self) {
        self.indentation += 2;
    }

    fn unindent(&mut self) {
        self.indentation -= 2;
    }
}

impl<W: std::io::Write> Write for IndentedWriter<W> {
    #[allow(clippy::same_item_push)]
    fn write(&mut self, buf: &[u8]) -> std::io::Result<usize> {
        let mut new_buf = vec![];
        let mut extra = 0;

        for ch in buf {
            if self.line_broke && self.indentation > 0 {
                extra += self.indentation;
                for _ in 0..self.indentation {
                    new_buf.push(b' ');
                }
            }
            self.line_broke = false;

            new_buf.push(*ch);
            if ch == &b'\n' {
                self.line_broke = true;
            }
        }

        self.writer.write(&new_buf).map(|a| a - extra)
    }

    fn flush(&mut self) -> std::io::Result<()> {
        self.writer.flush()
    }
}

#[derive(Debug)]
enum ExtraTypes {
    Schema,
    ObjectValidation(ObjectValidation),
}

fn write_description(
    writer: &mut IndentedWriter<impl Write>,
    description: Option<&String>,
) -> std::io::Result<()> {
    if let Some(description) = description {
        let description: String = description.chars().filter(|ch| ch != &'\n').collect();
        let line_breaker = LineBreaker::new(&description, 80);
        writeln!(writer, "\"\"\"")?;
        for line in line_breaker {
            writeln!(writer, "{line}")?;
        }
        writeln!(writer, "\"\"\"")?;
    }
    Ok(())
}

fn write_instance_type(
    writer: &mut IndentedWriter<impl Write>,
    typ: &InstanceType,
) -> std::io::Result<()> {
    match typ {
        &InstanceType::Integer => write!(writer, "Int"),
        x => write!(writer, "{x:?}"),
    }
}

fn write_reference(
    writer: &mut IndentedWriter<impl Write>,
    reference: &str,
    extra_it: &mut BTreeMap<String, ExtraTypes>,
) -> std::io::Result<()> {
    let mut nm = reference.split('/').last().unwrap().to_string();
    first_char_to_upper(&mut nm);
    extra_it.insert(nm.clone(), ExtraTypes::Schema);
    write!(writer, "{nm}")
}

fn first_char_to_upper(name: &mut String) {
    if let Some(first_char) = name.chars().next() {
        // Remove the first character and make it uppercase
        let first_char_upper = first_char.to_uppercase().to_string();

        // Remove the first character from the original string
        let mut chars = name.chars();
        chars.next();

        // Replace the original string with the new one
        *name = first_char_upper + chars.as_str();
    }
}

#[allow(clippy::too_many_arguments)]
fn write_type(
    writer: &mut IndentedWriter<impl Write>,
    name: String,
    schema: SchemaObject,
    defs: &BTreeMap<String, Schema>,
    extra_it: &mut BTreeMap<String, ExtraTypes>,
) -> std::io::Result<()> {
    match schema.instance_type {
        Some(SingleOrVec::Single(typ))
            if matches!(
                *typ,
                InstanceType::Null
                    | InstanceType::Boolean
                    | InstanceType::Number
                    | InstanceType::String
                    | InstanceType::Integer
            ) =>
        {
            write_instance_type(writer, &typ)?;
            write!(writer, "!")
        }
        Some(SingleOrVec::Vec(typ))
            if matches!(
                typ.first().unwrap(),
                InstanceType::Null
                    | InstanceType::Boolean
                    | InstanceType::Number
                    | InstanceType::String
                    | InstanceType::Integer
            ) =>
        {
            write_instance_type(writer, typ.first().unwrap())
        }
        _ => {
            if let Some(arr_valid) = schema.array.clone() {
                write_array_validation(writer, name, *arr_valid, defs, extra_it)
            } else if let Some(typ) = schema.object.clone() {
                if !typ.properties.is_empty() {
                    let mut name = name;
                    first_char_to_upper(&mut name);
                    write!(writer, "{name}")?;
                    extra_it.insert(name, ExtraTypes::ObjectValidation(*typ));
                    Ok(())
                } else {
                    write!(writer, "JSON")
                }
            } else if let Some(sub_schema) = schema.subschemas.clone().into_iter().next() {
                let list = if let Some(list) = sub_schema.any_of {
                    list
                } else if let Some(list) = sub_schema.all_of {
                    list
                } else if let Some(list) = sub_schema.one_of {
                    list
                } else {
                    write!(writer, "JSON")?;
                    return Ok(());
                };
                let first = list.first().unwrap();
                match first {
                    Schema::Object(obj) => {
                        write_reference(writer, &obj.reference.clone().unwrap(), extra_it)
                    }
                    _ => panic!(),
                }
            } else if let Some(name) = schema.reference {
                write_reference(writer, &name, extra_it)
            } else {
                write!(writer, "JSON")
            }
        }
    }
}
#[allow(clippy::too_many_arguments)]
fn write_field(
    writer: &mut IndentedWriter<impl Write>,
    name: String,
    schema: SchemaObject,
    defs: &BTreeMap<String, Schema>,
    extra_it: &mut BTreeMap<String, ExtraTypes>,
) -> std::io::Result<()> {
    write!(writer, "{name}: ")?;
    write_type(writer, name, schema, defs, extra_it)?;
    writeln!(writer)
}
#[allow(clippy::too_many_arguments)]
fn write_input_type(
    writer: &mut IndentedWriter<impl Write>,
    name: String,
    typ: SchemaObject,
    defs: &BTreeMap<String, Schema>,
    scalars: &mut HashSet<String>,
    extra_it: &mut BTreeMap<String, ExtraTypes>,
    types_added: &mut HashSet<String>,
) -> std::io::Result<()> {
    let name = match input_allow_list_lookup(&name, extra_it) {
        Some(name) => name,
        None => return Ok(()),
    };

    if types_added.contains(name) {
        return Ok(());
    } else {
        types_added.insert(name.to_string());
    }

    let description = typ
        .metadata
        .as_ref()
        .and_then(|metadata| metadata.description.as_ref());
    write_description(writer, description)?;
    if let Some(obj) = typ.object {
        if obj.properties.is_empty() {
            scalars.insert(name.to_string());
            return Ok(());
        }
        writeln!(writer, "input {name} {{")?;
        writer.indent();
        for (name, property) in obj.properties.into_iter() {
            let property = property.into_object();
            let description = property
                .metadata
                .as_ref()
                .and_then(|metadata| metadata.description.as_ref());
            write_description(writer, description)?;
            write_field(writer, name, property, defs, extra_it)?;
        }
        writer.unindent();
        writeln!(writer, "}}")?;
    } else if let Some(enm) = typ.enum_values {
        writeln!(writer, "enum {name} {{")?;
        writer.indent();
        for val in enm {
            let val: String = format!("{val}").chars().filter(|ch| ch != &'"').collect();
            writeln!(writer, "{val}")?;
        }
        writer.unindent();
        writeln!(writer, "}}")?;
    } else if let Some(list) = typ.subschemas.as_ref().and_then(|ss| ss.any_of.as_ref()) {
        if list.is_empty() {
            scalars.insert(name.to_string());
            return Ok(());
        }
        writeln!(writer, "input {name} {{")?;
        writer.indent();
        for property in list {
            let property = property.clone().into_object();
            let description = property
                .metadata
                .as_ref()
                .and_then(|metadata| metadata.description.as_ref());
            write_description(writer, description)?;
            if let Some(obj) = property.object {
                for (name, schema) in obj.properties {
                    write_field(writer, name, schema.into_object(), defs, extra_it)?;
                }
            }
        }
        writer.unindent();
        writeln!(writer, "}}")?;
    } else if let Some(list) = typ.subschemas.as_ref().and_then(|ss| ss.one_of.as_ref()) {
        if list.is_empty() {
            scalars.insert(name.to_string());
            return Ok(());
        }
        writeln!(writer, "input {name} {{")?;
        writer.indent();
        for property in list {
            if let Some(obj) = property.clone().into_object().object {
                for (name, schema) in obj.properties {
                    write_field(writer, name, schema.into_object(), defs, extra_it)?;
                }
            }
        }
        writer.unindent();
        writeln!(writer, "}}")?;
    } else if let Some(SingleOrVec::Single(item)) = typ.array.and_then(|arr| arr.items) {
        if let Some(name) = item.into_object().reference {
            writeln!(writer, "{name}")?;
        } else {
            scalars.insert(name.to_string());
        }
    }

    Ok(())
}
#[allow(clippy::too_many_arguments)]
fn write_property(
    writer: &mut IndentedWriter<impl Write>,
    name: String,
    property: Schema,
    defs: &BTreeMap<String, Schema>,
    extra_it: &mut BTreeMap<String, ExtraTypes>,
) -> std::io::Result<()> {
    let property = property.into_object();
    let description = property
        .metadata
        .as_ref()
        .and_then(|metadata| metadata.description.as_ref());
    write_description(writer, description)?;
    write_field(writer, name, property, defs, extra_it)?;
    Ok(())
}

fn directive_allow_list_lookup(name: &str) -> Option<(&'static str, &'static Vec<Entity>, bool)> {
    for (nm, entity, is_repeatable) in DIRECTIVE_ALLOW_LIST.iter() {
        if name.to_lowercase() == nm.to_lowercase() {
            return Some((nm, entity, *is_repeatable));
        }
    }
    None
}

fn input_allow_list_lookup<'a>(
    name: &'a str,
    extra_it: &mut BTreeMap<String, ExtraTypes>,
) -> Option<&'a str> {
    for nm in OBJECT_WHITELIST.iter() {
        if name.to_lowercase() == nm.to_lowercase() {
            return Some(*nm);
        }
    }

    if extra_it.contains_key(name) {
        return Some(name);
    }

    None
}
#[allow(clippy::too_many_arguments)]
fn write_directive(
    writer: &mut IndentedWriter<impl Write>,
    name: String,
    schema: SchemaObject,
    defs: &BTreeMap<String, Schema>,
    written_directives: &mut HashSet<String>,
    extra_it: &mut BTreeMap<String, ExtraTypes>,
) -> std::io::Result<()> {
    let (name, entities, is_repeatable) = match directive_allow_list_lookup(&name) {
        Some(entity) => entity,
        None => return Ok(()),
    };

    if written_directives.contains(name) {
        return Ok(());
    }

    let description = schema
        .metadata
        .as_ref()
        .and_then(|metadata| metadata.description.as_ref());
    write_description(writer, description)?;

    write!(writer, "directive @{}", name)?;
    if let Some(properties) = schema.object.map(|object| object.properties) {
        let mut properties_iter = properties.into_iter();

        let mut close_param = false;
        if let Some((name, property)) = properties_iter.next() {
            writeln!(writer, "(")?;
            writer.indent();
            write_property(writer, name, property, defs, extra_it)?;
            close_param = true;
        }
        for (name, property) in properties_iter {
            write_property(writer, name, property, defs, extra_it)?;
        }
        if close_param {
            writer.unindent();
            write!(writer, ")")?;
        }
    }

    if is_repeatable {
        write!(writer, " repeatable ")?;
    }

    entities.to_graphql(writer)?;
    written_directives.insert(name.to_string());

    Ok(())
}

fn write_all_directives(
    writer: &mut IndentedWriter<impl Write>,
    written_directives: &mut HashSet<String>,
    extra_it: &mut BTreeMap<String, ExtraTypes>,
) -> Result<()> {
    let schema = schemars::schema_for!(config::Config);

    let defs: BTreeMap<String, Schema> = schema.definitions;
    let dirs: BTreeMap<String, Schema> = defs.iter().map(|(k, v)| (k.clone(), v.clone())).collect();
    for (name, schema) in dirs.into_iter() {
        let schema = schema.clone().into_object();
        write_directive(
            writer,
            name.clone(),
            schema,
            &defs,
            written_directives,
            extra_it,
        )?;
    }

    Ok(())
}
#[allow(clippy::too_many_arguments)]
fn write_array_validation(
    writer: &mut IndentedWriter<impl Write>,
    name: String,
    arr_valid: ArrayValidation,
    defs: &BTreeMap<String, Schema>,
    extra_it: &mut BTreeMap<String, ExtraTypes>,
) -> std::io::Result<()> {
    write!(writer, "[")?;
    if let Some(SingleOrVec::Single(schema)) = arr_valid.items {
        write_type(writer, name, schema.into_object(), defs, extra_it)?;
    } else if let Some(SingleOrVec::Vec(schemas)) = arr_valid.items {
        write_type(
            writer,
            name,
            schemas[0].clone().into_object(),
            defs,
            extra_it,
        )?;
    } else {
        write!(writer, "JSON")?;
    }
    write!(writer, "]")
}
#[allow(clippy::too_many_arguments)]
fn write_object_validation(
    writer: &mut IndentedWriter<impl Write>,
    name: String,
    obj_valid: ObjectValidation,
    defs: &BTreeMap<String, Schema>,
    extra_it: &mut BTreeMap<String, ExtraTypes>,
) -> std::io::Result<()> {
    if !obj_valid.properties.is_empty() {
        writeln!(writer, "input {name} {{")?;
        writer.indent();
        for (name, property) in obj_valid.properties {
            write_property(writer, name, property, defs, extra_it)?;
        }
        writer.unindent();
        writeln!(writer, "}}")
    } else {
        Ok(())
    }
}

fn write_all_input_types(
    writer: &mut IndentedWriter<impl Write>,
    mut extra_it: BTreeMap<String, ExtraTypes>,
) -> std::io::Result<()> {
    let schema = schemars::schema_for!(config::Config);

    let defs = schema.definitions;
    let mut scalars = HashSet::new();
    let mut types_added = HashSet::new();
    for (name, input_type) in defs.iter() {
        let mut name = name.clone();
        first_char_to_upper(&mut name);
        write_input_type(
            writer,
            name,
            input_type.clone().into_object(),
            &defs,
            &mut scalars,
            &mut extra_it,
            &mut types_added,
        )?;
    }

    let mut new_extra_it = BTreeMap::new();

    for (name, extra_type) in extra_it.into_iter() {
        match extra_type {
            ExtraTypes::Schema => {
                if let Some(schema) = defs.get(&name).cloned() {
                    write_input_type(
                        writer,
                        name,
                        schema.into_object(),
                        &defs,
                        &mut scalars,
                        &mut new_extra_it,
                        &mut types_added,
                    )?
                }
            }
            ExtraTypes::ObjectValidation(obj_valid) => {
                write_object_validation(writer, name, obj_valid, &defs, &mut new_extra_it)?
            }
        }
    }

    for name in scalars {
        writeln!(writer, "scalar {name}")?;
    }

    Ok(())
}

pub fn update_gql() -> Result<()> {
    let file = File::create(GRAPHQL_SCHEMA_FILE)?;
    generate_rc_file(file)?;
    Ok(())
}

fn generate_rc_file(file: File) -> Result<()> {
    let mut file = IndentedWriter::new(file);
    let mut written_directives = HashSet::new();

    let mut extra_it = BTreeMap::new();

    write_all_directives(&mut file, &mut written_directives, &mut extra_it)?;
    write_all_input_types(&mut file, extra_it)?;

    writeln!(&mut file, "scalar JSON\n")?;

    Ok(())
}<|MERGE_RESOLUTION|>--- conflicted
+++ resolved
@@ -10,25 +10,6 @@
 use tailcall::config;
 
 static GRAPHQL_SCHEMA_FILE: &str = "generated/.tailcallrc.graphql";
-<<<<<<< HEAD
-static DIRECTIVE_ALLOW_LIST: &[(&str, Entity, bool)] = &[
-    ("server", Entity::Schema, false),
-    ("link", Entity::Schema, true),
-    ("upstream", Entity::Schema, false),
-    ("http", Entity::FieldDefinition, false),
-    ("call", Entity::FieldDefinition, false),
-    ("grpc", Entity::FieldDefinition, false),
-    ("addField", Entity::Object, true),
-    ("modify", Entity::FieldDefinition, false),
-    ("groupBy", Entity::FieldDefinition, false),
-    ("const", Entity::FieldDefinition, false),
-    ("graphQL", Entity::FieldDefinition, false),
-    ("cache", Entity::FieldDefinition, false),
-    ("expr", Entity::FieldDefinition, false),
-    ("js", Entity::FieldDefinition, false),
-    ("telemetry", Entity::Schema, false),
-];
-=======
 
 lazy_static! {
     static ref DIRECTIVE_ALLOW_LIST: Vec<(&'static str, Vec<Entity>, bool)> = vec![
@@ -53,7 +34,6 @@
     ];
 }
 
->>>>>>> 4df48ccd
 static OBJECT_WHITELIST: &[&str] = &[
     "ExprBody",
     "If",
