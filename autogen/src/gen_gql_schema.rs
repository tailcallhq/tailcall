use std::collections::{BTreeMap, HashSet};
use std::fs::File;
use std::io::Write;

use anyhow::Result;
use lazy_static::lazy_static;
use schemars::schema::{
    ArrayValidation, InstanceType, ObjectValidation, Schema, SchemaObject, SingleOrVec,
};
use tailcall::config;

static GRAPHQL_SCHEMA_FILE: &str = "generated/.tailcallrc.graphql";
<<<<<<< HEAD
static DIRECTIVE_ALLOW_LIST: [(&str, Entity, bool); 13] = [
    ("server", Entity::Schema, false),
    ("link", Entity::Schema, true),
    ("upstream", Entity::Schema, false),
    ("http", Entity::FieldDefinition, false),
    ("grpc", Entity::FieldDefinition, false),
    ("addField", Entity::Object, true),
    ("modify", Entity::FieldDefinition, false),
    ("groupBy", Entity::FieldDefinition, false),
    ("const", Entity::FieldDefinition, false),
    ("graphQL", Entity::FieldDefinition, false),
    ("cache", Entity::FieldDefinition, false),
    ("expr", Entity::FieldDefinition, false),
    ("js", Entity::FieldDefinition, false),
];
static OBJECT_WHITELIST: [&str; 18] = [
=======

lazy_static! {
    static ref DIRECTIVE_ALLOW_LIST: Vec<(&'static str, Vec<Entity>, bool)> = vec![
        ("server", vec![Entity::Schema], false),
        ("link", vec![Entity::Schema], true),
        ("upstream", vec![Entity::Schema], false),
        ("http", vec![Entity::FieldDefinition], false),
        ("call", vec![Entity::FieldDefinition], false),
        ("grpc", vec![Entity::FieldDefinition], false),
        ("addField", vec![Entity::Object], true),
        ("modify", vec![Entity::FieldDefinition], false),
        ("groupBy", vec![Entity::FieldDefinition], false),
        ("const", vec![Entity::FieldDefinition], false),
        ("graphQL", vec![Entity::FieldDefinition], false),
        (
            "cache",
            vec![Entity::Object, Entity::FieldDefinition],
            false,
        ),
        ("expr", vec![Entity::FieldDefinition], false),
        ("js", vec![Entity::FieldDefinition], false),
    ];
}

static OBJECT_WHITELIST: &[&str] = &[
>>>>>>> 02d96dcf
    "ExprBody",
    "If",
    "Http",
    "Grpc",
    "GraphQL",
    "Proxy",
    "KeyValue",
    "Batch",
    "HttpVersion",
    "Method",
    "Encoding",
    "Cache",
    "Const",
    "Encoding",
    "Expr",
    "ExprBody",
    "JS",
    "Modify",
];

#[derive(Clone, Copy)]
enum Entity {
    Schema,
    Object,
    FieldDefinition,
}

trait ToGraphql {
    fn to_graphql(&self, f: &mut impl Write) -> std::io::Result<()>;
}

impl ToGraphql for Entity {
    fn to_graphql(&self, f: &mut impl Write) -> std::io::Result<()> {
        match self {
            Entity::Schema => {
                write!(f, "SCHEMA")
            }
            Entity::Object => {
                write!(f, "OBJECT")
            }
            Entity::FieldDefinition => {
                write!(f, "FIELD_DEFINITION")
            }
        }
    }
}

impl ToGraphql for Vec<Entity> {
    fn to_graphql(&self, f: &mut impl Write) -> std::io::Result<()> {
        let mut iter = self.iter();

        let Some(first) = iter.next() else {
            return Ok(());
        };

        write!(f, " on ")?;
        first.to_graphql(f)?;

        for entry in iter {
            write!(f, " | ")?;
            entry.to_graphql(f)?;
        }

        write!(f, "\n\n")
    }
}

struct LineBreaker<'a> {
    string: &'a str,
    break_at: usize,
    index: usize,
}

impl<'a> LineBreaker<'a> {
    fn new(string: &'a str, break_at: usize) -> Self {
        LineBreaker { string, break_at, index: 0 }
    }
}

impl<'a> Iterator for LineBreaker<'a> {
    type Item = &'a str;

    fn next(&mut self) -> Option<Self::Item> {
        if self.index >= self.string.len() {
            return None;
        }

        let end_index = self
            .string
            .chars()
            .skip(self.index + self.break_at)
            .enumerate()
            .find(|(_, ch)| ch.is_whitespace())
            .map(|(index, _)| self.index + self.break_at + index + 1)
            .unwrap_or(self.string.len());

        let start_index = self.index;
        self.index = end_index;

        Some(&self.string[start_index..end_index])
    }
}

struct IndentedWriter<W: Write> {
    writer: W,
    indentation: usize,
    line_broke: bool,
}

impl<W: Write> IndentedWriter<W> {
    fn new(writer: W) -> Self {
        IndentedWriter { writer, indentation: 0, line_broke: false }
    }

    fn indent(&mut self) {
        self.indentation += 2;
    }

    fn unindent(&mut self) {
        self.indentation -= 2;
    }
}

impl<W: std::io::Write> Write for IndentedWriter<W> {
    fn write(&mut self, buf: &[u8]) -> std::io::Result<usize> {
        let mut new_buf = Vec::with_capacity(
            buf.len() + self.indentation * buf.iter().filter(|&&c| c == b'\n').count(),
        );
        let mut extra = 0;

        for ch in buf {
            if self.line_broke && self.indentation > 0 {
                extra += self.indentation;
                new_buf.extend((0..self.indentation).map(|_| b' '));
            }
            self.line_broke = *ch == b'\n';

            new_buf.push(*ch);
        }

        self.writer.write(&new_buf).map(|a| a - extra)
    }

    fn flush(&mut self) -> std::io::Result<()> {
        self.writer.flush()
    }
}

#[derive(Debug)]
enum ExtraTypes {
    Schema,
    ObjectValidation(ObjectValidation),
}

fn write_description(
    writer: &mut IndentedWriter<impl Write>,
    description: Option<&String>,
) -> std::io::Result<()> {
    if let Some(description) = description {
        let description: String = description.chars().filter(|ch| ch != &'\n').collect();
        let line_breaker = LineBreaker::new(&description, 80);
        writeln!(writer, "\"\"\"")?;
        for line in line_breaker {
            writeln!(writer, "{line}")?;
        }
        writeln!(writer, "\"\"\"")?;
    }
    Ok(())
}

fn write_instance_type(
    writer: &mut IndentedWriter<impl Write>,
    typ: &InstanceType,
) -> std::io::Result<()> {
    match typ {
        &InstanceType::Integer => write!(writer, "Int"),
        x => write!(writer, "{x:?}"),
    }
}

fn write_reference(
    writer: &mut IndentedWriter<impl Write>,
    reference: &str,
    extra_it: &mut BTreeMap<String, ExtraTypes>,
) -> std::io::Result<()> {
    let mut nm = reference.split('/').last().unwrap().to_string();
    first_char_to_upper(&mut nm);
    extra_it.insert(nm.clone(), ExtraTypes::Schema);
    write!(writer, "{nm}")
}

fn first_char_to_upper(name: &mut String) {
    if let Some(first_char) = name.chars().next() {
        // Remove the first character and make it uppercase
        let first_char_upper = first_char.to_uppercase().to_string();

        // Remove the first character from the original string
        let mut chars = name.chars();
        chars.next();

        // Replace the original string with the new one
        *name = first_char_upper + chars.as_str();
    }
}

struct WriteFields<'a, W: Write> {
    writer: &'a mut IndentedWriter<W>,
    name: String,
    schema: SchemaObject,
    defs: &'a BTreeMap<String, Schema>,
    extra_it: &'a mut BTreeMap<String, ExtraTypes>,
    scalars: &'a mut HashSet<String>,
    types_added: &'a mut HashSet<String>,
    written_directives: &'a mut HashSet<String>,
    arr_valid: &'a mut ArrayValidation,
    obj_valid: &'a mut ObjectValidation,
}

fn write_type<W: Write>(write_fields: WriteFields<'_, W>) -> std::io::Result<()> {
    let WriteFields { writer, name, schema, defs, extra_it, .. } = write_fields;
    match schema.instance_type {
        Some(SingleOrVec::Single(typ))
            if matches!(
                *typ,
                InstanceType::Null
                    | InstanceType::Boolean
                    | InstanceType::Number
                    | InstanceType::String
                    | InstanceType::Integer
            ) =>
        {
            write_instance_type(writer, &typ)?;
            write!(writer, "!")
        }
        Some(SingleOrVec::Vec(typ))
            if matches!(
                typ.first().unwrap(),
                InstanceType::Null
                    | InstanceType::Boolean
                    | InstanceType::Number
                    | InstanceType::String
                    | InstanceType::Integer
            ) =>
        {
            write_instance_type(writer, typ.first().unwrap())
        }
        _ => {
            if let Some(arr_valid) = schema.array.clone() {
                write_array_validation(WriteFields {
                    writer,
                    name,
                    arr_valid: &mut arr_valid.clone(),
                    defs,
                    extra_it,
                    schema: SchemaObject::default(),
                    ..write_fields
                })
            } else if let Some(typ) = schema.object.clone() {
                if !typ.properties.is_empty() {
                    let mut name = name;
                    first_char_to_upper(&mut name);
                    write!(writer, "{name}")?;
                    extra_it.insert(name, ExtraTypes::ObjectValidation(*typ));
                    Ok(())
                } else {
                    write!(writer, "JSON")
                }
            } else if let Some(sub_schema) = schema.subschemas.clone().into_iter().next() {
                let list = if let Some(list) = sub_schema.any_of {
                    list
                } else if let Some(list) = sub_schema.all_of {
                    list
                } else if let Some(list) = sub_schema.one_of {
                    list
                } else {
                    write!(writer, "JSON")?;
                    return Ok(());
                };
                let first = list.first().unwrap();
                match first {
                    Schema::Object(obj) => {
                        write_reference(writer, &obj.reference.clone().unwrap(), extra_it)
                    }
                    _ => panic!(),
                }
            } else if let Some(name) = schema.reference {
                write_reference(writer, &name, extra_it)
            } else {
                write!(writer, "JSON")
            }
        }
    }
}

fn write_field<W: Write>(write_fields: WriteFields<'_, W>) -> std::io::Result<()> {
    let WriteFields { writer, name, .. } = write_fields;
    write!(writer, "{name}: ")?;
    write_type(WriteFields { writer, name: name.clone(), ..write_fields })?;
    writeln!(writer)
}

fn write_input_type<W: Write>(write_fields: &mut WriteFields<'_, W>) -> std::io::Result<()> {
    let WriteFields {
        writer,
        name,
        schema: typ,
        defs,
        scalars,
        extra_it,
        types_added,
        ..
    } = write_fields;
    let name = match input_allow_list_lookup(name, extra_it) {
        Some(name) => name,
        None => return Ok(()),
    };

    if types_added.contains(name) {
        return Ok(());
    } else {
        types_added.insert(name.to_string());
    }

    let description = typ
        .metadata
        .as_ref()
        .and_then(|metadata| metadata.description.as_ref());
    write_description(writer, description)?;
    if let Some(obj) = &typ.object {
        if obj.properties.is_empty() {
            scalars.insert(name.to_string());
            return Ok(());
        }
        writeln!(writer, "input {name} {{")?;
        writer.indent();
        for (name, property) in obj.properties.clone().into_iter() {
            let property = property.into_object();
            let description = property
                .metadata
                .as_ref()
                .and_then(|metadata| metadata.description.as_ref());
            write_description(writer, description)?;
            write_field(WriteFields {
                writer,
                name,
                schema: property,
                defs,
                scalars: &mut HashSet::new(),
                extra_it,
                types_added: &mut HashSet::new(),
                written_directives: &mut HashSet::new(),
                arr_valid: &mut ArrayValidation::default(),
                obj_valid: &mut ObjectValidation::default(),
            })?;
        }
        writer.unindent();
        writeln!(writer, "}}")?;
    } else if let Some(enm) = &typ.enum_values {
        writeln!(writer, "enum {name} {{")?;
        writer.indent();
        for val in enm {
            let val: String = format!("{val}").chars().filter(|ch| ch != &'"').collect();
            writeln!(writer, "{val}")?;
        }
        writer.unindent();
        writeln!(writer, "}}")?;
    } else if let Some(list) = typ.subschemas.as_ref().and_then(|ss| ss.any_of.as_ref()) {
        if list.is_empty() {
            scalars.insert(name.to_string());
            return Ok(());
        }
        writeln!(writer, "input {name} {{")?;
        writer.indent();
        for property in list {
            let property = property.clone().into_object();
            let description = property
                .metadata
                .as_ref()
                .and_then(|metadata| metadata.description.as_ref());
            write_description(writer, description)?;
            if let Some(obj) = property.object {
                for (name, schema) in obj.properties {
                    write_field(WriteFields {
                        writer,
                        name,
                        schema: schema.into_object(),
                        defs,
                        extra_it,
                        scalars: &mut HashSet::new(),
                        types_added: &mut HashSet::new(),
                        written_directives: &mut HashSet::new(),
                        arr_valid: &mut ArrayValidation::default(),
                        obj_valid: &mut ObjectValidation::default(),
                    })?;
                }
            }
        }
        writer.unindent();
        writeln!(writer, "}}")?;
    } else if let Some(list) = typ.subschemas.as_ref().and_then(|ss| ss.one_of.as_ref()) {
        if list.is_empty() {
            scalars.insert(name.to_string());
            return Ok(());
        }
        writeln!(writer, "input {name} {{")?;
        writer.indent();
        for property in list {
            if let Some(obj) = property.clone().into_object().object {
                for (name, schema) in obj.properties {
                    write_field(WriteFields {
                        writer,
                        name,
                        schema: schema.into_object(),
                        defs,
                        extra_it,
                        scalars: &mut HashSet::new(),
                        types_added: &mut HashSet::new(),
                        written_directives: &mut HashSet::new(),
                        arr_valid: &mut ArrayValidation::default(),
                        obj_valid: &mut ObjectValidation::default(),
                    })?;
                }
            }
        }
        writer.unindent();
        writeln!(writer, "}}")?;
    } else if let Some(SingleOrVec::Single(item)) = typ.array.clone().and_then(|arr| arr.items) {
        if let Some(name) = item.into_object().reference {
            writeln!(writer, "{name}")?;
        } else {
            scalars.insert(name.to_string());
        }
    }

    Ok(())
}

fn write_property<W: Write>(write_fields: &mut WriteFields<'_, W>) -> std::io::Result<()> {
    let WriteFields { writer, name, schema: property, defs, extra_it, .. } = write_fields;
    let description = property
        .metadata
        .as_ref()
        .and_then(|metadata| metadata.description.as_ref());
    write_description(writer, description)?;
    write_field(WriteFields {
        writer,
        name: name.to_string(),
        schema: property.clone(),
        defs,
        extra_it,
        scalars: &mut HashSet::new(),
        types_added: &mut HashSet::new(),
        written_directives: &mut HashSet::new(),
        arr_valid: &mut ArrayValidation::default(),
        obj_valid: &mut ObjectValidation::default(),
    })?;
    Ok(())
}

fn directive_allow_list_lookup(name: &str) -> Option<(&'static str, &'static Vec<Entity>, bool)> {
    for (nm, entity, is_repeatable) in DIRECTIVE_ALLOW_LIST.iter() {
        if name.to_lowercase() == nm.to_lowercase() {
            return Some((nm, entity, *is_repeatable));
        }
    }
    None
}

fn input_allow_list_lookup<'a>(
    name: &'a str,
    extra_it: &mut BTreeMap<String, ExtraTypes>,
) -> Option<&'a str> {
    for nm in OBJECT_WHITELIST.iter() {
        if name.to_lowercase() == nm.to_lowercase() {
            return Some(*nm);
        }
    }

    if extra_it.contains_key(name) {
        return Some(name);
    }

    None
}
<<<<<<< HEAD

fn write_directive<W: Write>(write_fields: WriteFields<'_, W>) -> std::io::Result<()> {
    let WriteFields { writer, name, schema, defs, extra_it, written_directives, .. } = write_fields;
    let (name, entity, is_repeatable) = match directive_allow_list_lookup(&name) {
=======
#[allow(clippy::too_many_arguments)]
fn write_directive(
    writer: &mut IndentedWriter<impl Write>,
    name: String,
    schema: SchemaObject,
    defs: &BTreeMap<String, Schema>,
    written_directives: &mut HashSet<String>,
    extra_it: &mut BTreeMap<String, ExtraTypes>,
) -> std::io::Result<()> {
    let (name, entities, is_repeatable) = match directive_allow_list_lookup(&name) {
>>>>>>> 02d96dcf
        Some(entity) => entity,
        None => return Ok(()),
    };

    if written_directives.contains(name) {
        return Ok(());
    }

    let description = schema
        .metadata
        .as_ref()
        .and_then(|metadata| metadata.description.as_ref());
    write_description(writer, description)?;

    write!(writer, "directive @{}", name)?;
    if let Some(properties) = schema.object.map(|object| object.properties) {
        let mut properties_iter = properties.into_iter();

        let mut close_param = false;

        let mut write_fields = WriteFields {
            writer,
            name: String::new(),
            schema: SchemaObject::default(),
            defs,
            extra_it,
            scalars: &mut HashSet::new(),
            types_added: &mut HashSet::new(),
            written_directives: &mut HashSet::new(),
            arr_valid: &mut ArrayValidation::default(),
            obj_valid: &mut ObjectValidation::default(),
        };

        if let Some((name, property)) = properties_iter.next() {
            {
                let writer = &mut write_fields.writer;
                writeln!(writer, "(")?;
                writer.indent();
            }

            write_fields.name = name.clone();
            write_fields.schema = property.into_object();
            write_property(&mut write_fields)?;
            close_param = true;
        }
        for (name, property) in properties_iter {
            write_fields.name = name.clone();
            write_fields.schema = property.into_object();
            write_property(&mut write_fields)?;
        }
        if close_param {
            writer.unindent();
            write!(writer, ")")?;
        }
    }

    if is_repeatable {
        write!(writer, " repeatable ")?;
    }

    entities.to_graphql(writer)?;
    written_directives.insert(name.to_string());

    Ok(())
}

fn write_all_directives(
    writer: &mut IndentedWriter<impl Write>,
    written_directives: &mut HashSet<String>,
    extra_it: &mut BTreeMap<String, ExtraTypes>,
) -> Result<()> {
    let schema = schemars::schema_for!(config::Config);

    let defs: BTreeMap<String, Schema> = schema.definitions;
    let dirs: BTreeMap<String, Schema> = defs.iter().map(|(k, v)| (k.clone(), v.clone())).collect();
    for (name, schema) in dirs.into_iter() {
        write_directive(WriteFields {
            writer,
            name: name.clone(),
            schema: schema.clone().into_object(),
            defs: &defs,
            written_directives,
            extra_it,
            scalars: &mut HashSet::new(),
            types_added: &mut HashSet::new(),
            arr_valid: &mut ArrayValidation::default(),
            obj_valid: &mut ObjectValidation::default(),
        })?;
    }

    Ok(())
}

fn write_array_validation<W: Write>(write_fields: WriteFields<'_, W>) -> std::io::Result<()> {
    let WriteFields { writer, name, arr_valid, defs, extra_it, .. } = write_fields;
    write!(writer, "[")?;

    let mut write_fields = WriteFields {
        writer,
        name: name.to_string(),
        schema: SchemaObject::default(),
        defs,
        extra_it,
        scalars: &mut HashSet::new(),
        types_added: &mut HashSet::new(),
        written_directives: &mut HashSet::new(),
        arr_valid: &mut ArrayValidation::default(),
        obj_valid: &mut ObjectValidation::default(),
    };

    if let Some(SingleOrVec::Single(schema)) = &arr_valid.items {
        write_fields.schema = schema.clone().into_object();
        write_type(write_fields)?;
    } else if let Some(SingleOrVec::Vec(schemas)) = &arr_valid.items {
        write_fields.schema = schemas[0].clone().into_object();
        write_type(write_fields)?;
    } else {
        write!(writer, "JSON")?;
    }
    write!(writer, "]")
}

fn write_object_validation<W: Write>(write_fields: WriteFields<'_, W>) -> std::io::Result<()> {
    let WriteFields { writer, name, obj_valid, defs, extra_it, .. } = write_fields;
    if !obj_valid.properties.is_empty() {
        writeln!(writer, "input {name} {{")?;
        writer.indent();
        for (name, property) in obj_valid.properties.clone() {
            write_property(&mut WriteFields {
                writer,
                name,
                schema: property.into_object(),
                defs,
                extra_it,
                obj_valid: &mut ObjectValidation::default(),
                scalars: &mut HashSet::new(),
                types_added: &mut HashSet::new(),
                written_directives: &mut HashSet::new(),
                arr_valid: &mut ArrayValidation::default(),
            })?;
        }
        writer.unindent();
        writeln!(writer, "}}")
    } else {
        Ok(())
    }
}

fn write_all_input_types(
    writer: &mut IndentedWriter<impl Write>,
    mut extra_it: BTreeMap<String, ExtraTypes>,
) -> std::io::Result<()> {
    let schema = schemars::schema_for!(config::Config);

    let defs = schema.definitions;
    let mut scalars = HashSet::new();
    let mut types_added = HashSet::new();

    let mut write_fields = WriteFields {
        writer,
        name: String::new(),
        schema: SchemaObject::default(),
        defs: &defs,
        extra_it: &mut extra_it,
        scalars: &mut scalars,
        types_added: &mut types_added,
        written_directives: &mut HashSet::new(),
        arr_valid: &mut ArrayValidation::default(),
        obj_valid: &mut ObjectValidation::default(),
    };

    for (name, input_type) in defs.iter() {
        let mut name = name.clone();
        first_char_to_upper(&mut name);
        write_fields.name = name.clone();
        write_fields.schema = input_type.clone().into_object();
        write_input_type(&mut write_fields)?;
    }

    let mut new_extra_it = BTreeMap::new();

    for (name, extra_type) in extra_it.into_iter() {
        let mut write_fields = WriteFields {
            writer,
            name: name.clone(),
            schema: SchemaObject::default(),
            defs: &defs,
            extra_it: &mut new_extra_it,
            scalars: &mut scalars,
            types_added: &mut types_added,
            written_directives: &mut HashSet::new(),
            arr_valid: &mut ArrayValidation::default(),
            obj_valid: &mut ObjectValidation::default(),
        };
        match extra_type {
            ExtraTypes::Schema => {
                if let Some(schema) = defs.get(&name).cloned() {
                    write_fields.schema = schema.clone().into_object();
                    write_fields.defs = &defs;
                    write_input_type(&mut write_fields)?;
                }
            }
            ExtraTypes::ObjectValidation(obj_valid) => {
                let mut new_obj_valid = obj_valid.clone();
                write_fields.obj_valid = &mut new_obj_valid;
                write_object_validation(write_fields)?;
            }
        }
    }

    for name in scalars {
        writeln!(writer, "scalar {name}")?;
    }

    Ok(())
}

pub fn update_gql() -> Result<()> {
    let file = File::create(GRAPHQL_SCHEMA_FILE)?;
    generate_rc_file(file)?;
    Ok(())
}

fn generate_rc_file(file: File) -> Result<()> {
    let mut file = IndentedWriter::new(file);
    let mut written_directives = HashSet::new();

    let mut extra_it = BTreeMap::new();

    write_all_directives(&mut file, &mut written_directives, &mut extra_it)?;
    write_all_input_types(&mut file, extra_it)?;

    writeln!(&mut file, "scalar JSON\n")?;

    Ok(())
}<|MERGE_RESOLUTION|>--- conflicted
+++ resolved
@@ -10,24 +10,6 @@
 use tailcall::config;
 
 static GRAPHQL_SCHEMA_FILE: &str = "generated/.tailcallrc.graphql";
-<<<<<<< HEAD
-static DIRECTIVE_ALLOW_LIST: [(&str, Entity, bool); 13] = [
-    ("server", Entity::Schema, false),
-    ("link", Entity::Schema, true),
-    ("upstream", Entity::Schema, false),
-    ("http", Entity::FieldDefinition, false),
-    ("grpc", Entity::FieldDefinition, false),
-    ("addField", Entity::Object, true),
-    ("modify", Entity::FieldDefinition, false),
-    ("groupBy", Entity::FieldDefinition, false),
-    ("const", Entity::FieldDefinition, false),
-    ("graphQL", Entity::FieldDefinition, false),
-    ("cache", Entity::FieldDefinition, false),
-    ("expr", Entity::FieldDefinition, false),
-    ("js", Entity::FieldDefinition, false),
-];
-static OBJECT_WHITELIST: [&str; 18] = [
-=======
 
 lazy_static! {
     static ref DIRECTIVE_ALLOW_LIST: Vec<(&'static str, Vec<Entity>, bool)> = vec![
@@ -53,7 +35,6 @@
 }
 
 static OBJECT_WHITELIST: &[&str] = &[
->>>>>>> 02d96dcf
     "ExprBody",
     "If",
     "Http",
@@ -178,20 +159,24 @@
 }
 
 impl<W: std::io::Write> Write for IndentedWriter<W> {
+    #[allow(clippy::same_item_push)]
     fn write(&mut self, buf: &[u8]) -> std::io::Result<usize> {
-        let mut new_buf = Vec::with_capacity(
-            buf.len() + self.indentation * buf.iter().filter(|&&c| c == b'\n').count(),
-        );
+        let mut new_buf = vec![];
         let mut extra = 0;
 
         for ch in buf {
             if self.line_broke && self.indentation > 0 {
                 extra += self.indentation;
-                new_buf.extend((0..self.indentation).map(|_| b' '));
-            }
-            self.line_broke = *ch == b'\n';
+                for _ in 0..self.indentation {
+                    new_buf.push(b' ');
+                }
+            }
+            self.line_broke = false;
 
             new_buf.push(*ch);
+            if ch == &b'\n' {
+                self.line_broke = true;
+            }
         }
 
         self.writer.write(&new_buf).map(|a| a - extra)
@@ -538,23 +523,9 @@
 
     None
 }
-<<<<<<< HEAD
-
 fn write_directive<W: Write>(write_fields: WriteFields<'_, W>) -> std::io::Result<()> {
     let WriteFields { writer, name, schema, defs, extra_it, written_directives, .. } = write_fields;
-    let (name, entity, is_repeatable) = match directive_allow_list_lookup(&name) {
-=======
-#[allow(clippy::too_many_arguments)]
-fn write_directive(
-    writer: &mut IndentedWriter<impl Write>,
-    name: String,
-    schema: SchemaObject,
-    defs: &BTreeMap<String, Schema>,
-    written_directives: &mut HashSet<String>,
-    extra_it: &mut BTreeMap<String, ExtraTypes>,
-) -> std::io::Result<()> {
     let (name, entities, is_repeatable) = match directive_allow_list_lookup(&name) {
->>>>>>> 02d96dcf
         Some(entity) => entity,
         None => return Ok(()),
     };
