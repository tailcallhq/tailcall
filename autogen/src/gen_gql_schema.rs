--- conflicted
+++ resolved
@@ -9,11 +9,7 @@
 use tailcall::config;
 
 static GRAPHQL_SCHEMA_FILE: &str = "generated/.tailcallrc.graphql";
-<<<<<<< HEAD
 static DIRECTIVE_ALLOW_LIST: &[(&str, Entity, bool)] = &[
-=======
-static DIRECTIVE_ALLOW_LIST: [(&str, Entity, bool); 14] = [
->>>>>>> 30f5bc11
     ("server", Entity::Schema, false),
     ("link", Entity::Schema, true),
     ("upstream", Entity::Schema, false),
