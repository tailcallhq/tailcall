--- conflicted
+++ resolved
@@ -27,11 +27,7 @@
     }
 
     impl TestHttp {
-<<<<<<< HEAD
-        fn init(h2only: bool) -> Self {
-=======
-        fn init(upstream: &Upstream) -> Arc<Self> {
->>>>>>> f1fab378
+        fn init(h2only: bool) -> Arc<Self> {
             let mut builder = Client::builder()
                 .tcp_keepalive(Some(Duration::from_secs(5)))
                 .timeout(Duration::from_secs(60))
@@ -50,24 +46,13 @@
 
             let mut client = ClientBuilder::new(builder.build().expect("Failed to build client"));
 
-<<<<<<< HEAD
             client = client.with(Cache(HttpCache {
                 mode: CacheMode::Default,
                 manager: MokaManager::default(),
                 options: HttpCacheOptions::default(),
             }));
 
-            Self { client: client.build() }
-=======
-            if upstream.http_cache {
-                client = client.with(Cache(HttpCache {
-                    mode: CacheMode::Default,
-                    manager: MokaManager::default(),
-                    options: HttpCacheOptions::default(),
-                }))
-            }
             Arc::new(Self { client: client.build() })
->>>>>>> f1fab378
         }
     }
 
@@ -125,28 +110,10 @@
         }
     }
 
-<<<<<<< HEAD
     pub fn init() -> TargetRuntime {
         let http: Arc<dyn HttpIO + Sync + Send> = Arc::new(TestHttp::init(false));
 
         let http2: Arc<dyn HttpIO + Sync + Send> = Arc::new(TestHttp::init(true));
-=======
-    pub fn init(script: Option<blueprint::Script>) -> TargetRuntime {
-        let http = if let Some(script) = script.clone() {
-            javascript::init_http(TestHttp::init(&Default::default()), script)
-        } else {
-            TestHttp::init(&Default::default())
-        };
-
-        let http2 = if let Some(script) = script {
-            javascript::init_http(
-                TestHttp::init(&Upstream::default().http2_only(true)),
-                script,
-            )
-        } else {
-            TestHttp::init(&Upstream::default().http2_only(true))
-        };
->>>>>>> f1fab378
 
         let file = TestFileIO::init();
         let env = TestEnvIO::init();
