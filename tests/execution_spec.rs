extern crate core;

mod opentelemetry;

use std::collections::{BTreeMap, HashMap};
use std::path::{Path, PathBuf};
use std::str::FromStr;
use std::sync::{Arc, Once};
use std::{fs, panic};

use anyhow::{anyhow, Context};
use derive_setters::Setters;
use futures_util::future::join_all;
use hyper::body::Bytes;
use hyper::{Body, Request};
use markdown::mdast::Node;
use markdown::ParseOptions;
use opentelemetry::in_memory::InMemoryOpentelemetry;
use opentelemetry::init::init_opentelemetry;
use reqwest::header::{HeaderName, HeaderValue};
use serde::{Deserialize, Serialize};
use serde_json::Value;
use tailcall::async_graphql_hyper::{GraphQLBatchRequest, GraphQLRequest};
use tailcall::blueprint::{self, Blueprint};
use tailcall::cache::InMemoryCache;
use tailcall::cli::javascript;
use tailcall::cli::opentelemetry::metrics::init_metrics;
use tailcall::config::reader::ConfigReader;
use tailcall::config::{Config, ConfigModule, Source};
use tailcall::http::{handle_request, AppContext, Method, Response};
use tailcall::print_schema::print_schema;
use tailcall::runtime::TargetRuntime;
use tailcall::valid::{Cause, ValidationError, Validator as _};
use tailcall::{EnvIO, FileIO, HttpIO};
use url::Url;

#[cfg(test)]
pub mod test {
    use std::collections::HashMap;
    use std::sync::Arc;
    use std::time::Duration;

    use anyhow::{anyhow, Result};
    use http_cache_reqwest::{Cache, CacheMode, HttpCache, HttpCacheOptions, MokaManager};
    use hyper::body::Bytes;
    use reqwest::Client;
    use reqwest_middleware::{ClientBuilder, ClientWithMiddleware};
    use tailcall::cache::InMemoryCache;
    use tailcall::cli::javascript;
    use tailcall::http::Response;
    use tailcall::runtime::TargetRuntime;
    use tokio::io::{AsyncReadExt, AsyncWriteExt};

    use crate::blueprint::Upstream;
    use crate::{blueprint, EnvIO, FileIO, HttpIO};

    #[derive(Clone)]
    struct TestHttp {
        client: ClientWithMiddleware,
    }

    impl Default for TestHttp {
        fn default() -> Self {
            Self { client: ClientBuilder::new(Client::new()).build() }
        }
    }

    impl TestHttp {
        fn init(upstream: &Upstream) -> Self {
            let mut builder = Client::builder()
                .tcp_keepalive(Some(Duration::from_secs(upstream.tcp_keep_alive)))
                .timeout(Duration::from_secs(upstream.timeout))
                .connect_timeout(Duration::from_secs(upstream.connect_timeout))
                .http2_keep_alive_interval(Some(Duration::from_secs(upstream.keep_alive_interval)))
                .http2_keep_alive_timeout(Duration::from_secs(upstream.keep_alive_timeout))
                .http2_keep_alive_while_idle(upstream.keep_alive_while_idle)
                .pool_idle_timeout(Some(Duration::from_secs(upstream.pool_idle_timeout)))
                .pool_max_idle_per_host(upstream.pool_max_idle_per_host)
                .user_agent(upstream.user_agent.clone());

            // Add Http2 Prior Knowledge
            if upstream.http2_only {
                builder = builder.http2_prior_knowledge();
            }

            // Add Http Proxy
            if let Some(ref proxy) = upstream.proxy {
                builder = builder.proxy(
                    reqwest::Proxy::http(proxy.url.clone())
                        .expect("Failed to set proxy in http client"),
                );
            }

            let mut client = ClientBuilder::new(builder.build().expect("Failed to build client"));

            if upstream.http_cache {
                client = client.with(Cache(HttpCache {
                    mode: CacheMode::Default,
                    manager: MokaManager::default(),
                    options: HttpCacheOptions::default(),
                }))
            }
            Self { client: client.build() }
        }
    }

    #[async_trait::async_trait]
    impl HttpIO for TestHttp {
        async fn execute(&self, request: reqwest::Request) -> Result<Response<Bytes>> {
            let response = self.client.execute(request).await;
            Response::from_reqwest(response?.error_for_status()?).await
        }
    }

    #[derive(Clone)]
    struct TestFileIO {}

    impl TestFileIO {
        fn init() -> Self {
            TestFileIO {}
        }
    }

    #[async_trait::async_trait]
    impl FileIO for TestFileIO {
        async fn write<'a>(&'a self, path: &'a str, content: &'a [u8]) -> anyhow::Result<()> {
            let mut file = tokio::fs::File::create(path).await?;
            file.write_all(content)
                .await
                .map_err(|e| anyhow!("{}", e))?;
            Ok(())
        }

        async fn read<'a>(&'a self, path: &'a str) -> anyhow::Result<String> {
            let mut file = tokio::fs::File::open(path).await?;
            let mut buffer = Vec::new();
            file.read_to_end(&mut buffer)
                .await
                .map_err(|e| anyhow!("{}", e))?;
            Ok(String::from_utf8(buffer)?)
        }
    }

    #[derive(Clone)]
    struct TestEnvIO {
        vars: HashMap<String, String>,
    }

    impl EnvIO for TestEnvIO {
        fn get(&self, key: &str) -> Option<String> {
            self.vars.get(key).cloned()
        }
    }

    impl TestEnvIO {
        pub fn init() -> Self {
            Self { vars: std::env::vars().collect() }
        }
    }

    pub fn init(script: Option<blueprint::Script>) -> TargetRuntime {
        let http: Arc<dyn HttpIO + Sync + Send> = if let Some(script) = script.clone() {
            javascript::init_http(TestHttp::init(&Default::default()), script)
        } else {
            Arc::new(TestHttp::init(&Default::default()))
        };

        let http2: Arc<dyn HttpIO + Sync + Send> = if let Some(script) = script {
            javascript::init_http(
                TestHttp::init(&Upstream::default().http2_only(true)),
                script,
            )
        } else {
            Arc::new(TestHttp::init(&Upstream::default().http2_only(true)))
        };

        let file = TestFileIO::init();
        let env = TestEnvIO::init();

        TargetRuntime {
            http,
            http2_only: http2,
            env: Arc::new(env),
            file: Arc::new(file),
            cache: Arc::new(InMemoryCache::new()),
        }
    }
}

static INIT: Once = Once::new();

#[derive(Serialize, Deserialize, Clone, Debug)]
#[serde(rename_all = "camelCase")]
enum Annotation {
    Skip,
    Only,
}

#[derive(Serialize, Deserialize, Clone, Debug, Eq, PartialEq)]
struct APIRequest {
    #[serde(default)]
    method: Method,
    url: Url,
    #[serde(default)]
    headers: BTreeMap<String, String>,
    #[serde(default)]
    body: serde_json::Value,
    #[serde(default)]
    assert_traces: bool,
    #[serde(default)]
    assert_metrics: bool,
}

#[derive(Serialize, Deserialize, Clone, Debug)]
#[serde(rename_all = "camelCase")]
struct APIResponse {
    #[serde(default = "default_status")]
    status: u16,
    #[serde(default)]
    headers: BTreeMap<String, String>,
    #[serde(default)]
    body: serde_json::Value,
    #[serde(default)]
    #[serde(skip_serializing_if = "Option::is_none")]
    text_body: Option<String>,
}

pub struct Env {
    env: HashMap<String, String>,
}

impl EnvIO for Env {
    fn get(&self, key: &str) -> Option<String> {
        self.env.get(key).cloned()
    }
}

impl Env {
    pub fn init(map: HashMap<String, String>) -> Self {
        Self { env: map }
    }
}

fn default_status() -> u16 {
    200
}

#[derive(Serialize, Deserialize, Clone, Debug, Eq, PartialEq)]
struct UpstreamRequest(APIRequest);

#[derive(Serialize, Deserialize, Clone, Debug)]
struct UpstreamResponse(APIResponse);

#[derive(Serialize, Deserialize, Clone, Debug)]
#[serde(rename_all = "camelCase")]
enum ConfigSource {
    File(String),
    Inline(Config),
}

#[derive(Serialize, Deserialize, Clone, Debug)]
struct Mock {
    request: UpstreamRequest,
    response: UpstreamResponse,
}

#[derive(Debug, Default, Deserialize, Serialize, PartialEq)]
struct SDLError {
    message: String,
    trace: Vec<String>,
    description: Option<String>,
}

impl<'a> From<Cause<&'a str>> for SDLError {
    fn from(value: Cause<&'a str>) -> Self {
        SDLError {
            message: value.message.to_string(),
            trace: value.trace.iter().map(|e| e.to_string()).collect(),
            description: None,
        }
    }
}

impl From<Cause<String>> for SDLError {
    fn from(value: Cause<String>) -> Self {
        SDLError {
            message: value.message.to_string(),
            trace: value.trace.iter().map(|e| e.to_string()).collect(),
            description: value.description,
        }
    }
}

#[derive(Clone, Setters)]
struct ExecutionSpec {
    path: PathBuf,
    name: String,
    safe_name: String,

    server: Vec<(Source, String)>,
    mock: Option<Vec<Mock>>,
    env: Option<HashMap<String, String>>,
    assert: Option<Vec<APIRequest>>,
    files: BTreeMap<String, String>,

    // Annotations for the runner
    runner: Option<Annotation>,

    check_identity: bool,
    sdl_error: bool,
}

impl ExecutionSpec {
    async fn cargo_read(path: &str) -> anyhow::Result<Vec<ExecutionSpec>> {
        let dir_path = PathBuf::from(env!("CARGO_MANIFEST_DIR"))
            .join(path)
            .canonicalize()?;
        let mut files = Vec::new();

        for entry in fs::read_dir(&dir_path)? {
            let path = entry?.path();
            if path.is_dir() {
                continue;
            }
            if path.is_file() {
                if let Some(ext) = path.extension().and_then(|x| x.to_str()) {
                    if ext == "md" {
                        let contents = fs::read_to_string(&path)?;
                        let spec: ExecutionSpec = Self::from_source(&path, contents)
                            .await
                            .map_err(|err| err.context(path.to_str().unwrap().to_string()))?;

                        files.push(spec.path(path));
                    }
                }
            }
        }

        assert!(
            !files.is_empty(),
            "No files found in {}",
            dir_path.to_str().unwrap_or_default()
        );
        Ok(files)
    }

    fn filter_specs(specs: Vec<ExecutionSpec>) -> Vec<ExecutionSpec> {
        let mut only_specs = Vec::new();
        let mut filtered_specs = Vec::new();

        for spec in specs {
            match spec.runner {
                Some(Annotation::Skip) => {
                    tracing::warn!("{} {} ... skipped", spec.name, spec.path.display())
                }
                Some(Annotation::Only) => only_specs.push(spec),
                None => filtered_specs.push(spec),
            }
        }

        // If any spec has the Only annotation, use those; otherwise, use the filtered list.
        if !only_specs.is_empty() {
            only_specs
        } else {
            filtered_specs
        }
    }

    async fn from_source(path: &Path, contents: String) -> anyhow::Result<Self> {
        INIT.call_once(|| {});

        let ast = markdown::to_mdast(&contents, &ParseOptions::default()).unwrap();
        let mut children = ast
            .children()
            .unwrap_or_else(|| panic!("Failed to parse {:?}: empty file unexpected", path))
            .iter()
            .peekable();

        let mut name: Option<String> = None;
        let mut server: Vec<(Source, String)> = Vec::with_capacity(2);
        let mut mock: Option<Vec<Mock>> = None;
        let mut env: Option<HashMap<String, String>> = None;
        let mut files: BTreeMap<String, String> = BTreeMap::new();
        let mut assert: Option<Vec<APIRequest>> = None;
        let mut runner: Option<Annotation> = None;
        let mut check_identity = false;
        let mut sdl_error = false;

        while let Some(node) = children.next() {
            match node {
                Node::Heading(heading) => {
                    if heading.depth == 1 {
                        // Parse test name
                        if name.is_none() {
                            if let Some(Node::Text(text)) = heading.children.first() {
                                name = Some(text.value.clone());
                            } else {
                                return Err(anyhow!(
                                    "Unexpected content of level 1 heading in {:?}: {:#?}",
                                    path,
                                    heading
                                ));
                            }
                        } else {
                            return Err(anyhow!(
                                "Unexpected double-declaration of test name in {:?}",
                                path
                            ));
                        }

                        // Consume optional test description
                        if let Some(Node::Paragraph(_)) = children.peek() {
                            let _ = children.next();
                        }
                    } else if heading.depth == 5 {
                        // Parse annotation
                        if runner.is_none() {
                            if let Some(Node::Text(text)) = heading.children.first() {
                                runner = Some(match text.value.as_str() {
                                    "skip" => Annotation::Skip,
                                    "only" => Annotation::Only,
                                    _ => {
                                        return Err(anyhow!(
                                            "Unexpected runner annotation {:?} in {:?}",
                                            text.value,
                                            path,
                                        ));
                                    }
                                });
                            } else {
                                return Err(anyhow!(
                                    "Unexpected content of level 5 heading in {:?}: {:#?}",
                                    path,
                                    heading
                                ));
                            }
                        } else {
                            return Err(anyhow!(
                                "Unexpected double-declaration of runner annotation in {:?}",
                                path
                            ));
                        }
                    } else if heading.depth == 6 {
                        if let Some(Node::Text(text)) = heading.children.first() {
                            match text.value.as_str() {
                                "check identity" => {
                                    check_identity = true;
                                }
                                "sdl error" => {
                                    sdl_error = true;
                                }
                                _ => {
                                    return Err(anyhow!(
                                        "Unexpected flag {:?} in {:?}",
                                        text.value,
                                        path,
                                    ));
                                }
                            };
                        } else {
                            return Err(anyhow!(
                                "Unexpected content of level 6 heading in {:?}: {:#?}",
                                path,
                                heading
                            ));
                        }
                    } else if heading.depth == 4 {
                        // Parse following code hblock
                        let (content, lang) = if let Some(Node::Code(code)) = children.next() {
                            (code.value.to_owned(), code.lang.to_owned())
                        } else {
                            return Err(anyhow!("Unexpected non-code block node or EOF after component definition in {:?}", path));
                        };

                        // Parse component name
                        if let Some(Node::Text(text)) = heading.children.first() {
                            let name = text.value.as_str();

                            if let Some(name) = name.strip_prefix("file:") {
                                if files.insert(name.to_string(), content).is_some() {
                                    return Err(anyhow!(
                                        "Double declaration of file {:?} in {:#?}",
                                        name,
                                        path
                                    ));
                                }
                            } else {
                                let lang = match lang {
                                    Some(x) => Ok(x),
                                    None => Err(anyhow!(
                                        "Unexpected languageless code block in {:?}",
                                        path
                                    )),
                                }?;

                                let source = Source::from_str(&lang)?;

                                match name {
                                    "server:" => {
                                        // Server configs are only parsed if the test isn't skipped.
                                        server.push((source, content));
                                    }
                                    "mock:" => {
                                        if mock.is_none() {
                                            mock = match source {
                                                Source::Json => Ok(serde_json::from_str(&content)?),
                                                Source::Yml => Ok(serde_yaml::from_str(&content)?),
                                                _ => Err(anyhow!("Unexpected language in mock block in {:?} (only JSON and YAML are supported)", path)),
                                            }?;
                                        } else {
                                            return Err(anyhow!("Unexpected number of mock blocks in {:?} (only one is allowed)", path));
                                        }
                                    }
                                    "env:" => {
                                        if env.is_none() {
                                            env = match source {
                                                Source::Json => Ok(serde_json::from_str(&content)?),
                                                Source::Yml => Ok(serde_yaml::from_str(&content)?),
                                                _ => Err(anyhow!("Unexpected language in env block in {:?} (only JSON and YAML are supported)", path)),
                                            }?;
                                        } else {
                                            return Err(anyhow!("Unexpected number of env blocks in {:?} (only one is allowed)", path));
                                        }
                                    }
                                    "assert:" => {
                                        if assert.is_none() {
                                            assert = match source {
                                                Source::Json => Ok(serde_json::from_str(&content)?),
                                                Source::Yml => Ok(serde_yaml::from_str(&content)?),
                                                _ => Err(anyhow!("Unexpected language in assert block in {:?} (only JSON and YAML are supported)", path)),
                                            }?;
                                        } else {
                                            return Err(anyhow!("Unexpected number of assert blocks in {:?} (only one is allowed)", path));
                                        }
                                    }
                                    _ => {
                                        return Err(anyhow!(
                                            "Unexpected component {:?} in {:?}: {:#?}",
                                            name,
                                            path,
                                            heading
                                        ));
                                    }
                                }
                            }
                        } else {
                            return Err(anyhow!(
                                "Unexpected content of level 4 heading in {:?}: {:#?}",
                                path,
                                heading
                            ));
                        }
                    } else {
                        return Err(anyhow!(
                            "Unexpected level {} heading in {:?}: {:#?}",
                            heading.depth,
                            path,
                            heading
                        ));
                    }
                }
                _ => return Err(anyhow!("Unexpected node in {:?}: {:#?}", path, node)),
            }
        }

        if server.is_empty() {
            return Err(anyhow!(
                "Unexpected blocks in {:?}: You must define a GraphQL Config in an execution test.",
                path,
            ));
        }

        let spec = ExecutionSpec {
            path: path.to_owned(),
            name: name.unwrap_or_else(|| path.file_name().unwrap().to_str().unwrap().to_string()),
            safe_name: path.file_name().unwrap().to_str().unwrap().to_string(),

            server,
            mock,
            env,
            assert,
            files,

            runner,
            check_identity,
            sdl_error,
        };

        anyhow::Ok(spec)
    }

    async fn app_context(
        &self,
        config: &ConfigModule,
        env: HashMap<String, String>,
    ) -> Arc<AppContext> {
        let blueprint = Blueprint::try_from(config).unwrap();
        let http = MockHttpClient::new(self.clone());
        let http = if let Some(script) = blueprint.server.script.clone() {
            javascript::init_http(http, script)
        } else {
            Arc::new(http)
        };

        let http2_only = if self.mock.is_some() {
            Arc::new(MockHttpClient::new(self.clone()))
        } else {
            http.clone()
        };

        let runtime = TargetRuntime {
            http,
            http2_only,
            file: Arc::new(MockFileSystem::new(self.clone())),
            env: Arc::new(Env::init(env)),
            cache: Arc::new(InMemoryCache::new()),
        };

        // TODO: move inside tailcall core if possible
        init_metrics(&runtime).unwrap();

        Arc::new(AppContext::new(blueprint, runtime))
    }
}

#[derive(Clone)]
struct MockHttpClient {
    spec: ExecutionSpec,
}

impl MockHttpClient {
    fn new(spec: ExecutionSpec) -> Self {
        MockHttpClient { spec }
    }
}

fn string_to_bytes(input: &str) -> Vec<u8> {
    let mut bytes = Vec::new();
    let mut chars = input.chars().peekable();

    while let Some(c) = chars.next() {
        match c {
            '\\' => match chars.next() {
                Some('0') => bytes.push(0),
                Some('n') => bytes.push(b'\n'),
                Some('t') => bytes.push(b'\t'),
                Some('r') => bytes.push(b'\r'),
                Some('\\') => bytes.push(b'\\'),
                Some('\"') => bytes.push(b'\"'),
                Some('x') => {
                    let mut hex = chars.next().unwrap().to_string();
                    hex.push(chars.next().unwrap());
                    let byte = u8::from_str_radix(&hex, 16).unwrap();
                    bytes.push(byte);
                }
                _ => panic!("Unsupported escape sequence"),
            },
            _ => bytes.push(c as u8),
        }
    }

    bytes
}

#[async_trait::async_trait]
impl HttpIO for MockHttpClient {
    async fn execute(&self, req: reqwest::Request) -> anyhow::Result<Response<Bytes>> {
        let mocks = self.spec.mock.as_ref().unwrap();

        // Determine if the request is a GRPC request based on PORT
        let is_grpc = req.url().as_str().contains("50051");

        // Try to find a matching mock for the incoming request.
        let mock = mocks
            .iter()
            .find(|Mock { request: mock_req, response: _ }| {
                let method_match = req.method() == mock_req.0.method.clone().to_hyper();
                let url_match = req.url().as_str() == mock_req.0.url.clone().as_str();
                let req_body = match req.body() {
                    Some(body) => {
                        if let Some(bytes) = body.as_bytes() {
                            if let Ok(body_str) = std::str::from_utf8(bytes) {
                                Value::from(body_str)
                            } else {
                                Value::Null
                            }
                        } else {
                            Value::Null
                        }
                    }
                    None => Value::Null,
                };
                let body_match = req_body == mock_req.0.body;
                method_match && url_match && (body_match || is_grpc)
            })
            .ok_or(anyhow!(
                "No mock found for request: {:?} {} in {}",
                req.method(),
                req.url(),
                self.spec
                    .path
                    .strip_prefix(std::env::current_dir()?)
                    .unwrap_or(&self.spec.path)
                    .to_str()
                    .unwrap()
            ))?;

        // Clone the response from the mock to avoid borrowing issues.
        let mock_response = mock.response.clone();

        // Build the response with the status code from the mock.
        let status_code = reqwest::StatusCode::from_u16(mock_response.0.status)?;

        if status_code.is_client_error() || status_code.is_server_error() {
            return Err(anyhow::format_err!("Status code error"));
        }

        let mut response = Response { status: status_code, ..Default::default() };

        // Insert headers from the mock into the response.
        for (key, value) in mock_response.0.headers {
            let header_name = HeaderName::from_str(&key)?;
            let header_value = HeaderValue::from_str(&value)?;
            response.headers.insert(header_name, header_value);
        }

        // Special Handling for GRPC
        if let Some(body) = mock_response.0.text_body {
            // Return plaintext body if specified
            let body = string_to_bytes(&body);
            response.body = Bytes::from_iter(body);
        } else if is_grpc {
            // Special Handling for GRPC
            let body = string_to_bytes(mock_response.0.body.as_str().unwrap());
            response.body = Bytes::from_iter(body);
        } else {
            let body = serde_json::to_vec(&mock_response.0.body)?;
            response.body = Bytes::from_iter(body);
        }

        Ok(response)
    }
}

struct MockFileSystem {
    spec: ExecutionSpec,
}

impl MockFileSystem {
    fn new(spec: ExecutionSpec) -> MockFileSystem {
        MockFileSystem { spec }
    }
}

#[async_trait::async_trait]
impl FileIO for MockFileSystem {
    async fn write<'a>(&'a self, _path: &'a str, _content: &'a [u8]) -> anyhow::Result<()> {
        Err(anyhow!("Cannot write to a file in an execution spec"))
    }

    async fn read<'a>(&'a self, path: &'a str) -> anyhow::Result<String> {
        let base = PathBuf::from(env!("CARGO_MANIFEST_DIR")).join("tests/execution/");
        let path = path
            .strip_prefix(&base.to_string_lossy().to_string())
            .unwrap_or(path);

        match self.spec.files.get(path) {
            Some(x) => Ok(x.to_owned()),
            None => Err(anyhow!("No such file or directory (os error 2)")),
        }
    }
}

async fn assert_spec(spec: ExecutionSpec, opentelemetry: &InMemoryOpentelemetry) {
    let will_insta_panic = std::env::var("INSTA_FORCE_PASS").is_err();

    // Parse and validate all server configs + check for identity
    tracing::info!("{} {} ...", spec.name, spec.path.display());

    if spec.sdl_error {
        // errors: errors are expected, make sure they match
        let (source, content) = &spec.server[0];

        if !matches!(source, Source::GraphQL) {
            panic!("Cannot use \"sdl error\" directive with a non-GraphQL server block.");
        }

        let config = Config::from_sdl(content).to_result();

        let config = match config {
            Ok(config) => {
                let mut runtime = test::init(None);
                runtime.file = Arc::new(MockFileSystem::new(spec.clone()));
                let reader = ConfigReader::init(runtime);
                match reader.resolve(config, spec.path.parent()).await {
                    Ok(config) => Blueprint::try_from(&config),
                    Err(e) => Err(ValidationError::new(e.to_string())),
                }
            }
            Err(e) => Err(e),
        };

        match config {
            Ok(_) => {
                tracing::error!("\terror FAIL");
                panic!(
                    "Spec {} {:?} with \"sdl error\" directive did not have a validation error.",
                    spec.name, spec.path
                );
            }
            Err(cause) => {
                let errors: Vec<SDLError> =
                    cause.as_vec().iter().map(|e| e.to_owned().into()).collect();

                tracing::info!("\terrors... (snapshot)");

                let snapshot_name = format!("{}_errors", spec.safe_name);

                insta::assert_json_snapshot!(snapshot_name, errors);

                if will_insta_panic {
                    tracing::info!("\terrors ok");
                }
            }
        };

        return;
    }

    let mut server: Vec<Config> = Vec::with_capacity(spec.server.len());

    for (i, (source, content)) in spec.server.iter().enumerate() {
        let config = Config::from_source(source.to_owned(), content).unwrap_or_else(|e| {
            panic!(
                "Couldn't parse GraphQL in server definition #{} of {:#?}: {}",
                i + 1,
                spec.path,
                e
            )
        });

        let config = Config::default().merge_right(&config);

        tracing::info!("\tserver #{} parse ok", i + 1);

        // TODO: we should probably figure out a way to do this for every test
        // but GraphQL identity checking is very hard, since a lot depends on the code style
        // the re-serializing check gives us some of the advantages of the identity check too,
        // but we are missing out on some by having it only enabled for either new tests that request it
        // or old graphql_spec tests that were explicitly written with it in mind
        if spec.check_identity {
            if matches!(source, Source::GraphQL) {
                let identity = config.to_sdl();

                pretty_assertions::assert_eq!(
                    content.as_ref(),
                    identity,
                    "Identity check failed for {:#?}",
                    spec.path,
                );

                tracing::info!("\tserver #{} identity ok", i + 1);
            } else {
                panic!(
                    "Spec {:#?} has \"check identity\" enabled, but its config isn't in GraphQL.",
                    spec.path
                );
            }
        }

        server.push(config);
    }

    // merged: Run merged specs
    tracing::info!("\tmerged... (snapshot)");

    let merged = server
        .iter()
        .fold(Config::default(), |acc, c| acc.merge_right(c))
        .to_sdl();

    let snapshot_name = format!("{}_merged", spec.safe_name);

    insta::assert_snapshot!(snapshot_name, merged);

    if will_insta_panic {
        tracing::info!("\tmerged ok");
    }

    // Resolve all configs
    let mut runtime = test::init(None);
    runtime.file = Arc::new(MockFileSystem::new(spec.clone()));
    let reader = ConfigReader::init(runtime);

    let server: Vec<ConfigModule> = join_all(
        server
            .into_iter()
            .map(|config| reader.resolve(config, spec.path.parent())),
    )
    .await
    .into_iter()
    .enumerate()
    .map(|(i, result)| {
        result.unwrap_or_else(|e| {
            panic!(
                "Couldn't resolve GraphQL in server definition #{} of {:#?}: {}",
                i + 1,
                spec.path,
                e
            )
        })
    })
    .collect();

    if server.len() == 1 {
        let config = &server[0];

        // client: Check if client spec matches snapshot
        let client = print_schema((Blueprint::try_from(config).unwrap()).to_schema());
        let snapshot_name = format!("{}_client", spec.safe_name);

        tracing::info!("\tclient... (snapshot)");
        insta::assert_snapshot!(snapshot_name, client);

        if will_insta_panic {
            tracing::info!("\tclient ok");
        }
    }

    if let Some(assert_spec) = spec.assert.as_ref() {
        // assert: Run assert specs
        for (i, assertion) in assert_spec.iter().enumerate() {
            opentelemetry.reset();

            let response = run_assert(
                &spec,
                &spec
                    .env
                    .clone()
                    .unwrap_or_else(|| HashMap::with_capacity(0)),
                assertion,
                server.first().unwrap(),
            )
            .await
            .context(spec.path.to_str().unwrap().to_string())
            .unwrap();

            let mut headers: BTreeMap<String, String> = BTreeMap::new();

            for (key, value) in response.headers() {
                headers.insert(key.to_string(), value.to_str().unwrap().to_string());
            }

            let response: APIResponse = APIResponse {
                status: response.status().clone().as_u16(),
                headers,
                body: serde_json::from_slice(
                    &hyper::body::to_bytes(response.into_body()).await.unwrap(),
                )
                .unwrap(),
                text_body: None,
            };

            let snapshot_name = format!("{}_assert_{}", spec.safe_name, i);

            tracing::info!("\tassert #{}... (snapshot)", i + 1);
            insta::assert_json_snapshot!(snapshot_name, response);

            if assertion.assert_traces {
                let snapshot_name = format!("{}_assert_traces_{}", spec.safe_name, i);
                tracing::info!("\tassert #{}... (traces snapshot)", i + 1);
                insta::assert_json_snapshot!(snapshot_name, opentelemetry.get_traces().unwrap());
            }

            if assertion.assert_metrics {
                let snapshot_name = format!("{}_assert_metrics_{}", spec.safe_name, i);
                tracing::info!("\tassert #{}... (metrics snapshot)", i + 1);
                insta::assert_json_snapshot!(snapshot_name, opentelemetry.get_metrics().unwrap());
            }

            if will_insta_panic {
                tracing::info!("\tassert #{} ok", i + 1);
            }
        }
    };
}

<<<<<<< HEAD
#[tokio::main]
async fn main() -> anyhow::Result<()> {
    let opentelemetry = init_opentelemetry();
=======
#[tokio::test]
async fn test() -> anyhow::Result<()> {
    env_logger::builder()
        .filter(Some("execution_spec"), log::LevelFilter::Info)
        .init();

>>>>>>> 91272c2e
    // Explicitly only run one test if specified in command line args
    // This is used by testconv to auto-apply the snapshots of unconvertable fail-annotated http specs

    let args: Vec<String> = std::env::args().collect();
    let expected_arg = ["insta", "i"];

    let index = args
        .iter()
        .position(|arg| expected_arg.contains(&arg.as_str()))
        .unwrap_or(usize::MAX);

    let spec = if index == usize::MAX {
        let spec = ExecutionSpec::cargo_read("tests/execution").await?;
        ExecutionSpec::filter_specs(spec)
    } else {
        let mut vec = vec![];
        let insta_values: Vec<&String> = args.iter().skip(index + 1).collect();
        for arg in insta_values {
            let path = PathBuf::from(arg)
                .canonicalize()
                .unwrap_or_else(|_| panic!("Failed to parse explicit test path {:?}", arg));

            let contents = fs::read_to_string(&path)?;
            let spec: ExecutionSpec = ExecutionSpec::from_source(&path, contents)
                .await
                .map_err(|err| err.context(path.to_str().unwrap().to_string()))?;
            vec.push(spec);
        }
        vec
    };

    for spec in spec.into_iter() {
        assert_spec(spec, &opentelemetry).await;
    }

    Ok(())
}

async fn run_assert(
    spec: &ExecutionSpec,
    env: &HashMap<String, String>,
    request: &APIRequest,
    config: &ConfigModule,
) -> anyhow::Result<hyper::Response<Body>> {
    let query_string = serde_json::to_string(&request.body).expect("body is required");
    let method = request.method.clone();
    let headers = request.headers.clone();
    let url = request.url.clone();
    let app_context = spec.app_context(config, env.clone()).await;
    let req = headers
        .into_iter()
        .fold(
            Request::builder()
                .method(method.to_hyper())
                .uri(url.as_str()),
            |acc, (key, value)| acc.header(key, value),
        )
        .body(Body::from(query_string))?;

    // TODO: reuse logic from server.rs to select the correct handler
    if app_context.blueprint.server.enable_batch_requests {
        handle_request::<GraphQLBatchRequest>(req, app_context).await
    } else {
        handle_request::<GraphQLRequest>(req, app_context).await
    }
}<|MERGE_RESOLUTION|>--- conflicted
+++ resolved
@@ -985,18 +985,9 @@
     };
 }
 
-<<<<<<< HEAD
-#[tokio::main]
-async fn main() -> anyhow::Result<()> {
-    let opentelemetry = init_opentelemetry();
-=======
 #[tokio::test]
 async fn test() -> anyhow::Result<()> {
-    env_logger::builder()
-        .filter(Some("execution_spec"), log::LevelFilter::Info)
-        .init();
-
->>>>>>> 91272c2e
+    let opentelemetry = init_opentelemetry();
     // Explicitly only run one test if specified in command line args
     // This is used by testconv to auto-apply the snapshots of unconvertable fail-annotated http specs
 
