--- conflicted
+++ resolved
@@ -260,66 +260,6 @@
 
 #[async_trait::async_trait]
 impl HttpIO for MockHttpClient {
-<<<<<<< HEAD
-  async fn execute(&self, req: reqwest::Request) -> anyhow::Result<Response<Bytes>> {
-    let mocks = self.spec.mock.clone();
-
-    // Determine if the request is a GRPC request based on PORT
-    let is_grpc = req.url().as_str().contains("50051");
-
-    // Try to find a matching mock for the incoming request.
-    let mock = mocks
-      .iter()
-      .find(|Mock { request: mock_req, response: _ }| {
-        let method_match = req.method() == mock_req.0.method.clone().to_hyper();
-        let url_match = req.url().as_str() == mock_req.0.url.clone().as_str();
-        let req_body = match req.body() {
-          Some(body) => {
-            if let Some(bytes) = body.as_bytes() {
-              if let Ok(body_str) = std::str::from_utf8(bytes) {
-                Value::from(body_str)
-              } else {
-                Value::Null
-              }
-            } else {
-              Value::Null
-            }
-          }
-          None => Value::Null,
-        };
-        let body_match = req_body == mock_req.0.body;
-        let headers_match = req
-          .headers()
-          .iter()
-          .filter(|(key, _)| *key != "content-type")
-          .all(|(key, value)| {
-            let header_name = key.to_string();
-
-            let header_value = value.to_str().unwrap();
-            let mock_header_value = "".to_string();
-            let mock_header_value = mock_req.0.headers.get(&header_name).unwrap_or(&mock_header_value);
-            header_value == mock_header_value
-          });
-
-        method_match && url_match && headers_match && (body_match || is_grpc)
-      })
-      .ok_or(anyhow!(
-        "No mock found for request: {:?} {} in {}",
-        req.method(),
-        req.url(),
-        format!("{}", self.spec.path.to_str().unwrap())
-      ))?;
-
-    // Clone the response from the mock to avoid borrowing issues.
-    let mock_response = mock.response.clone();
-
-    // Build the response with the status code from the mock.
-    let status_code = reqwest::StatusCode::from_u16(mock_response.0.status)?;
-
-    if status_code.is_client_error() || status_code.is_server_error() {
-      return Err(anyhow::format_err!("Status code error"));
-    }
-=======
     async fn execute(&self, req: reqwest::Request) -> anyhow::Result<Response<Bytes>> {
         let mocks = self.spec.mock.clone();
 
@@ -365,7 +305,6 @@
         if status_code.is_client_error() || status_code.is_server_error() {
             return Err(anyhow::format_err!("Status code error"));
         }
->>>>>>> eac81203
 
         let mut response = Response { status: status_code, ..Default::default() };
 
