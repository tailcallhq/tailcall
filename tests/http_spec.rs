--- conflicted
+++ resolved
@@ -271,10 +271,6 @@
     Ok(response)
   }
 
-<<<<<<< HEAD
-  async fn execute_raw(&self, _req: reqwest::Request) -> anyhow::Result<reqwest::Response> {
-    todo!()
-=======
   async fn execute_raw(&self, req: reqwest::Request) -> anyhow::Result<reqwest::Response> {
     let mocks = self.spec.mock.clone();
 
@@ -331,7 +327,6 @@
     let res = response.body(Body::from(string_to_bytes(body)))?;
 
     Ok(reqwest::Response::from(res))
->>>>>>> 25281d64
   }
 }
 
