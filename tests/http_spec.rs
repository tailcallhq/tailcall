extern crate core;

use std::collections::{BTreeMap, HashMap};
use std::panic::AssertUnwindSafe;
use std::path::PathBuf;
use std::str::FromStr;
use std::sync::{Arc, Once};
use std::{fs, panic};

use anyhow::{anyhow, Context};
use derive_setters::Setters;
use futures_util::future::join_all;
use hyper::body::Bytes;
use hyper::{Body, Request};
use pretty_assertions::assert_eq;
use reqwest::header::{HeaderName, HeaderValue};
use serde::{Deserialize, Serialize};
use serde_json::Value;
use tailcall::async_graphql_hyper::{GraphQLBatchRequest, GraphQLRequest};
use tailcall::blueprint::Blueprint;
#[cfg(feature = "js")]
use tailcall::cli::init_script;
use tailcall::cli::{init_chrono_cache, init_file, init_hook_http, init_http};
use tailcall::config::reader::ConfigReader;
use tailcall::config::{Config, Source, Upstream};
use tailcall::http::{handle_request, AppContext, Method, Response};
use tailcall::{EnvIO, HttpIO};
use url::Url;

static INIT: Once = Once::new();

#[derive(Serialize, Deserialize, Clone, Debug)]
#[serde(rename_all = "camelCase")]
enum Annotation {
    Skip,
    Only,
    Fail,
}

#[derive(Serialize, Deserialize, Clone, Debug, Eq, PartialEq)]
#[serde(rename_all = "camelCase")]
struct APIRequest {
    #[serde(default)]
    method: Method,
    url: Url,
    #[serde(default)]
    headers: BTreeMap<String, String>,
    #[serde(default)]
    body: serde_json::Value,
}

#[derive(Serialize, Deserialize, Clone, Debug)]
#[serde(rename_all = "camelCase")]
struct APIResponse {
    #[serde(default = "default_status")]
    status: u16,
    #[serde(default)]
    headers: BTreeMap<String, String>,
    #[serde(default)]
    body: serde_json::Value,
}

pub struct Env {
    env: HashMap<String, String>,
}

impl EnvIO for Env {
    fn get(&self, key: &str) -> Option<String> {
        self.env.get(key).cloned()
    }
}

impl Env {
    pub fn init(map: HashMap<String, String>) -> Self {
        Self { env: map }
    }
}

fn default_status() -> u16 {
    200
}

#[derive(Serialize, Deserialize, Clone, Debug, Eq, PartialEq)]
struct UpstreamRequest(APIRequest);

#[derive(Serialize, Deserialize, Clone, Debug)]
struct UpstreamResponse(APIResponse);

#[derive(Serialize, Deserialize, Clone, Debug)]
struct DownstreamRequest(APIRequest);

#[derive(Serialize, Deserialize, Clone, Debug)]
struct DownstreamResponse(APIResponse);

#[derive(Serialize, Deserialize, Clone, Debug)]
struct DownstreamAssertion {
    request: DownstreamRequest,
    response: DownstreamResponse,
}

#[derive(Serialize, Deserialize, Clone, Debug)]
#[serde(rename_all = "camelCase")]
enum ConfigSource {
    File(String),
    Inline(Config),
}

#[derive(Serialize, Deserialize, Clone, Debug)]
struct Mock {
    request: UpstreamRequest,
    response: UpstreamResponse,
}

#[derive(Serialize, Deserialize, Clone, Setters, Debug)]
#[serde(rename_all = "camelCase")]
struct HttpSpec {
    config: ConfigSource,
    #[serde(skip)]
    path: PathBuf,
    name: String,
    description: Option<String>,

    #[serde(default)]
    mock: Vec<Mock>,

    #[serde(default)]
    env: HashMap<String, String>,

    #[serde(default)]
    expected_upstream_requests: Vec<UpstreamRequest>,
    assert: Vec<DownstreamAssertion>,

    // Annotations for the runner
    runner: Option<Annotation>,
}

impl HttpSpec {
    fn cargo_read(path: &str) -> anyhow::Result<Vec<HttpSpec>> {
        let dir_path = PathBuf::from(env!("CARGO_MANIFEST_DIR")).join(path);
        let mut files = Vec::new();

        for entry in fs::read_dir(&dir_path)? {
            let path = entry?.path();
            if path.is_dir() {
                continue;
            }
            let source = Source::detect(path.to_str().unwrap_or_default())?;
            if path.is_file() && (source.ext() == "json" || source.ext() == "yml") {
                let contents = fs::read_to_string(&path)?;
                let spec: HttpSpec = Self::from_source(source, contents)
                    .map_err(|err| err.context(path.to_str().unwrap().to_string()))?;

                files.push(spec.path(path));
            }
        }

        assert!(
            !files.is_empty(),
            "No files found in {}",
            dir_path.to_str().unwrap_or_default()
        );
        Ok(files)
    }

    fn filter_specs(specs: Vec<HttpSpec>) -> Vec<HttpSpec> {
        let mut only_specs = Vec::new();
        let mut filtered_specs = Vec::new();

        for spec in specs {
            match spec.runner {
                Some(Annotation::Skip) => {
                    log::warn!("{} {} ... skipped", spec.name, spec.path.display())
                }
                Some(Annotation::Only) => only_specs.push(spec),
                Some(Annotation::Fail) => filtered_specs.push(spec),
                None => filtered_specs.push(spec),
            }
        }

        // If any spec has the Only annotation, use those; otherwise, use the filtered list.
        if !only_specs.is_empty() {
            only_specs
        } else {
            filtered_specs
        }
    }
    fn from_source(source: Source, contents: String) -> anyhow::Result<Self> {
        INIT.call_once(|| {
            env_logger::builder()
                .filter(Some("http_spec"), log::LevelFilter::Info)
                .init();
        });

        let spec: HttpSpec = match source {
            Source::Json => anyhow::Ok(serde_json::from_str(&contents)?),
            Source::Yml => anyhow::Ok(serde_yaml::from_str(&contents)?),
            _ => Err(anyhow!("only json and yaml are supported")),
        }?;

        anyhow::Ok(spec)
    }

    async fn server_context(&self) -> Arc<AppContext> {
        let http_client = init_http(&Upstream::default(), None);
        let config = match self.config.clone() {
            ConfigSource::File(file) => {
                let reader = ConfigReader::init(init_file(), http_client);
                reader.read_all(&[file]).await.unwrap()
            }
            ConfigSource::Inline(config) => config,
        };
        let blueprint = Blueprint::try_from(&config).unwrap();
        let client = init_hook_http(
            MockHttpClient::new(self.clone()),
            blueprint.server.script.clone(),
        );
        let http2_client = Arc::new(MockHttpClient::new(self.clone()));
        let env = Arc::new(Env::init(self.env.clone()));
        let chrono_cache = Arc::new(init_chrono_cache());
<<<<<<< HEAD
        #[cfg(feature = "js")]
        let script = blueprint.server.clone().script.map(init_script);
        #[cfg(not(feature = "js"))]
        let script = None;
=======
        let script = blueprint.server.clone().script.map(init_script);
>>>>>>> 99f11676
        let server_context =
            AppContext::new(blueprint, client, http2_client, env, chrono_cache, script);
        Arc::new(server_context)
    }
}

#[derive(Clone)]
struct MockHttpClient {
    spec: HttpSpec,
}
impl MockHttpClient {
    fn new(spec: HttpSpec) -> Self {
        MockHttpClient { spec }
    }
}

fn string_to_bytes(input: &str) -> Vec<u8> {
    let mut bytes = Vec::new();
    let mut chars = input.chars().peekable();

    while let Some(c) = chars.next() {
        match c {
            '\\' => match chars.next() {
                Some('0') => bytes.push(0),
                Some('n') => bytes.push(b'\n'),
                Some('t') => bytes.push(b'\t'),
                Some('r') => bytes.push(b'\r'),
                Some('\\') => bytes.push(b'\\'),
                Some('\"') => bytes.push(b'\"'),
                Some('x') => {
                    let mut hex = chars.next().unwrap().to_string();
                    hex.push(chars.next().unwrap());
                    let byte = u8::from_str_radix(&hex, 16).unwrap();
                    bytes.push(byte);
                }
                _ => panic!("Unsupported escape sequence"),
            },
            _ => bytes.push(c as u8),
        }
    }

    bytes
}

#[async_trait::async_trait]
impl HttpIO for MockHttpClient {
    async fn execute(&self, req: reqwest::Request) -> anyhow::Result<Response<Bytes>> {
        let mocks = self.spec.mock.clone();

        // Determine if the request is a GRPC request based on PORT
        let is_grpc = req.url().as_str().contains("50051");

        // Try to find a matching mock for the incoming request.
        let mock = mocks
            .iter()
            .find(|Mock { request: mock_req, response: _ }| {
                let method_match = req.method() == mock_req.0.method.clone().to_hyper();
                let url_match = req.url().as_str() == mock_req.0.url.clone().as_str();
                let req_body = match req.body() {
                    Some(body) => {
                        if let Some(bytes) = body.as_bytes() {
                            if let Ok(body_str) = std::str::from_utf8(bytes) {
                                Value::from(body_str)
                            } else {
                                Value::Null
                            }
                        } else {
                            Value::Null
                        }
                    }
                    None => Value::Null,
                };
                let body_match = req_body == mock_req.0.body;
                method_match && url_match && (body_match || is_grpc)
            })
            .ok_or(anyhow!(
                "No mock found for request: {:?} {} in {}",
                req.method(),
                req.url(),
                format!("{}", self.spec.path.to_str().unwrap())
            ))?;

        // Clone the response from the mock to avoid borrowing issues.
        let mock_response = mock.response.clone();

        // Build the response with the status code from the mock.
        let status_code = reqwest::StatusCode::from_u16(mock_response.0.status)?;

        if status_code.is_client_error() || status_code.is_server_error() {
            return Err(anyhow::format_err!("Status code error"));
        }

        let mut response = Response { status: status_code, ..Default::default() };

        // Insert headers from the mock into the response.
        for (key, value) in mock_response.0.headers {
            let header_name = HeaderName::from_str(&key)?;
            let header_value = HeaderValue::from_str(&value)?;
            response.headers.insert(header_name, header_value);
        }

        // Special Handling for GRPC
        if is_grpc {
            let body = string_to_bytes(mock_response.0.body.as_str().unwrap());
            response.body = Bytes::from_iter(body);
            Ok(response)
        } else {
            let body = serde_json::to_vec(&mock_response.0.body)?;
            response.body = Bytes::from_iter(body);
            Ok(response)
        }
    }
}

async fn assert_downstream(spec: HttpSpec) {
    for assertion in spec.assert.iter() {
        if let Some(Annotation::Fail) = spec.runner {
            let response = run(spec.clone(), &assertion).await.unwrap();
            let body = hyper::body::to_bytes(response.into_body()).await.unwrap();
            let result = panic::catch_unwind(AssertUnwindSafe(|| {
                assert_eq!(
                    body,
                    serde_json::to_string(&assertion.response.0.body).unwrap(),
                    "File: {} {}",
                    spec.name,
                    spec.path.display()
                );
            }));

            match result {
                Ok(_) => {
                    panic!(
                        "Expected spec: {} {} to fail but it passed",
                        spec.name,
                        spec.path.display()
                    );
                }
                Err(_) => {
                    log::info!(
                        "{} {} ... failed (expected)",
                        spec.name,
                        spec.path.display()
                    );
                }
            }
        } else {
            let response = run(spec.clone(), &assertion)
                .await
                .context(spec.path.to_str().unwrap().to_string())
                .unwrap();
            let actual_status = response.status().clone().as_u16();
            let actual_headers = response.headers().clone();
            let actual_body = hyper::body::to_bytes(response.into_body()).await.unwrap();

            // Assert Status
            assert_eq!(
                actual_status,
                assertion.response.0.status,
                "File: {} {}",
                spec.name,
                spec.path.display()
            );

            // Assert Body
            assert_eq!(
                to_json_pretty(actual_body).unwrap(),
                serde_json::to_string_pretty(&assertion.response.0.body).unwrap(),
                "File: {} {}",
                spec.name,
                spec.path.display()
            );

            // Assert Headers
            for (key, value) in assertion.response.0.headers.iter() {
                match actual_headers.get(key) {
                    None => panic!("Expected header {} to be present", key),
<<<<<<< HEAD
                    Some(actual_value) => assert_eq!(
                        actual_value,
                        value,
                        "File: {} {}",
                        spec.name,
                        spec.path.display()
                    ),
=======
                    Some(actual_value) => {
                        assert_eq!(
                            actual_value,
                            value,
                            "File: {} {}",
                            spec.name,
                            spec.path.display()
                        )
                    }
>>>>>>> 99f11676
                }
            }
        }
    }
    log::info!("{} {} ... ok", spec.name, spec.path.display());
}

fn to_json_pretty(bytes: Bytes) -> anyhow::Result<String> {
    let body_str = String::from_utf8(bytes.to_vec())?;
    let json: Value = serde_json::from_str(&body_str)?;
    Ok(serde_json::to_string_pretty(&json)?)
}

#[tokio::test]
async fn http_spec_e2e() -> anyhow::Result<()> {
    let spec = HttpSpec::cargo_read("tests/http")?;
    let spec = HttpSpec::filter_specs(spec);
    let tasks: Vec<_> = spec.into_iter().map(assert_downstream).collect();
    join_all(tasks).await;
    Ok(())
}

async fn run(
    spec: HttpSpec,
    downstream_assertion: &&DownstreamAssertion,
) -> anyhow::Result<hyper::Response<Body>> {
    let query_string =
        serde_json::to_string(&downstream_assertion.request.0.body).expect("body is required");
    let method = downstream_assertion.request.0.method.clone();
    let headers = downstream_assertion.request.0.headers.clone();
    let url = downstream_assertion.request.0.url.clone();
    let server_context = spec.server_context().await;
    let req = headers
        .into_iter()
        .fold(
            Request::builder()
                .method(method.to_hyper())
                .uri(url.as_str()),
            |acc, (key, value)| acc.header(key, value),
        )
        .body(Body::from(query_string))?;

    // TODO: reuse logic from server.rs to select the correct handler
    if server_context.blueprint.server.enable_batch_requests {
        handle_request::<GraphQLBatchRequest>(req, server_context).await
    } else {
        handle_request::<GraphQLRequest>(req, server_context).await
    }
}<|MERGE_RESOLUTION|>--- conflicted
+++ resolved
@@ -217,14 +217,10 @@
         let http2_client = Arc::new(MockHttpClient::new(self.clone()));
         let env = Arc::new(Env::init(self.env.clone()));
         let chrono_cache = Arc::new(init_chrono_cache());
-<<<<<<< HEAD
         #[cfg(feature = "js")]
         let script = blueprint.server.clone().script.map(init_script);
         #[cfg(not(feature = "js"))]
         let script = None;
-=======
-        let script = blueprint.server.clone().script.map(init_script);
->>>>>>> 99f11676
         let server_context =
             AppContext::new(blueprint, client, http2_client, env, chrono_cache, script);
         Arc::new(server_context)
@@ -401,15 +397,6 @@
             for (key, value) in assertion.response.0.headers.iter() {
                 match actual_headers.get(key) {
                     None => panic!("Expected header {} to be present", key),
-<<<<<<< HEAD
-                    Some(actual_value) => assert_eq!(
-                        actual_value,
-                        value,
-                        "File: {} {}",
-                        spec.name,
-                        spec.path.display()
-                    ),
-=======
                     Some(actual_value) => {
                         assert_eq!(
                             actual_value,
@@ -419,7 +406,6 @@
                             spec.path.display()
                         )
                     }
->>>>>>> 99f11676
                 }
             }
         }
