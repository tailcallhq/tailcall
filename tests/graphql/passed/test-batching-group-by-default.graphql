#> server-sdl
schema
  @server
  @upstream(baseURL: "http://jsonplaceholder.typicode.com", enableHttpCache: true, batch: {delay: 1, maxSize: 1000}) {
  query: Query
}

type Query {
  posts: [Post] @http(path: "/posts?id=11&id=3&foo=1")
}

type Post {
  id: Int
  title: String
  body: String
<<<<<<< HEAD
  userId: Int
  user: User
    @http(groupBy: ["id"], path: "/users", query: [{key: "id", value: "{{value.userId}}"}, {key: "foo", value: "bar"}])
=======
  userId: Int!
  user: User @http(path: "/users", query: [{key: "id", value: "{{value.userId}}"}, {key: "foo", value: "bar"}]) @groupBy
>>>>>>> 3dc0c047
}

type User {
  id: Int
  name: String
}

#> client-query
query @expect(json: {data: {posts: [{userId: 1, user: {id: 1}}, {userId: 2, user: {id: 2}}]}}) {
  posts {
    user {
      id
    }
    userId
  }
}<|MERGE_RESOLUTION|>--- conflicted
+++ resolved
@@ -13,14 +13,8 @@
   id: Int
   title: String
   body: String
-<<<<<<< HEAD
-  userId: Int
-  user: User
-    @http(groupBy: ["id"], path: "/users", query: [{key: "id", value: "{{value.userId}}"}, {key: "foo", value: "bar"}])
-=======
   userId: Int!
-  user: User @http(path: "/users", query: [{key: "id", value: "{{value.userId}}"}, {key: "foo", value: "bar"}]) @groupBy
->>>>>>> 3dc0c047
+  user: User @http(groupBy: ["id"], path: "/users", query: [{key: "id", value: "{{value.userId}}"}, {key: "foo", value: "bar"}])
 }
 
 type User {
