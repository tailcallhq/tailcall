#> server-sdl
schema @server(vars: {id: "1"}) {
  query: Query
}

type User {
  name: String
  id: Int
}

type Query {
<<<<<<< HEAD
  user: [User] @http(path: "/users", query: {id: "{{vars.id}}"}, baseURL: "http://jsonplaceholder.typicode.com")
=======
  user: [User]
  @http(
    path: "/users"
    query: [{ key: "id",value: "{{vars.id}}" }]
    baseURL: "http://jsonplaceholder.typicode.com"
  )
>>>>>>> 881c8ad7
}

#> client-query
query @expect(json: {data: {user: [{name: "Leanne Graham"}]}}) {
  user {
    name
  }
}<|MERGE_RESOLUTION|>--- conflicted
+++ resolved
@@ -9,16 +9,12 @@
 }
 
 type Query {
-<<<<<<< HEAD
-  user: [User] @http(path: "/users", query: {id: "{{vars.id}}"}, baseURL: "http://jsonplaceholder.typicode.com")
-=======
   user: [User]
   @http(
     path: "/users"
     query: [{ key: "id",value: "{{vars.id}}" }]
     baseURL: "http://jsonplaceholder.typicode.com"
   )
->>>>>>> 881c8ad7
 }
 
 #> client-query
