--- conflicted
+++ resolved
@@ -275,10 +275,6 @@
     let config = Config::from_sdl(content).to_result().unwrap();
     // error is on the line below
     let actual = print_schema::print_schema((Blueprint::try_from(&config).unwrap()).to_schema());
-<<<<<<< HEAD
-    log::info!("ClientSDL: {} ... not ok yet", spec.path.display());
-    assert_eq!(actual, expected, "ClientSDL: {}", spec.path.display());
-=======
 
     if spec.annotation.as_ref().is_some_and(|a| matches!(a, Annotation::Fail)) {
       assert_ne!(actual, expected, "ClientSDL: {}", spec.path.display());
@@ -286,7 +282,6 @@
       assert_eq!(actual, expected, "ClientSDL: {}", spec.path.display());
     }
 
->>>>>>> 6a5c55f2
     log::info!("ClientSDL: {} ... ok", spec.path.display());
   }
 
