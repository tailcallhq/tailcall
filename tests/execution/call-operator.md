--- conflicted
+++ resolved
@@ -68,7 +68,6 @@
   userId: Int!
 }
 
-<<<<<<< HEAD
 type Query {
   news: NewsData! @grpc(baseURL: "http://localhost:50051", method: "news.NewsService.GetAllNews")
   newsWithPortArg(port: Int!): NewsData! @grpc(baseURL: "http://localhost:{{args.port}}", method: "news.NewsService.GetAllNews")
@@ -83,12 +82,6 @@
   userId: Int! @const(data: 2)
   userPosts(id: ID!): [Post] @http(path: "/posts", query: [{key: "userId", value: "{{args.id}}"}])
   userWithPosts: UserWithPosts @http(path: "/users/1")
-=======
-type UserWithPosts {
-  id: Int!
-  name: String!
-  posts: [Post] @call(steps: [{query: "userPosts", args: {id: "{{value.id}}"}}])
->>>>>>> 4ea27664
 }
 
 type User {
@@ -100,12 +93,21 @@
   website: String
 }
 
-<<<<<<< HEAD
 type UserWithPosts {
   id: Int!
   name: String!
-  posts: [Post] @call(query: "userPosts", args: {id: "{{value.id}}"})
-=======
+  posts: [Post] @call(steps: [{query: "userPosts", args: {id: "{{value.id}}"}}])
+}
+
+type User {
+  id: Int!
+  name: String!
+  username: String!
+  email: String!
+  phone: String
+  website: String
+}
+
 type Post {
   id: Int
   userId: Int!
@@ -120,7 +122,6 @@
   userGraphQLHeaders: User @call(steps: [{query: "userGraphQLHeaders", args: {id: "{{value.userId}}"}}])
   news: NewsData! @call(steps: [{query: "news"}])
   newsWithPortArg: NewsData! @call(steps: [{query: "news", args: {port: 50051}}])
->>>>>>> 4ea27664
 }
 ```
 
