--- conflicted
+++ resolved
@@ -5,55 +5,6 @@
   query: Query
 }
 
-<<<<<<< HEAD
-types:
-  - name: T1
-    fields:
-      t1:
-        type:
-          name: String
-  - name: T2
-    fields:
-      t2:
-        type:
-          name: Int
-  - name: T3
-    fields:
-      t3:
-        type:
-          name: Boolean
-      t33:
-        type:
-          name: Float
-          required: true
-  - name: NU
-    fields:
-      u:
-        type:
-          name: U
-
-  - name: NNU
-    fields:
-      nu:
-        type:
-          name: NU
-  - name: Query
-    fields:
-      test:
-        type:
-          name: U
-        args:
-          u:
-            type:
-              name: U
-              required: true
-        http:
-          url: http://localhost/users/{{args.u}}/
-
-unions:
-  U:
-    types: ["T1", "T2", "T3"]
-=======
 type T1 {
   t1: String
 }
@@ -80,5 +31,4 @@
 type Query {
   test(u: U!): U @http(url: "http://localhost/users/{{args.u}}/")
 }
->>>>>>> 01ebf87f
 ```