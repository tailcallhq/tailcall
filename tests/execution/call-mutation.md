# Call mutation

```graphql @server
schema @server @upstream(baseURL: "http://jsonplaceholder.typicode.com") {
  query: Query
  mutation: Mutation
}

input PostInput {
  body: String
  title: String
  userId: Int
}

input PostInputWithoutUserId {
  body: String
  title: String
  userId: Int
}

type Mutation {
<<<<<<< HEAD
  attachPostToFirstUser(postId: Int!): User @call(mutation: "attachPostToUser", args: {postId: "{{args.postId}}", userId: 1})
  attachPostToUser(postId: Int!, userId: Int!): User @http(body: "{\"postId\":{{args.postId}}}", method: "PATCH", path: "/users/{{args.userId}}")
  insertMockedPost: Post @call(mutation: "insertPost", args: {input: {body: "post-body", title: "post-title", userId: 1}})
  insertPost(input: PostInput): Post @http(body: "{{args.input}}", method: "POST", path: "/posts")
  insertPostToFirstUser(input: PostInputWithoutUserId): Post @call(mutation: "insertPostToUser", args: {input: "{{args.input}}", userId: 1})
  insertPostToUser(input: PostInputWithoutUserId!, userId: Int!): Post @http(body: "{{args.input}}", method: "POST", path: "/users/{{args.userId}}/posts")
=======
  attachPostToFirstUser(postId: Int!): User
    @call(steps: [{mutation: "attachPostToUser", args: {postId: "{{args.postId}}", userId: 1}}])
  attachPostToUser(userId: Int!, postId: Int!): User
    @http(body: "{\"postId\":{{args.postId}}}", method: "PATCH", path: "/users/{{args.userId}}")
  insertPost(input: PostInput): Post @http(body: "{{args.input}}", method: "POST", path: "/posts")
  insertPostToFirstUser(input: PostInputWithoutUserId): Post
    @call(steps: [{mutation: "insertPostToUser", args: {input: "{{args.input}}", userId: 1}}])
  insertMockedPost: Post
    @call(steps: [{mutation: "insertPost", args: {input: {body: "post-body", title: "post-title", userId: 1}}}])
  insertPostToUser(input: PostInputWithoutUserId!, userId: Int!): Post
    @http(body: "{{args.input}}", method: "POST", path: "/users/{{args.userId}}/posts")
>>>>>>> 4ea27664
}

type Post {
  body: String
  id: Int
  title: String
  userId: Int
}

type Query {
  firstUser: User @http(path: "/users/1")
  postFromUser(userId: Int!): Post @http(path: "/posts?userId={{args.userId}}")
}

type User {
  id: Int
  name: String
  posts: [Post] @call(steps: [{query: "postFromUser", args: {userId: "{{value.id}}"}}])
}
```

```yml @mock
- request:
    method: POST
    url: http://jsonplaceholder.typicode.com/posts
    body: '{"body":"post-body","title":"post-title","userId":1}'
  expected_hits: 2
  response:
    status: 200
    body:
      title: post-title
      body: post-body
      userId: 1
- request:
    method: GET
    url: http://jsonplaceholder.typicode.com/users/1
    body: null
  response:
    status: 200
    body:
      id: 1
      name: foo
- request:
    method: PATCH
    url: http://jsonplaceholder.typicode.com/users/1
    body: '{"postId":1}'
  response:
    status: 200
    body:
      id: 1
      name: foo
- request:
    method: GET
    url: http://jsonplaceholder.typicode.com/posts?userId=1
    body: null
  response:
    status: 200
    body:
      - id: 1
        title: post1-title
        body: post1-body
        userId: 1
      - id: 2
        title: post2-title
        body: post2-body
        userId: 1
      - id: 3
        title: post3-title
        body: post3-body
        userId: 1
- request:
    method: POST
    url: http://jsonplaceholder.typicode.com/users/1/posts
    body: '{"body":"post-body","title":"post-title"}'
  response:
    status: 200
    body:
      title: post-title
      body: post-body
      userId: 1
```

```yml @assert
- method: POST
  url: http://localhost:8080/graphql
  body:
    query: 'mutation { insertPost(input: { body: "post-body", title: "post-title", userId: 1 }) { body } }'
- method: POST
  url: http://localhost:8080/graphql
  body:
    query: query { firstUser { posts { title } } }
- method: POST
  url: http://localhost:8080/graphql
  body:
    query: "mutation { attachPostToFirstUser(postId: 1) { name } }"
- method: POST
  url: http://localhost:8080/graphql
  body:
    query: 'mutation { insertPostToFirstUser(input: { body: "post-body", title: "post-title" }) { body } }'
- method: POST
  url: http://localhost:8080/graphql
  body:
    query: "mutation { insertMockedPost { body } }"
```<|MERGE_RESOLUTION|>--- conflicted
+++ resolved
@@ -19,14 +19,6 @@
 }
 
 type Mutation {
-<<<<<<< HEAD
-  attachPostToFirstUser(postId: Int!): User @call(mutation: "attachPostToUser", args: {postId: "{{args.postId}}", userId: 1})
-  attachPostToUser(postId: Int!, userId: Int!): User @http(body: "{\"postId\":{{args.postId}}}", method: "PATCH", path: "/users/{{args.userId}}")
-  insertMockedPost: Post @call(mutation: "insertPost", args: {input: {body: "post-body", title: "post-title", userId: 1}})
-  insertPost(input: PostInput): Post @http(body: "{{args.input}}", method: "POST", path: "/posts")
-  insertPostToFirstUser(input: PostInputWithoutUserId): Post @call(mutation: "insertPostToUser", args: {input: "{{args.input}}", userId: 1})
-  insertPostToUser(input: PostInputWithoutUserId!, userId: Int!): Post @http(body: "{{args.input}}", method: "POST", path: "/users/{{args.userId}}/posts")
-=======
   attachPostToFirstUser(postId: Int!): User
     @call(steps: [{mutation: "attachPostToUser", args: {postId: "{{args.postId}}", userId: 1}}])
   attachPostToUser(userId: Int!, postId: Int!): User
@@ -38,7 +30,6 @@
     @call(steps: [{mutation: "insertPost", args: {input: {body: "post-body", title: "post-title", userId: 1}}}])
   insertPostToUser(input: PostInputWithoutUserId!, userId: Int!): Post
     @http(body: "{{args.input}}", method: "POST", path: "/users/{{args.userId}}/posts")
->>>>>>> 4ea27664
 }
 
 type Post {
