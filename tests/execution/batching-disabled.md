--- conflicted
+++ resolved
@@ -1,70 +1,5 @@
 # Batching disabled
 
-<<<<<<< HEAD
-```json @config
-{
-  "server": {},
-  "upstream": {
-    "httpCache": 42,
-    "batch": {
-      "maxSize": 100,
-      "delay": 0,
-      "headers": []
-    }
-  },
-  "schema": {
-    "query": "Query"
-  },
-  "types": [
-    {
-      "name": "Query",
-      "fields": {
-        "user": {
-          "type": {
-            "name": "User"
-          },
-          "args": {
-            "id": {
-              "type": {
-                "name": "Int",
-                "required": true
-              }
-            }
-          },
-          "http": {
-            "url": "http://jsonplaceholder.typicode.com/users/{{.args.id}}"
-          },
-          "cache": null
-        }
-      },
-      "cache": null
-    },
-    {
-      "name": "User",
-      "fields": {
-        "id": {
-          "type": {
-            "name": "Int"
-          },
-          "cache": null
-        },
-        "name": {
-          "type": {
-            "name": "String"
-          },
-          "cache": null
-        },
-        "username": {
-          "type": {
-            "name": "String"
-          },
-          "cache": null
-        }
-      },
-      "cache": null
-    }
-  ]
-=======
 ```graphql @config
 schema @server @upstream(httpCache: 42, batch: {maxSize: 100, delay: 0, headers: []}) {
   query: Query
@@ -78,7 +13,6 @@
   id: Int
   name: String
   username: String
->>>>>>> 01ebf87f
 }
 ```
 
