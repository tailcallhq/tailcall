# Auth with BasicAuth

```graphql @server
schema @server(port: 8000, graphiql: true) @link(id: "htpasswd", type: Htpasswd, src: ".htpasswd") {
  query: Query
  mutation: Mutation
}

type Query {
<<<<<<< HEAD
  scalar: String! @expr(body: "data from public scalar")
  protectedScalar: String! @protected @expr(body: "data from protected scalar")
  nested: Nested! @expr(body: {name: "nested name", protected: "protected nested"})
  protectedType: ProtectedType
=======
  scalar: String! @const(data: "data from public scalar")
  protectedScalar: String! @protected @const(data: "data from protected scalar")
  nested: Nested! @const(data: {name: "nested name", protected: "protected nested"})
  protectedType: ProtectedType @const(data: {name: "protected type name", nested: "protected type nested"})
}

type Mutation {
  protectedType: ProtectedType @http(baseURL: "http://upstream", path: "/protected")
>>>>>>> 917cb766
}

type Nested {
  name: String!
  protected: String! @protected
}

type ProtectedType @protected {
<<<<<<< HEAD
  name: String! @expr(body: "protected type name")
  nested: String! @expr(body: "protected type nested")
=======
  name: String!
  nested: String!
>>>>>>> 917cb766
}
```

```text @file:.htpasswd
testuser1:$apr1$e3dp9qh2$fFIfHU9bilvVZBl8TxKzL/
testuser2:$2y$10$wJ/mZDURcAOBIrswCAKFsO0Nk7BpHmWl/XuhF7lNm3gBAFH3ofsuu
testuser3:{SHA}Y2fEjdGT1W6nsLqtJbGUVeUp9e4=
```

```yml @mock
- request:
    method: GET
    url: http://upstream/protected
    headers:
      authorization: Basic dGVzdHVzZXIxOnBhc3N3b3JkMTIz
  response:
    status: 200
    body:
      name: mutation name
      nested: mutation nested
```

```yml @assert
- method: POST
  url: http://localhost:8080/graphql
  body:
    query: |
      query {
        scalar
        nested {
          name
        }
      }
- method: POST
  url: http://localhost:8080/graphql
  body:
    query: |
      query {
        protectedScalar
      }
- method: POST
  url: http://localhost:8080/graphql
  headers:
    Authorization: Basic dGVzdHVzZXIxOnJhbmRvbV9wYXNzd29yZA==
  body:
    query: |
      query {
        protectedScalar
      }
- method: POST
  url: http://localhost:8080/graphql
  headers:
    Authorization: Basic dGVzdHVzZXIxOnBhc3N3b3JkMTIz
  body:
    query: |
      query {
        protectedScalar
        nested {
          name
          protected
        }
        protectedType {
          name
          nested
        }
      }
- method: POST
  url: http://localhost:8080/graphql
  body:
    query: |
      mutation {
        protectedType {
          name
          nested
        }
      }
- method: POST
  url: http://localhost:8080/graphql
  headers:
    Authorization: Basic dGVzdHVzZXIxOnBhc3N3b3JkMTIz
  body:
    query: |
      mutation {
        protectedType {
          name
          nested
        }
      }
```<|MERGE_RESOLUTION|>--- conflicted
+++ resolved
@@ -7,21 +7,14 @@
 }
 
 type Query {
-<<<<<<< HEAD
   scalar: String! @expr(body: "data from public scalar")
   protectedScalar: String! @protected @expr(body: "data from protected scalar")
   nested: Nested! @expr(body: {name: "nested name", protected: "protected nested"})
-  protectedType: ProtectedType
-=======
-  scalar: String! @const(data: "data from public scalar")
-  protectedScalar: String! @protected @const(data: "data from protected scalar")
-  nested: Nested! @const(data: {name: "nested name", protected: "protected nested"})
-  protectedType: ProtectedType @const(data: {name: "protected type name", nested: "protected type nested"})
+  protectedType: ProtectedType @expr(body: {name: "protected type name", nested: "protected type nested"})
 }
 
 type Mutation {
   protectedType: ProtectedType @http(baseURL: "http://upstream", path: "/protected")
->>>>>>> 917cb766
 }
 
 type Nested {
@@ -30,13 +23,8 @@
 }
 
 type ProtectedType @protected {
-<<<<<<< HEAD
-  name: String! @expr(body: "protected type name")
-  nested: String! @expr(body: "protected type nested")
-=======
   name: String!
   nested: String!
->>>>>>> 917cb766
 }
 ```
 
