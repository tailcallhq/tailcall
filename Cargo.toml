[package]
name = "tailcall"
version = "0.1.0"
edition = "2021"

[[bin]]
name = "tailcall"
path = "src/main.rs"

[workspace.dependencies]
anyhow = "1.0.82"
async-graphql = { version = "7.0.9" }
futures-util = { version = "0.3.30" }
indexmap = "2.2.6"
insta = { version = "1.38.0", features = ["json"] }
tokio = { version = "1.37.0", features = ["rt", "time"] }
reqwest = { version = "0.12", features = [
    "json",
    "rustls-tls",
    "http2",
], default-features = false }
tracing = "0.1.40"
lazy_static = "1.4.0"
serde_json = { version = "1.0.116", features = ["preserve_order"] }
serde = { version = "1.0.200", features = ["derive"] }
derive_more = "0.99.18"
thiserror = "1.0.59"
url = { version = "2.5.0", features = ["serde"] }

[dependencies]
# dependencies specific to CLI must have optional = true and the dep should be added to default feature.
# one needs to add default feature tag if it is something IO related or might conflict with WASM

mimalloc = { version = "0.1.41", default-features = false, optional = true }
http-cache-reqwest = { version = "0.14.0", features = [
    "manager-moka",
], default-features = false, optional = true }
moka = { version = "0.12.7", default-features = false, features = [
    "future",
], optional = true }
tokio-rustls = { version = "0.26.0", optional = true }
rustls = { version = "0.23.5", optional = true, features = [
    "std",
], default-features = false }
rustls-pki-types = "1.5.0"
inquire = { version = "0.7.5", optional = true }
opentelemetry-otlp = { version = "0.17.0", features = [
    "trace",
    "logs",
    "metrics",
    # required to make grpc requests
    "tls-roots",
], optional = true }
opentelemetry-system-metrics = { version = "0.2.0", optional = true }
tailcall-http-cache = { path = "tailcall-http-cache", optional = true }
tailcall-version = { path = "./tailcall-version", optional = true }
genai = { git = "https://github.com/laststylebender14/rust-genai.git", rev = "63a542ce20132503c520f4e07108e0d768f243c3", optional = true }

# dependencies safe for wasm:

rustls-pemfile = { version = "1.0.4" }
schemars = { version = "0.8.17", features = ["derive"] }
hyper = { version = "1.4", features = ["server"], default-features = false }
tokio = { workspace = true }
anyhow = { workspace = true }
reqwest = { workspace = true }
derive_setters = "0.1.6"
derive-getters = "0.5.0"
thiserror = { workspace = true }
serde_json = { workspace = true }
serde = { workspace = true }
serde_qs = "0.13"
serde_yaml = "0.9.34"
serde_urlencoded = "0.7.1"
url = { workspace = true }
indexmap = { workspace = true }
once_cell = "1.19.0"
clap = { version = "4.5.4", features = ["derive"] }
colored = "2.1.0"
regex = "1.10.4"
reqwest-middleware = "0.3"
async-trait = "0.1.80"
serde_path_to_error = "0.1.16"
cache_control = "0.2.0"
nom = "7.1.3"
exitcode = "1.1.2"
resource = "0.5.0"
num_cpus = "1.16.0"
fnv = "1.0.7"
futures-channel = { version = "0.3.30" }
futures-timer = { version = "3.0.3", features = ["wasm-bindgen"] }
futures-util = { workspace = true }
lru = { version = "0.12.3" }
async-std = { version = "1.12.0", features = [
    "wasm-bindgen-futures",
    "unstable",
] }
ttl_cache = "0.5.1"
protox = "0.7.0"
protox-parse = "0.7.0"
prost-reflect = { version = "0.14.0", features = ["serde"] }
prost = "0.13.1"
update-informer = { version = "1.1.0", default-features = false, features = [
    "github",
    "reqwest",
], optional = true }
lazy_static = { workspace = true }
which = { version = "6.0.1", optional = true }
async-recursion = "1.1.1"
rquickjs = { "version" = "0.5.1", optional = true, features = ["macro"] }
strum_macros = "0.26.4"
# TODO: disable some levels with features?
tracing = { workspace = true }
tracing-subscriber = { version = "0.3.18", features = [
    "default",
    "fmt",
    "env-filter",
] }
tracing-opentelemetry = "0.25.0"
getrandom = { version = "0.2.14", features = ["js"] }
prometheus = "0.13.4"
tonic = { version = "0.12.1", default-features = false }
opentelemetry-semantic-conventions = "0.15.0"
opentelemetry = { version = "0.24.0", features = ["trace", "logs"] }
opentelemetry-old = { package = "opentelemetry", version = "0.23.0", features = ["metrics"] }
opentelemetry_sdk = { version = "0.24.1", features = [
    "trace",
    "logs",
    "metrics",
] }
opentelemetry-http = "0.13.0"
opentelemetry-stdout = { version = "0.5.0", features = [
    "trace",
    "logs",
    "metrics",
] }
opentelemetry-appender-tracing = { version = "0.5.0" }
opentelemetry-prometheus = "0.17.0"
phonenumber = "0.3.4"
chrono = "0.4.38"
async-graphql-extension-apollo-tracing = { version = "3.2.15" }
headers = "0.4"
mime = "0.3.17"
htpasswd-verify = { version = "0.3.0", git = "https://github.com/twistedfall/htpasswd-verify", rev = "ff14703083cbd639f7d05622b398926f3e718d61" } # fork version that is wasm compatible
jsonwebtoken = "9.3.0"
async-graphql-value = "7.0.9"
async-graphql = { workspace = true, features = [
    "dynamic-schema",
    "dataloader",
    "apollo_tracing",
    "opentelemetry",
] }
dotenvy = "0.15.7"
convert_case = "0.6.0"
rand = "0.8.5"
tailcall-macros = { path = "tailcall-macros" }
tailcall-tracker = { path = "tailcall-tracker", optional = true }
tailcall-typedefs-common = { path = "./tailcall-typedefs-common" }
tonic-types = "0.12.1"
base64 = "0.22.1"
tailcall-hasher = { path = "tailcall-hasher" }
serde_json_borrow = "0.6.0"
pluralizer = "0.4.0"
path-clean = "=1.0.1"
pathdiff = "0.2.1"
num = "0.4.3"
indenter = "0.3.3"
derive_more = { workspace = true }
strum = "0.26.2"
<<<<<<< HEAD
http-body-util = "0.1.2"
hyper-util = "0.1.7"
maplit = "1.0.2"
=======
>>>>>>> 078cc276

[dev-dependencies]
datatest-stable = "0.2.9"
tokio-test = "0.4.4"
tailcall-prettier = { path = "tailcall-prettier" }
criterion = "0.5.1"
httpmock = "0.7.0"
pretty_assertions = "1.4.0"
stripmargin = "0.1.1"
markdown = "1.0.0-alpha.17"
insta = { workspace = true }
tempfile = "3.10.1"
maplit = "1.0.2"
tailcall-fixtures = { path = "./tailcall-fixtures" }
http-cache-semantics = { version = "2.1.0", default-features = false, features = [
    "reqwest",
] }
cacache = { version = "13.0.0", default-features = false, features = [
    "tokio-runtime",
    "mmap",
] }
test-log = { version = "0.2.16", default-features = false, features = [
    "color",
    "trace",
] }
flate2 = "1.0.30"
bincode = "1.3.3"

[features]

# Feature Flag to enable V8.
# V8 currently is not support on all platforms so, we control it via this feature flag.
js = ["dep:rquickjs"]

# Feature Flag to core CLI features.
# This is created to control what we expose for WASM.
# Will be deprecated once we move CLI to it's own crate and WASM builds won't depend on it.
cli = [
    "tokio/fs",
    "tokio/rt-multi-thread",
    "dep:mimalloc",
    "dep:http-cache-reqwest",
    "dep:moka",
    "dep:tokio-rustls",
    "dep:rustls",
    "dep:inquire",
    "dep:which",
    "dep:update-informer",
    "opentelemetry_sdk/testing",
    "opentelemetry_sdk/rt-tokio",
    "dep:opentelemetry-otlp",
    "dep:opentelemetry-system-metrics",
    "dep:tailcall-tracker",
    "dep:tailcall-http-cache",
    "dep:tailcall-version",
    "dep:genai",
]

# Feature flag to enable all default features.
# This is used by default locally while developing and on CI.
# We generally want to interface via CLI and have V8 enabled, while running tests.
default = ["cli", "js"]

# Feature flag to force JIT engine inside integration tests
force_jit = []


[workspace]
members = [
    ".",
    "tailcall-typedefs-common",
    "tailcall-typedefs",
    "tailcall-aws-lambda",
    "tailcall-cloudflare",
    "tailcall-macros",
    "tailcall-prettier",
    "tailcall-fixtures",
    "tailcall-upstream-grpc",
    "tailcall-tracker",
    "tailcall-wasm",
    "tailcall-hasher",
    "tailcall-http-cache",
    "tailcall-version",
]

# Boost execution_spec snapshot diffing performance
[profile.dev.package]
insta.opt-level = 3

[profile.release]
opt-level = 3
codegen-units = 1
panic = 'abort'
lto = 'fat'
debug = false
incremental = false
overflow-checks = false

[[bench]]
name = "tailcall_benches"
harness = false

[[test]]
name = "execution_spec"
harness = false

[[test]]
name = "cli_spec"
path = "tests/cli/gen.rs"
harness = false

[[test]]
name = "json_to_config_spec"
path = "src/core/generator/tests/json_to_config_spec.rs"
harness = false<|MERGE_RESOLUTION|>--- conflicted
+++ resolved
@@ -167,12 +167,6 @@
 indenter = "0.3.3"
 derive_more = { workspace = true }
 strum = "0.26.2"
-<<<<<<< HEAD
-http-body-util = "0.1.2"
-hyper-util = "0.1.7"
-maplit = "1.0.2"
-=======
->>>>>>> 078cc276
 
 [dev-dependencies]
 datatest-stable = "0.2.9"
