--- conflicted
+++ resolved
@@ -121,11 +121,8 @@
     "apollo_tracing",
     "opentelemetry",
 ]}
-<<<<<<< HEAD
 dotenvy = "0.15"
-=======
 convert_case = "0.6.0"
->>>>>>> 9f918a39
 
 [dev-dependencies]
 criterion = "0.5.1"
