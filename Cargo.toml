--- conflicted
+++ resolved
@@ -113,14 +113,8 @@
 opentelemetry-prometheus = "0.15.0"
 phonenumber = "0.3.3"
 chrono = "0.4.35"
+base64 = "0.22.0"
 async-graphql-extension-apollo-tracing = { git = "https://github.com/tailcallhq/async_graphql_apollo_studio_extension/" }
-<<<<<<< HEAD
-base64 = "0.22.0"
-
-[patch.crates-io]
-async-graphql-value = {git ="https://github.com/tailcallhq/async-graphql.git", branch = "add-setter"}
-async-graphql = {git ="https://github.com/tailcallhq/async-graphql.git", branch = "add-setter"}
-=======
 async-graphql-value = "7.0.3"
 async-graphql = { version = "7.0.3", features = [
     "dynamic-schema",
@@ -129,7 +123,6 @@
     "opentelemetry",
 ]}
 convert_case = "0.6.0"
->>>>>>> 06cbc4a8
 
 [dev-dependencies]
 criterion = "0.5.1"
