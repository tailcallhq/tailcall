[package]
name = "tailcall"
version = "0.1.0"
edition = "2021"

[[bin]]
name = "tailcall"
path = "src/main.rs"

[workspace.dependencies]
anyhow = "1.0.82"
async-graphql = { version = "7.0.3" }
futures-util = { version = "0.3.30" }
indexmap = "2.2.6"
insta = { version = "1.38.0", features = ["json"] }
tokio = { version = "1.37.0", features = ["rt", "time"] }
reqwest = { version = "0.11", features = [
    "json",
    "rustls-tls",
], default-features = false }
tracing = "0.1.40"
lazy_static = "1.4.0"
serde_json = { version = "1.0.116", features = ["preserve_order"] }
serde = { version = "1.0.200", features = ["derive"] }


[dependencies]
# dependencies specific to CLI must have optional = true and the dep should be added to default feature.
# one needs to add default feature tag if it is something IO related or might conflict with WASM

mimalloc = { version = "0.1.41", default-features = false, optional = true }
http-cache-reqwest = { version = "0.13.0", features = [
    "manager-moka",
], default-features = false, optional = true }
moka = { version = "0.12.7", default-features = false, features = [
    "future",
], optional = true }
hyper-rustls = { version = "0.25.0", optional = true }
rustls = { version = "0.23.5", optional = true, features = [
    "std",
], default-features = false }
rustls-pki-types = "1.5.0"
inquire = { version = "0.7.5", optional = true }
opentelemetry-otlp = { version = "0.15.0", features = [
    "trace",
    "logs",
    "metrics",
    # required to make grpc requests
    "tls-roots",
], optional = true }
opentelemetry-system-metrics = { version = "0.1.8", optional = true }
tailcall-http-cache = {path = "tailcall-http-cache", optional = true }


# dependencies safe for wasm:

rustls-pemfile = { version = "1.0.4" }
schemars = { version = "0.8.17", features = ["derive"] }
hyper = { version = "0.14.28", features = ["server"], default-features = false }
tokio = { workspace = true }
anyhow = { workspace = true }
reqwest = { workspace = true }
derive_setters = "0.1.6"
thiserror = "1.0.59"
serde_json = { workspace = true }
serde = { workspace = true }
serde_qs = "0.13"
serde_yaml = "0.9.34"
serde_urlencoded = "0.7.1"
url = { version = "2.5.0", features = ["serde"] }
indexmap = { workspace = true }
once_cell = "1.19.0"
clap = { version = "4.5.4", features = ["derive"] }
colored = "2.1.0"
regex = "1.10.4"
reqwest-middleware = "0.2.5"
async-trait = "0.1.80"
serde_path_to_error = "0.1.16"
cache_control = "0.2.0"
nom = "7.1.3"
exitcode = "1.1.2"
resource = "0.5.0"
stripmargin = "0.1.1"
num_cpus = "1.16.0"
fnv = "1.0.7"
futures-channel = { version = "0.3.30" }
futures-timer = { version = "3.0.3", features = ["wasm-bindgen"] }
futures-util = { workspace = true }
lru = { version = "0.12.3" }
async-std = { version = "1.12.0", features = [
    "wasm-bindgen-futures",
    "unstable",
] }
ttl_cache = "0.5.1"
protox = "0.6.0"
protox-parse = "0.6.0"
prost-reflect = { version = "0.13.1", features = ["serde"] }
prost = "0.12.4"
update-informer = { version = "1.1.0", default-features = false, features = [
    "github",
    "reqwest",
], optional = true }
lazy_static = { workspace = true }
which = { version = "6.0.1", optional = true }
async-recursion = "1.1.1"
tempfile = "3.10.1"
rquickjs = { "version" = "0.5.1", optional = true, features = ["full"] }
strum_macros = "0.26.2"
# TODO: disable some levels with features?
tracing = { workspace = true }
tracing-subscriber = { version = "0.3.18", features = [
    "default",
    "fmt",
    "env-filter",
] }
tracing-opentelemetry = "0.23.0"
getrandom = { version = "0.2.14", features = ["js"] }
prometheus = "0.13.4"
tonic = { version = "0.11.0", default-features = false }
opentelemetry-semantic-conventions = "0.14.0"
opentelemetry = { version = "0.22.0", features = ["trace", "logs", "metrics"] }
opentelemetry_sdk = { version = "0.22.1", features = [
    "trace",
    "logs",
    "metrics",
] }
opentelemetry-http = "0.11.1"
opentelemetry-stdout = { version = "0.3.0", features = [
    "trace",
    "logs",
    "metrics",
] }
opentelemetry-appender-tracing = { version = "0.3.0" }
opentelemetry-prometheus = "0.15.0"
phonenumber = "0.3.4"
chrono = "0.4.38"
async-graphql-extension-apollo-tracing = { version = "3.2.15" }
headers = "0.3.9" # previous version until hyper is updated to 1+
mime = "0.3.17"
htpasswd-verify = { version = "0.3.0", git = "https://github.com/twistedfall/htpasswd-verify", rev = "ff14703083cbd639f7d05622b398926f3e718d61" } # fork version that is wasm compatible
jsonwebtoken = "9.3.0"
async-graphql-value = "7.0.3"
async-graphql = { workspace = true, features = [
    "dynamic-schema",
    "dataloader",
    "apollo_tracing",
    "opentelemetry",
] }
dotenvy = "0.15.7"
convert_case = "0.6.0"
rand = "0.8.5"
tailcall-macros = { path = "tailcall-macros" }
tailcall-tracker = { path = "tailcall-tracker", optional = true }
tonic-types = "0.11.0"
datatest-stable = "0.2.9"
tokio-test = "0.4.4"
base64 = "0.22.1"
tailcall-hasher = { path = "tailcall-hasher" }
serde_json_borrow = "0.3.0"

[dev-dependencies]
tailcall-prettier = { path = "tailcall-prettier" }
criterion = "0.5.1"
httpmock = "0.7.0"
pretty_assertions = "1.4.0"
stripmargin = "0.1.1"
markdown = "1.0.0-alpha.17"
insta = { workspace = true }
tempfile = "3.10.1"
temp-env = "0.3.6"
maplit = "1.0.2"
tailcall-fixtures = { path = "./tailcall-fixtures" }

[features]

# Feature Flag to enable V8.
# V8 currently is not support on all platforms so, we control it via this feature flag.
js = ["dep:rquickjs"]

# Feature Flag to core CLI features.
# This is created to control what we expose for WASM.
# Will be deprecated once we move CLI to it's own crate and WASM builds won't depend on it.
cli = [
    "tokio/fs",
    "tokio/rt-multi-thread",
    "dep:mimalloc",
    "dep:http-cache-reqwest",
    "dep:moka",
    "dep:hyper-rustls",
    "dep:rustls",
    "dep:inquire",
    "dep:which",
    "dep:update-informer",
    "opentelemetry_sdk/testing",
    "opentelemetry_sdk/rt-tokio",
    "dep:opentelemetry-otlp",
    "dep:opentelemetry-system-metrics",
    "dep:tailcall-tracker",
    "dep:tailcall-http-cache",
]

# Feature flag to enable all default features.
# This is used by default locally while developing and on CI.
# We generally want to interface via CLI and have V8 enabled, while running tests.
default = ["cli", "js"]


[workspace]
members = [
    ".",
    "tailcall-typedefs",
    "tailcall-aws-lambda",
    "tailcall-cloudflare",
    "tailcall-macros",
    "tailcall-prettier",
    "tailcall-query-plan",
    "tailcall-fixtures",
    "tailcall-upstream-grpc",
    "tailcall-tracker",
<<<<<<< HEAD
    "tailcall-wasm",
    "tailcall-hasher"
=======
    "tailcall-hasher",
    "tailcall-http-cache",
>>>>>>> 4cca1783
]

# Boost execution_spec snapshot diffing performance
[profile.dev.package]
insta.opt-level = 3
similar.opt-level = 3

[profile.release]
opt-level = 3
codegen-units = 1
panic = 'abort'
lto = 'fat'
debug = false
incremental = false
overflow-checks = false

[profile.release.package.tailcall-cloudflare]
strip = true
codegen-units = 1
opt-level = 'z'

[[bench]]
name = "tailcall_benches"
harness = false

[[test]]
name = "execution_spec"
harness = false<|MERGE_RESOLUTION|>--- conflicted
+++ resolved
@@ -217,13 +217,10 @@
     "tailcall-fixtures",
     "tailcall-upstream-grpc",
     "tailcall-tracker",
-<<<<<<< HEAD
     "tailcall-wasm",
     "tailcall-hasher"
-=======
-    "tailcall-hasher",
+,
     "tailcall-http-cache",
->>>>>>> 4cca1783
 ]
 
 # Boost execution_spec snapshot diffing performance
