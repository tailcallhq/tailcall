--- conflicted
+++ resolved
@@ -83,13 +83,8 @@
 which = { version = "6.0.0", optional = true }
 async-recursion = "1.0.5"
 tempfile = "3.10.0"
-<<<<<<< HEAD
-deno_core = { version = "0.261.0", optional = true, default-features = false, features = ["v8_use_custom_libcxx"]}
-serde_v8 = { version= "0.170.0", optional = true }
+deno_core = { version = "0.263.0", optional = true, features = ["v8_use_custom_libcxx", "snapshot_data_json"], default-features = false }
 itertools = "0.12.1"
-=======
-deno_core = { version = "0.263.0", optional = true, features = ["v8_use_custom_libcxx", "snapshot_data_json"], default-features = false }
->>>>>>> 32a5f48c
 
 [dev-dependencies]
 criterion = "0.5.1"
