[package]
name = "tailcall"
version = "0.1.0"
edition = "2021"

[[bin]]
name = "tailcall"
path = "src/main.rs"

[workspace.dependencies]
anyhow = "1.0.82"
async-graphql = { version = "7.0.3" }
futures-util = { version = "0.3.30" }
indexmap = "2.2.6"
insta = { version = "1.38.0", features = ["json"] }
tokio = { version = "1.37.0", features = ["rt", "time"] }
reqwest = { version = "0.11", features = [
    "json",
    "rustls-tls",
], default-features = false }
tracing = "0.1.40"
lazy_static = "1.4.0"
serde_json = { version = "1.0.116", features = ["preserve_order"] }
serde = { version = "1.0.200", features = ["derive"] }


[dependencies]
# dependencies specific to CLI must have optional = true and the dep should be added to default feature.
# one needs to add default feature tag if it is something IO related or might conflict with WASM

mimalloc = { version = "0.1.41", default-features = false, optional = true }
http-cache-reqwest = { version = "0.13.0", features = [
    "manager-moka",
], default-features = false, optional = true }
moka = { version = "0.12.7", default-features = false, features = [
    "future",
], optional = true }
hyper-rustls = { version = "0.25.0", optional = true }
rustls = { version = "0.23.5", optional = true, features = [
    "std",
], default-features = false }
rustls-pki-types = "1.5.0"
inquire = { version = "0.7.5", optional = true }
opentelemetry-otlp = { version = "0.16.0", features = [
    "trace",
    "logs",
    "metrics",
    # required to make grpc requests
    "tls-roots",
], optional = true }
opentelemetry-system-metrics = { version = "0.2.0", optional = true }
tailcall-http-cache = { path = "tailcall-http-cache", optional = true }
tailcall-version = { path = "./tailcall-version", optional = true }


# dependencies safe for wasm:

rustls-pemfile = { version = "1.0.4" }
schemars = { version = "0.8.21", features = ["derive"] }
hyper = { version = "0.14.28", features = ["server"], default-features = false }
tokio = { workspace = true }
anyhow = { workspace = true }
reqwest = { workspace = true }
derive_setters = "0.1.6"
thiserror = "1.0.59"
serde_json = { workspace = true }
serde = { workspace = true }
serde_qs = "0.13"
serde_yaml = "0.9.34"
serde_urlencoded = "0.7.1"
url = { version = "2.5.0", features = ["serde"] }
indexmap = { workspace = true }
once_cell = "1.19.0"
clap = { version = "4.5.4", features = ["derive"] }
colored = "2.1.0"
regex = "1.10.4"
reqwest-middleware = "0.2.5"
async-trait = "0.1.80"
serde_path_to_error = "0.1.16"
cache_control = "0.2.0"
nom = "7.1.3"
exitcode = "1.1.2"
resource = "0.5.0"
stripmargin = "0.1.1"
num_cpus = "1.16.0"
fnv = "1.0.7"
futures-channel = { version = "0.3.30" }
futures-timer = { version = "3.0.3", features = ["wasm-bindgen"] }
futures-util = { workspace = true }
lru = { version = "0.12.3" }
async-std = { version = "1.12.0", features = [
    "wasm-bindgen-futures",
    "unstable",
] }
ttl_cache = { version = "0.5.1", features = ["stats"] }
protox = "0.6.0"
protox-parse = "0.6.0"
prost-reflect = { version = "0.13.1", features = ["serde"] }
prost = "0.12.4"
update-informer = { version = "1.1.0", default-features = false, features = [
    "github",
    "reqwest",
], optional = true }
lazy_static = { workspace = true }
which = { version = "6.0.1", optional = true }
async-recursion = "1.1.1"
tempfile = "3.10.1"
rquickjs = { "version" = "0.5.1", optional = true, features = ["macro"] }
strum_macros = "0.26.4"
# TODO: disable some levels with features?
tracing = { workspace = true }
tracing-subscriber = { version = "0.3.18", features = [
    "default",
    "fmt",
    "env-filter",
] }
tracing-opentelemetry = "0.24.0"
getrandom = { version = "0.2.14", features = ["js"] }
prometheus = "0.13.4"
tonic = { version = "0.11.0", default-features = false }
opentelemetry-semantic-conventions = "0.15.0"
opentelemetry = { version = "0.23.0", features = ["trace", "logs", "metrics"] }
opentelemetry_sdk = { version = "0.23.0", features = [
    "trace",
    "logs",
    "metrics",
] }
opentelemetry-http = "0.12.0"
opentelemetry-stdout = { version = "0.4.0", features = [
    "trace",
    "logs",
    "metrics",
] }
opentelemetry-appender-tracing = { version = "0.4.0" }
opentelemetry-prometheus = "0.16.0"
phonenumber = "0.3.4"
chrono = "0.4.38"
async-graphql-extension-apollo-tracing = { version = "3.2.15" }
headers = "0.3.9" # previous version until hyper is updated to 1+
mime = "0.3.17"
htpasswd-verify = { version = "0.3.0", git = "https://github.com/twistedfall/htpasswd-verify", rev = "ff14703083cbd639f7d05622b398926f3e718d61" } # fork version that is wasm compatible
jsonwebtoken = "9.3.0"
async-graphql-value = "7.0.3"
async-graphql-parser = "7.0.5"
async-graphql = { workspace = true, features = [
    "dynamic-schema",
    "dataloader",
    "apollo_tracing",
    "opentelemetry",
] }
dotenvy = "0.15.7"
convert_case = "0.6.0"
rand = "0.8.5"
tailcall-macros = { path = "tailcall-macros" }
tailcall-tracker = { path = "tailcall-tracker", optional = true }
tonic-types = "0.11.0"
datatest-stable = "0.2.9"
tokio-test = "0.4.4"
base64 = "0.22.1"
tailcall-hasher = { path = "tailcall-hasher" }
<<<<<<< HEAD
serde_json_borrow = "0.5.0"
num = "0.4.3"
=======
serde_json_borrow = "0.3.0"
Inflector = "0.11.4"
>>>>>>> 9ffd8792

[dev-dependencies]
tailcall-prettier = { path = "tailcall-prettier" }
criterion = "0.5.1"
httpmock = "0.7.0"
pretty_assertions = "1.4.0"
stripmargin = "0.1.1"
markdown = "1.0.0-alpha.17"
insta = { workspace = true }
tempfile = "3.10.1"
temp-env = "0.3.6"
maplit = "1.0.2"
tailcall-fixtures = { path = "./tailcall-fixtures" }

[features]

# Feature Flag to enable V8.
# V8 currently is not support on all platforms so, we control it via this feature flag.
js = ["dep:rquickjs"]

# Feature Flag to core CLI features.
# This is created to control what we expose for WASM.
# Will be deprecated once we move CLI to it's own crate and WASM builds won't depend on it.
cli = [
    "tokio/fs",
    "tokio/rt-multi-thread",
    "dep:mimalloc",
    "dep:http-cache-reqwest",
    "dep:moka",
    "dep:hyper-rustls",
    "dep:rustls",
    "dep:inquire",
    "dep:which",
    "dep:update-informer",
    "opentelemetry_sdk/testing",
    "opentelemetry_sdk/rt-tokio",
    "dep:opentelemetry-otlp",
    "dep:opentelemetry-system-metrics",
    "dep:tailcall-tracker",
    "dep:tailcall-http-cache",
    "dep:tailcall-version",
]

# Feature flag to enable all default features.
# This is used by default locally while developing and on CI.
# We generally want to interface via CLI and have V8 enabled, while running tests.
default = ["cli", "js"]


[workspace]
members = [
    ".",
    "tailcall-typedefs",
    "tailcall-aws-lambda",
    "tailcall-cloudflare",
    "tailcall-macros",
    "tailcall-prettier",
    "tailcall-query-plan",
    "tailcall-fixtures",
    "tailcall-upstream-grpc",
    "tailcall-tracker",
    "tailcall-hasher",
    "tailcall-http-cache",
    "tailcall-version",
]

# Boost execution_spec snapshot diffing performance
[profile.dev.package]
insta.opt-level = 3
similar.opt-level = 3

[profile.release]
opt-level = 3
codegen-units = 1
panic = 'abort'
lto = 'fat'
debug = false
incremental = false
overflow-checks = false

[profile.release.package.tailcall-cloudflare]
strip = true
codegen-units = 1
opt-level = 'z'

[[bench]]
name = "tailcall_benches"
harness = false

[[test]]
name = "execution_spec"
harness = false

[[test]]
name = "json_to_config_spec"
path = "src/core/generator/tests/json_to_config_spec.rs"
harness = false<|MERGE_RESOLUTION|>--- conflicted
+++ resolved
@@ -158,13 +158,9 @@
 tokio-test = "0.4.4"
 base64 = "0.22.1"
 tailcall-hasher = { path = "tailcall-hasher" }
-<<<<<<< HEAD
 serde_json_borrow = "0.5.0"
 num = "0.4.3"
-=======
-serde_json_borrow = "0.3.0"
 Inflector = "0.11.4"
->>>>>>> 9ffd8792
 
 [dev-dependencies]
 tailcall-prettier = { path = "tailcall-prettier" }
