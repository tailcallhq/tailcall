[package]
name = "tailcall"
version = "0.1.0"
edition = "2021"

[[bin]]
name = "tailcall"
path = "src/main.rs"

[workspace.dependencies]
anyhow = "1.0.82"
async-graphql = { version = "7.0.3" }
futures-util = { version = "0.3.30" }
indexmap = "2.2.6"
insta = { version = "1.38.0", features = ["json"] }
tokio = { version = "1.37.0", features = ["rt", "time"] }
reqwest = { version = "0.12", features = [
    "json",
    "rustls-tls",
    "http2",
], default-features = false }
tracing = "0.1.40"
lazy_static = "1.4.0"
serde_json = { version = "1.0.116", features = ["preserve_order"] }
serde = { version = "1.0.200", features = ["derive"] }
derive_more = "0.99.18"
thiserror = "1.0.59"
url = { version = "2.5.0", features = ["serde"] }

[dependencies]
# dependencies specific to CLI must have optional = true and the dep should be added to default feature.
# one needs to add default feature tag if it is something IO related or might conflict with WASM

mimalloc = { version = "0.1.41", default-features = false, optional = true }
http-cache-reqwest = { version = "0.14.0", features = [
    "manager-moka",
], default-features = false, optional = true }
moka = { version = "0.12.7", default-features = false, features = [
    "future",
], optional = true }
tokio-rustls = { version = "0.26.0", optional = true }
rustls = { version = "0.23.5", optional = true, features = [
    "std",
], default-features = false }
rustls-pki-types = "1.5.0"
inquire = { version = "0.7.5", optional = true }
opentelemetry-otlp = { version = "0.17.0", features = [
    "trace",
    "logs",
    "metrics",
    # required to make grpc requests
    "tls-roots",
], optional = true }
opentelemetry-system-metrics = { version = "0.2.0", optional = true }
tailcall-http-cache = { path = "tailcall-http-cache", optional = true }
tailcall-version = { path = "./tailcall-version", optional = true }
genai = { git = "https://github.com/laststylebender14/rust-genai.git", rev = "63a542ce20132503c520f4e07108e0d768f243c3", optional = true }

# dependencies safe for wasm:

rustls-pemfile = { version = "1.0.4" }
schemars = { version = "0.8.17", features = ["derive"] }
hyper = { version = "1.4", features = ["server"], default-features = false }
tokio = { workspace = true }
anyhow = { workspace = true }
reqwest = { workspace = true }
derive_setters = "0.1.6"
derive-getters = "0.5.0"
thiserror = { workspace = true }
serde_json = { workspace = true }
serde = { workspace = true }
serde_qs = "0.13"
serde_yaml = "0.9.34"
serde_urlencoded = "0.7.1"
url = { workspace = true }
indexmap = { workspace = true }
once_cell = "1.19.0"
clap = { version = "4.5.4", features = ["derive"] }
colored = "2.1.0"
regex = "1.10.4"
reqwest-middleware = "0.3"
async-trait = "0.1.80"
serde_path_to_error = "0.1.16"
cache_control = "0.2.0"
nom = "7.1.3"
exitcode = "1.1.2"
resource = "0.5.0"
stripmargin = "0.1.1"
num_cpus = "1.16.0"
fnv = "1.0.7"
futures-channel = { version = "0.3.30" }
futures-timer = { version = "3.0.3", features = ["wasm-bindgen"] }
futures-util = { workspace = true }
lru = { version = "0.12.3" }
async-std = { version = "1.12.0", features = [
    "wasm-bindgen-futures",
    "unstable",
] }
ttl_cache = "0.5.1"
protox = "0.7.0"
protox-parse = "0.7.0"
prost-reflect = { version = "0.14.0", features = ["serde"] }
prost = "0.13.1"
update-informer = { version = "1.1.0", default-features = false, features = [
    "github",
    "reqwest",
], optional = true }
lazy_static = { workspace = true }
which = { version = "6.0.1", optional = true }
async-recursion = "1.1.1"
rquickjs = { "version" = "0.5.1", optional = true, features = ["macro"] }
strum_macros = "0.26.4"
# TODO: disable some levels with features?
tracing = { workspace = true }
tracing-subscriber = { version = "0.3.18", features = [
    "default",
    "fmt",
    "env-filter",
] }
tracing-opentelemetry = "0.25.0"
getrandom = { version = "0.2.14", features = ["js"] }
prometheus = "0.13.4"
tonic = { version = "0.12.1", default-features = false }
opentelemetry-semantic-conventions = "0.15.0"
opentelemetry = { version = "0.24.0", features = ["trace", "logs"] }
opentelemetry-old = { package = "opentelemetry", version = "0.23.0", features = ["metrics"] }
opentelemetry_sdk = { version = "0.24.1", features = [
    "trace",
    "logs",
    "metrics",
] }
opentelemetry-http = "0.13.0"
opentelemetry-stdout = { version = "0.5.0", features = [
    "trace",
    "logs",
    "metrics",
] }
opentelemetry-appender-tracing = { version = "0.5.0" }
opentelemetry-prometheus = "0.17.0"
phonenumber = "0.3.4"
chrono = "0.4.38"
async-graphql-extension-apollo-tracing = { version = "3.2.15" }
headers = "0.4"
mime = "0.3.17"
htpasswd-verify = { version = "0.3.0", git = "https://github.com/twistedfall/htpasswd-verify", rev = "ff14703083cbd639f7d05622b398926f3e718d61" } # fork version that is wasm compatible
jsonwebtoken = "9.3.0"
async-graphql-value = "7.0.3"
async-graphql = { workspace = true, features = [
    "dynamic-schema",
    "dataloader",
    "apollo_tracing",
    "opentelemetry",
] }
dotenvy = "0.15.7"
convert_case = "0.6.0"
rand = "0.8.5"
tailcall-macros = { path = "tailcall-macros" }
tailcall-tracker = { path = "tailcall-tracker", optional = true }
tailcall-typedefs-common = { path = "./tailcall-typedefs-common" }
tonic-types = "0.12.1"
datatest-stable = "0.2.9"
tokio-test = "0.4.4"
base64 = "0.22.1"
tailcall-hasher = { path = "tailcall-hasher" }
serde_json_borrow = "0.5.0"
pluralizer = "0.4.0"
path-clean = "=1.0.1"
pathdiff = "0.2.1"
num = "0.4.3"
indenter = "0.3.3"
derive_more = { workspace = true }
enum_dispatch = "0.3.13"
strum = "0.26.2"
<<<<<<< HEAD
http-body-util = "0.1.2"
hyper-util = "0.1.7"
# hyper-util = { version = "0.1.7", features = ["tokio"] }
=======
maplit = "1.0.2"
>>>>>>> f6942bca

[dev-dependencies]
tailcall-prettier = { path = "tailcall-prettier" }
criterion = "0.5.1"
httpmock = "0.7.0"
pretty_assertions = "1.4.0"
stripmargin = "0.1.1"
markdown = "1.0.0-alpha.17"
insta = { workspace = true }
tempfile = "3.10.1"
temp-env = "0.3.6"
maplit = "1.0.2"
tailcall-fixtures = { path = "./tailcall-fixtures" }
http-cache-semantics = { version = "2.1.0", default-features = false, features = [
    "reqwest",
] }
cacache = { version = "13.0.0", default-features = false, features = [
    "tokio-runtime",
    "mmap",
] }
test-log = { version = "0.2.16", default-features = false, features = [
    "color",
    "trace",
] }
flate2 = "1.0.30"
bincode = "1.3.3"

[features]

# Feature Flag to enable V8.
# V8 currently is not support on all platforms so, we control it via this feature flag.
js = ["dep:rquickjs"]

# Feature Flag to core CLI features.
# This is created to control what we expose for WASM.
# Will be deprecated once we move CLI to it's own crate and WASM builds won't depend on it.
cli = [
    "tokio/fs",
    "tokio/rt-multi-thread",
    "dep:mimalloc",
    "dep:http-cache-reqwest",
    "dep:moka",
    "dep:tokio-rustls",
    "dep:rustls",
    "dep:inquire",
    "dep:which",
    "dep:update-informer",
    "opentelemetry_sdk/testing",
    "opentelemetry_sdk/rt-tokio",
    "dep:opentelemetry-otlp",
    "dep:opentelemetry-system-metrics",
    "dep:tailcall-tracker",
    "dep:tailcall-http-cache",
    "dep:tailcall-version",
    "dep:genai",
]

# Feature flag to enable all default features.
# This is used by default locally while developing and on CI.
# We generally want to interface via CLI and have V8 enabled, while running tests.
default = ["cli", "js"]

# Feature flag to force JIT engine inside integration tests
force_jit = []


[workspace]
members = [
    ".",
    "tailcall-typedefs-common",
    "tailcall-typedefs",
    "tailcall-aws-lambda",
    "tailcall-cloudflare",
    "tailcall-macros",
    "tailcall-prettier",
    "tailcall-fixtures",
    "tailcall-upstream-grpc",
    "tailcall-tracker",
    "tailcall-wasm",
    "tailcall-hasher",
    "tailcall-http-cache",
    "tailcall-version",
]

# Boost execution_spec snapshot diffing performance
[profile.dev.package]
insta.opt-level = 3

[profile.release]
opt-level = 3
codegen-units = 1
panic = 'abort'
lto = 'fat'
debug = false
incremental = false
overflow-checks = false

[[bench]]
name = "tailcall_benches"
harness = false

[[test]]
name = "execution_spec"
harness = false

[[test]]
name = "cli_spec"
path = "tests/cli/gen.rs"
harness = false

[[test]]
name = "json_to_config_spec"
path = "src/core/generator/tests/json_to_config_spec.rs"
harness = false<|MERGE_RESOLUTION|>--- conflicted
+++ resolved
@@ -171,13 +171,9 @@
 derive_more = { workspace = true }
 enum_dispatch = "0.3.13"
 strum = "0.26.2"
-<<<<<<< HEAD
 http-body-util = "0.1.2"
 hyper-util = "0.1.7"
-# hyper-util = { version = "0.1.7", features = ["tokio"] }
-=======
 maplit = "1.0.2"
->>>>>>> f6942bca
 
 [dev-dependencies]
 tailcall-prettier = { path = "tailcall-prettier" }
