[package]
name = "tailcall"
version = "0.1.0"
edition = "2021"

[[bin]]
name = "tailcall"
path = "src/main.rs"

[dependencies]
# dependencies specific to CLI must have optional = true and the dep should be added to default feature.
# one needs to add default feature tag if it is something IO related or might conflict with WASM

mimalloc = { version = "0.1.39", default-features = false, optional = true }
http-cache-reqwest = { version = "0.13.0", features = [
    "manager-moka",
], default-features = false, optional = true }
moka = { version = "0.12.5", default-features = false, features = [
    "future",
], optional = true }
hyper-rustls = { version = "0.25.0", optional = true }
rustls = { version = "0.23.1", optional = true }
rustls-pki-types = "1.3.1"
inquire = { version = "0.7.0", optional = true }

# dependencies safe for wasm:

rustls-pemfile = { version = "1.0.4" }
schemars = { version = "0.8.16", features = ["derive"] }
hyper = { version = "0.14", features = ["server"], default-features = false }
tokio = { version = "1.36.0", features = ["rt", "time"] }
anyhow = "1.0.80"
derive_setters = "0.1.6"
thiserror = "1.0.57"
serde_json = { version = "1.0", features = ["preserve_order"] }
serde = { version = "1.0", features = ["derive"] }
serde_qs = "0.12"
serde_yaml = "0.9"
serde_urlencoded = "0.7.1"
url = { version = "2", features = ["serde"] }
reqwest = { version = "0.11", features = [
    "json",
    "rustls-tls",
], default-features = false }
async-graphql = { version = "7.0.2", features = [
    "dynamic-schema",
    "dataloader",
    "apollo_tracing",
] }
async-graphql-value = "7.0.2"
indexmap = "2.2"
once_cell = "1.19.0"
clap = { version = "4.5.1", features = ["derive"] }
colored = "2"
regex = "1.10.3"
reqwest-middleware = "0.2.4"
async-trait = "0.1.77"
serde_path_to_error = "0.1.15"
cache_control = "0.2.0"
nom = "7.1.3"
exitcode = "1.1.2"
log = "0.4.21"
env_logger = "0.11.2"
stripmargin = "0.1.1"
num_cpus = "1.16.0"
fnv = "1.0.7"
futures-channel = { version = "0.3.30" }
futures-timer = { version = "3.0.3", features = ["wasm-bindgen"] }
futures-util = { version = "0.3.30" }
lru = { version = "0.12.3" }
webbrowser = { version = "0.8.12", features = ["hardened", "disable-wsl"] }
async-std = { version = "1.12.0", features = [
    "wasm-bindgen-futures",
    "unstable",
] }
ttl_cache = "0.5.1"
protox = "0.6.0"
protox-parse = "0.6.0"
prost-reflect = { version = "0.13.0", features = ["serde"] }
prost = "0.12.3"
update-informer = { version = "1.1.0", default-features = false, features = ["github", "reqwest"], optional = true }
lazy_static = "1.4.0"
which = { version = "6.0.0", optional = true }
async-recursion = "1.0.5"
tempfile = "3.10.1"
<<<<<<< HEAD
deno_core = { version = "0.266.0", optional = true, features = ["v8_use_custom_libcxx", "snapshot_data_json"], default-features = false }
base64 = "0.21.7"
=======
deno_core = { version = "0.267.0", optional = true, features = ["v8_use_custom_libcxx"], default-features = false }
>>>>>>> 2ddb5366

[dev-dependencies]
mockito = "1.3.0"
criterion = "0.5.1"
httpmock = "0.7.0"
pretty_assertions = "1.4.0"
stripmargin = "0.1.1"
markdown = "1.0.0-alpha.16"
insta = { version = "1.36.1", features = ["json"] }
tempfile = "3.10.1"
temp-env = "0.3.6"

[features]

# Feature Flag to enable V8.
# V8 currently is not support on all platforms so, we control it via this feature flag.
js = ["dep:deno_core"]

# Feature Flag to core CLI features.
# This is created to control what we expose for WASM.
# Will be deprecated once we move CLI to it's own crate and WASM builds won't depend on it.
cli = [
    "tokio/fs",
    "tokio/rt-multi-thread",
    "dep:mimalloc",
    "dep:http-cache-reqwest",
    "dep:moka",
    "dep:hyper-rustls",
    "dep:rustls",
    "dep:inquire",
    "dep:which",
    "dep:update-informer",
]

# Feature flag to enable all default features.
# This is used by default locally while developing and on CI.
# We generally want to interface via CLI and have V8 enabled, while running tests.
default = ["cli", "js"]


[workspace]
members = [".", "autogen", "aws-lambda", "cloudflare"]

# Boost execution_spec snapshot diffing performance
[profile.dev.package]
insta.opt-level = 3
similar.opt-level = 3

[profile.release]
opt-level = 3
codegen-units = 1
panic = 'abort'
lto = 'thin'
debug = false
incremental = false
overflow-checks = false

[profile.release.package.cloudflare]
strip = true
codegen-units = 1
opt-level = 'z'

[[bench]]
name = "json_like_bench"
harness = false

[[bench]]
name = "request_template_bench"
harness = false

[[bench]]
name = "data_loader_bench"
harness = false

[[bench]]
name = "impl_path_string_for_evaluation_context"
harness = false<|MERGE_RESOLUTION|>--- conflicted
+++ resolved
@@ -83,12 +83,8 @@
 which = { version = "6.0.0", optional = true }
 async-recursion = "1.0.5"
 tempfile = "3.10.1"
-<<<<<<< HEAD
-deno_core = { version = "0.266.0", optional = true, features = ["v8_use_custom_libcxx", "snapshot_data_json"], default-features = false }
-base64 = "0.21.7"
-=======
 deno_core = { version = "0.267.0", optional = true, features = ["v8_use_custom_libcxx"], default-features = false }
->>>>>>> 2ddb5366
+base64 = "0.22.0"
 
 [dev-dependencies]
 mockito = "1.3.0"
