[package]
name = "tailcall"
version = "0.1.0"
edition = "2021"

[[bin]]
name = "tailcall"
path = "src/main.rs"

[dependencies]
# dependencies specific to CLI must have optional = true and the dep should be added to default feature.
# one needs to add default feature tag if it is something IO related or might conflict with WASM

mimalloc = { version = "0.1.39", default-features = false, optional = true }
http-cache-reqwest = { version = "0.13.0", features = [
   "manager-moka",
], default-features = false, optional = true }
moka = { version = "0.12.5", default-features = false, features = [
   "future",
], optional = true }
hyper-rustls = { version = "0.25.0", optional = true }
rustls = { version = "0.22.2", optional = true }
rustls-pki-types = "1.3.0"
inquire = { version = "0.6.2", optional = true }
tonic = { version = "0.9.2", optional = true }
opentelemetry = { version = "0.21.0", features = [
   "trace",
   "logs",
   "metrics",
], optional = true }
opentelemetry-stdout = { version = "0.2.0", features = [
   "trace",
   "logs",
   "metrics",
], optional = true }
opentelemetry_sdk = { version = "0.21.2", features = [
   "trace",
   "logs",
   "metrics",
   "rt-tokio",
], optional = true }
opentelemetry-otlp = { version = "0.14.0", features = [
   "trace",
   "logs",
   "metrics",
   # required to make grpc requests
   "tls-roots",
], optional = true }
opentelemetry-appender-tracing = { version = "0.2.0", default-features = false, optional = true }

# dependencies safe for wasm:

rustls-pemfile = { version = "1.0.4" }
schemars = { version = "0.8.16", features = ["derive"] }
hyper = { version = "0.14", features = ["server"], default-features = false }
tokio = { version = "1.36.0", features = ["rt", "time"] }
anyhow = "1.0.80"
derive_setters = "0.1.6"
thiserror = "1.0.57"
serde_json = { version = "1.0", features = ["preserve_order"] }
serde = { version = "1.0", features = ["derive"] }
serde_qs = "0.12"
serde_yaml = "0.9"
serde_urlencoded = "0.7.1"
url = { version = "2", features = ["serde"] }
reqwest = { version = "0.11", features = [
   "json",
   "rustls-tls",
], default-features = false }
<<<<<<< HEAD
async-graphql = { version = "=7.0.1", features = [
   "dynamic-schema",
   "dataloader",
   "apollo_tracing",
   "opentelemetry",
] }
async-graphql-value = "=7.0.1"
=======
async-graphql = { version = "7.0.2", features = [
    "dynamic-schema",
    "dataloader",
    "apollo_tracing",
] }
async-graphql-value = "7.0.2"
>>>>>>> 9997e824
indexmap = "2.2"
once_cell = "1.19.0"
clap = { version = "4.5.1", features = ["derive"] }
colored = "2"
regex = "1.10.3"
reqwest-middleware = "0.2.4"
async-trait = "0.1.77"
serde_path_to_error = "0.1.15"
cache_control = "0.2.0"
nom = "7.1.3"
exitcode = "1.1.2"
resource = "0.5.0"
stripmargin = "0.1.1"
num_cpus = "1.16.0"
fnv = "1.0.7"
futures-channel = { version = "0.3.30" }
futures-timer = { version = "3.0.3", features = ["wasm-bindgen"] }
futures-util = { version = "0.3.30" }
lru = { version = "0.12.2" }
webbrowser = { version = "0.8.12", features = ["hardened", "disable-wsl"] }
async-std = { version = "1.12.0", features = [
   "wasm-bindgen-futures",
   "unstable",
] }
ttl_cache = { version = "0.5.1", features = ["stats"] }
protox = "0.6.0"
protox-parse = "0.6.0"
prost-reflect = { version = "0.13.0", features = ["serde"] }
prost = "0.12.3"
update-informer = { version = "1.1.0", default-features = false, features = ["github", "reqwest"], optional = true }
lazy_static = "1.4.0"
which = { version = "6.0.0", optional = true }
async-recursion = "1.0.5"
tempfile = "3.10.0"
<<<<<<< HEAD
deno_core = { version = "0.263.0", optional = true, features = ["v8_use_custom_libcxx", "snapshot_data_json"], default-features = false }
# TODO: disable some levels with features?
tracing = "0.1.40"
tracing-subscriber = "0.3.18"
tracing-opentelemetry = "0.22.0"
getrandom = { version = "0.2.11", features = ["js"] }
opentelemetry-semantic-conventions = "0.13.0"

=======
deno_core = { version = "0.264.0", optional = true, features = ["v8_use_custom_libcxx", "snapshot_data_json"], default-features = false }
>>>>>>> 9997e824

[dev-dependencies]
criterion = "0.5.1"
httpmock = "0.7.0"
pretty_assertions = "1.4.0"
stripmargin = "0.1.1"
markdown = "1.0.0-alpha.16"
insta = { version = "1.35.1", features = ["json"] }
tempfile = "3.10.0"
temp-env = "0.3.6"

[features]

# Feature Flag to enable V8.
# V8 currently is not support on all platforms so, we control it via this feature flag.
js = ["dep:deno_core"]

# Feature Flag to core CLI features.
# This is created to control what we expose for WASM.
# Will be deprecated once we move CLI to it's own crate and WASM builds won't depend on it.
cli = [
   "tokio/fs",
   "tokio/rt-multi-thread",
   "dep:mimalloc",
   "dep:http-cache-reqwest",
   "dep:moka",
   "dep:hyper-rustls",
   "dep:rustls",
   "dep:inquire",
   "dep:which",
   "dep:update-informer",
   "dep:tonic",
   "dep:opentelemetry",
   "dep:opentelemetry_sdk",
   "dep:opentelemetry-stdout",
   "dep:opentelemetry-appender-tracing",
   "dep:opentelemetry-otlp",
]

# Feature flag to enable all default features.
# This is used by default locally while developing and on CI.
# We generally want to interface via CLI and have V8 enabled, while running tests.
default = ["cli", "js"]


[workspace]
members = [".", "autogen", "aws-lambda", "cloudflare", "testconv"]

# Boost execution_spec snapshot diffing performance
[profile.dev.package]
insta.opt-level = 3
similar.opt-level = 3

[profile.release]
opt-level = 3
codegen-units = 1
panic = 'abort'
lto = 'thin'
debug = false
incremental = false
overflow-checks = false

[profile.release.package.cloudflare]
strip = true
codegen-units = 1
opt-level = 'z'

[[test]]
name = "execution_spec"
harness = false

[[bench]]
name = "json_like_bench"
harness = false

[[bench]]
name = "request_template_bench"
harness = false

[[bench]]
name = "data_loader_bench"
harness = false

[[bench]]
name = "impl_path_string_for_evaluation_context"
harness = false<|MERGE_RESOLUTION|>--- conflicted
+++ resolved
@@ -67,22 +67,13 @@
    "json",
    "rustls-tls",
 ], default-features = false }
-<<<<<<< HEAD
-async-graphql = { version = "=7.0.1", features = [
+async-graphql = { version = "7.0.2", features = [
    "dynamic-schema",
    "dataloader",
    "apollo_tracing",
    "opentelemetry",
 ] }
-async-graphql-value = "=7.0.1"
-=======
-async-graphql = { version = "7.0.2", features = [
-    "dynamic-schema",
-    "dataloader",
-    "apollo_tracing",
-] }
 async-graphql-value = "7.0.2"
->>>>>>> 9997e824
 indexmap = "2.2"
 once_cell = "1.19.0"
 clap = { version = "4.5.1", features = ["derive"] }
@@ -117,8 +108,7 @@
 which = { version = "6.0.0", optional = true }
 async-recursion = "1.0.5"
 tempfile = "3.10.0"
-<<<<<<< HEAD
-deno_core = { version = "0.263.0", optional = true, features = ["v8_use_custom_libcxx", "snapshot_data_json"], default-features = false }
+deno_core = { version = "0.264.0", optional = true, features = ["v8_use_custom_libcxx", "snapshot_data_json"], default-features = false }
 # TODO: disable some levels with features?
 tracing = "0.1.40"
 tracing-subscriber = "0.3.18"
@@ -126,9 +116,6 @@
 getrandom = { version = "0.2.11", features = ["js"] }
 opentelemetry-semantic-conventions = "0.13.0"
 
-=======
-deno_core = { version = "0.264.0", optional = true, features = ["v8_use_custom_libcxx", "snapshot_data_json"], default-features = false }
->>>>>>> 9997e824
 
 [dev-dependencies]
 criterion = "0.5.1"
