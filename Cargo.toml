--- conflicted
+++ resolved
@@ -114,13 +114,6 @@
 phonenumber = "0.3.3"
 chrono = "0.4.35"
 async-graphql-extension-apollo-tracing = { git = "https://github.com/tailcallhq/async_graphql_apollo_studio_extension/" }
-<<<<<<< HEAD
-dotenvy = "0.15"
-
-[patch.crates-io]
-async-graphql-value = {git ="https://github.com/tailcallhq/async-graphql.git", branch = "add-setter"}
-async-graphql = {git ="https://github.com/tailcallhq/async-graphql.git", branch = "add-setter"}
-=======
 async-graphql-value = "7.0.3"
 async-graphql = { version = "7.0.3", features = [
     "dynamic-schema",
@@ -128,7 +121,7 @@
     "apollo_tracing",
     "opentelemetry",
 ]}
->>>>>>> 157d50a3
+dotenvy = "0.15"
 
 [dev-dependencies]
 criterion = "0.5.1"
