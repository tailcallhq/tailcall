[package]
name = "tailcall"
version = "0.1.0"
edition = "2021"

[[bin]]
name = "tailcall"
path = "src/main.rs"

[dependencies]
# dependencies specific to CLI must have optional = true and the dep should be added to default feature.
# one needs to add default feature tag if it is something IO related or might conflict with WASM

mimalloc = { version = "0.1.39", default-features = false, optional = true }
http-cache-reqwest = { version = "0.13.0", features = [
    "manager-moka",
], default-features = false, optional = true }
moka = { version = "0.12.5", default-features = false, features = [
    "future",
], optional = true }
hyper-rustls = { version = "0.25.0", optional = true }
rustls = { version = "0.23.3", optional = true, features = ["std"], default-features = false }
rustls-pki-types = "1.3.1"
inquire = { version = "0.7.2", optional = true }
opentelemetry-otlp = { version = "0.15.0", features = [
    "trace",
    "logs",
    "metrics",
    # required to make grpc requests
    "tls-roots",
], optional = true }
opentelemetry-system-metrics = { version = "0.1.8", optional = true }

# dependencies safe for wasm:

rustls-pemfile = { version = "1.0.4" }
schemars = { version = "0.8.16", features = ["derive"] }
hyper = { version = "0.14", features = ["server"], default-features = false }
tokio = { version = "1.36.0", features = ["rt", "time"] }
anyhow = "1.0.81"
derive_setters = "0.1.6"
thiserror = "1.0.58"
serde_json = { version = "1.0", features = ["preserve_order"] }
serde = { version = "1.0", features = ["derive"] }
serde_qs = "0.12"
serde_yaml = "0.9"
serde_urlencoded = "0.7.1"
url = { version = "2", features = ["serde"] }
reqwest = { version = "0.11", features = [
    "json",
    "rustls-tls",
], default-features = false }
indexmap = "2.2"
once_cell = "1.19.0"
clap = { version = "4.5.3", features = ["derive"] }
colored = "2"
regex = "1.10.3"
reqwest-middleware = "0.2.5"
async-trait = "0.1.78"
serde_path_to_error = "0.1.16"
cache_control = "0.2.0"
nom = "7.1.3"
exitcode = "1.1.2"
resource = "0.5.0"
stripmargin = "0.1.1"
num_cpus = "1.16.0"
fnv = "1.0.7"
futures-channel = { version = "0.3.30" }
futures-timer = { version = "3.0.3", features = ["wasm-bindgen"] }
futures-util = { version = "0.3.30" }
lru = { version = "0.12.3" }
webbrowser = { version = "0.8.13", features = ["hardened", "disable-wsl"] }
async-std = { version = "1.12.0", features = [
    "wasm-bindgen-futures",
    "unstable",
] }
ttl_cache = { version = "0.5.1", features = ["stats"] }
protox = "0.6.0"
protox-parse = "0.6.0"
prost-reflect = { version = "0.13.0", features = ["serde"] }
prost = "0.12.3"
update-informer = { version = "1.1.0", default-features = false, features = [
    "github",
    "reqwest",
], optional = true }
lazy_static = "1.4.0"
which = { version = "6.0.0", optional = true }
async-recursion = "1.1.0"
tempfile = "3.10.1"
deno_core = { version = "0.271.0", optional = true, features = ["v8_use_custom_libcxx"], default-features = false }
strum_macros = "0.26.2"
# TODO: disable some levels with features?
tracing = "0.1.40"
tracing-subscriber = { version = "0.3.18", features = ["default","fmt","env-filter"] }
tracing-opentelemetry = "0.23.0"
getrandom = { version = "0.2.12", features = ["js"] }
prometheus = "0.13.3"
tonic = { version = "0.11.0", default-features = false }
opentelemetry-semantic-conventions = "0.14.0"
opentelemetry = { version = "0.22.0", features = ["trace", "logs", "metrics"] }
opentelemetry_sdk = { version = "0.22.1", features = [
    "trace",
    "logs",
    "metrics",
] }
opentelemetry-http = "0.11.0"
opentelemetry-stdout = { version = "0.3.0", features = [
    "trace",
    "logs",
    "metrics",
] }
opentelemetry-appender-tracing = { version = "0.3.0" }
opentelemetry-prometheus = "0.15.0"
phonenumber = "0.3.3"
chrono = "0.4.35"
async-graphql-extension-apollo-tracing = { git = "https://github.com/tailcallhq/async_graphql_apollo_studio_extension/" }
<<<<<<< HEAD
headers = "0.3.9" # previous version until hyper is updated to 1+
mime = "0.3.17"
htpasswd-verify = { version = "0.3.0", git = "https://github.com/twistedfall/htpasswd-verify", rev = "ff14703083cbd639f7d05622b398926f3e718d61" } # fork version that is wasm compatible
jsonwebtoken = "9.2.0"

[patch.crates-io]
async-graphql-value = {git ="https://github.com/tailcallhq/async-graphql.git", branch = "add-setter"}
async-graphql = {git ="https://github.com/tailcallhq/async-graphql.git", branch = "add-setter"}
=======
async-graphql-value = "7.0.3"
async-graphql = { version = "7.0.3", features = [
    "dynamic-schema",
    "dataloader",
    "apollo_tracing",
    "opentelemetry",
]}
dotenvy = "0.15"
convert_case = "0.6.0"
>>>>>>> b86b37bb


[dev-dependencies]
criterion = "0.5.1"
httpmock = "0.7.0"
pretty_assertions = "1.4.0"
stripmargin = "0.1.1"
markdown = "1.0.0-alpha.16"
insta = { version = "1.36.1", features = ["json"] }
tempfile = "3.10.1"
temp-env = "0.3.6"
maplit = "1.0.2"

[features]

# Feature Flag to enable V8.
# V8 currently is not support on all platforms so, we control it via this feature flag.
js = ["dep:deno_core"]

# Feature Flag to core CLI features.
# This is created to control what we expose for WASM.
# Will be deprecated once we move CLI to it's own crate and WASM builds won't depend on it.
cli = [
    "tokio/fs",
    "tokio/rt-multi-thread",
    "dep:mimalloc",
    "dep:http-cache-reqwest",
    "dep:moka",
    "dep:hyper-rustls",
    "dep:rustls",
    "dep:inquire",
    "dep:which",
    "dep:update-informer",
    "opentelemetry_sdk/testing",
    "opentelemetry_sdk/rt-tokio",
    "dep:opentelemetry-otlp",
    "dep:opentelemetry-system-metrics"
]

# Feature flag to enable all default features.
# This is used by default locally while developing and on CI.
# We generally want to interface via CLI and have V8 enabled, while running tests.
default = ["cli", "js"]


[workspace]
members = [".", "autogen", "aws-lambda", "cloudflare"]

# Boost execution_spec snapshot diffing performance
[profile.dev.package]
insta.opt-level = 3
similar.opt-level = 3

[profile.release]
opt-level = 3
codegen-units = 1
panic = 'abort'
lto = 'thin'
debug = false
incremental = false
overflow-checks = false

[profile.release.package.cloudflare]
strip = true
codegen-units = 1
opt-level = 'z'

[[bench]]
name = "json_like_bench"
harness = false

[[bench]]
name = "request_template_bench"
harness = false

[[bench]]
name = "data_loader_bench"
harness = false

[[bench]]
name = "impl_path_string_for_evaluation_context"
harness = false<|MERGE_RESOLUTION|>--- conflicted
+++ resolved
@@ -114,16 +114,10 @@
 phonenumber = "0.3.3"
 chrono = "0.4.35"
 async-graphql-extension-apollo-tracing = { git = "https://github.com/tailcallhq/async_graphql_apollo_studio_extension/" }
-<<<<<<< HEAD
 headers = "0.3.9" # previous version until hyper is updated to 1+
 mime = "0.3.17"
 htpasswd-verify = { version = "0.3.0", git = "https://github.com/twistedfall/htpasswd-verify", rev = "ff14703083cbd639f7d05622b398926f3e718d61" } # fork version that is wasm compatible
 jsonwebtoken = "9.2.0"
-
-[patch.crates-io]
-async-graphql-value = {git ="https://github.com/tailcallhq/async-graphql.git", branch = "add-setter"}
-async-graphql = {git ="https://github.com/tailcallhq/async-graphql.git", branch = "add-setter"}
-=======
 async-graphql-value = "7.0.3"
 async-graphql = { version = "7.0.3", features = [
     "dynamic-schema",
@@ -133,7 +127,6 @@
 ]}
 dotenvy = "0.15"
 convert_case = "0.6.0"
->>>>>>> b86b37bb
 
 
 [dev-dependencies]
