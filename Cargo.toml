[package]
name = "tailcall"
version = "0.1.0"
edition = "2021"

[[bin]]
name = "tailcall"
path = "src/main.rs"

[workspace.dependencies]
anyhow = "1.0.82"
async-graphql = { version = "7.0.3" }
futures-util = { version = "0.3.30" }
indexmap = "2.2.6"
insta = { version = "1.38.0", features = ["json"] }
tokio = { version = "1.37.0", features = ["rt", "time"] }
reqwest = { version = "0.11", features = [
    "json",
    "rustls-tls",
], default-features = false }
tracing = "0.1.40"
lazy_static = "1.4.0"
serde_json = { version = "1.0.116", features = ["preserve_order"] }
serde = { version = "1.0.200", features = ["derive"] }


[dependencies]
# dependencies specific to CLI must have optional = true and the dep should be added to default feature.
# one needs to add default feature tag if it is something IO related or might conflict with WASM

mimalloc = { version = "0.1.41", default-features = false, optional = true }
http-cache-reqwest = { version = "0.13.0", features = [
    "manager-moka",
], default-features = false, optional = true }
moka = { version = "0.12.7", default-features = false, features = [
    "future",
], optional = true }
hyper-rustls = { version = "0.25.0", optional = true }
rustls = { version = "0.23.5", optional = true, features = [
    "std",
], default-features = false }
rustls-pki-types = "1.5.0"
inquire = { version = "0.7.5", optional = true }
opentelemetry-otlp = { version = "0.15.0", features = [
    "trace",
    "logs",
    "metrics",
    # required to make grpc requests
    "tls-roots",
], optional = true }
opentelemetry-system-metrics = { version = "0.1.8", optional = true }

# dependencies safe for wasm:

rustls-pemfile = { version = "1.0.4" }
schemars = { version = "0.8.17", features = ["derive"] }
hyper = { version = "0.14.28", features = ["server"], default-features = false }
tokio = { workspace = true }
anyhow = { workspace = true }
reqwest = { workspace = true }
derive_setters = "0.1.6"
thiserror = "1.0.59"
serde_json = { workspace = true }
serde = { workspace = true }
serde_qs = "0.13"
serde_yaml = "0.9.34"
serde_urlencoded = "0.7.1"
url = { version = "2.5.0", features = ["serde"] }
indexmap = { workspace = true }
once_cell = "1.19.0"
clap = { version = "4.5.4", features = ["derive"] }
colored = "2.1.0"
regex = "1.10.4"
reqwest-middleware = "0.2.5"
async-trait = "0.1.80"
serde_path_to_error = "0.1.16"
cache_control = "0.2.0"
nom = "7.1.3"
exitcode = "1.1.2"
resource = "0.5.0"
stripmargin = "0.1.1"
num_cpus = "1.16.0"
fnv = "1.0.7"
futures-channel = { version = "0.3.30" }
futures-timer = { version = "3.0.3", features = ["wasm-bindgen"] }
futures-util = { workspace = true }
lru = { version = "0.12.3" }
async-std = { version = "1.12.0", features = [
    "wasm-bindgen-futures",
    "unstable",
] }
ttl_cache = { version = "0.5.1", features = ["stats"] }
protox = "0.6.0"
protox-parse = "0.6.0"
prost-reflect = { version = "0.13.1", features = ["serde"] }
prost = "0.12.4"
update-informer = { version = "1.1.0", default-features = false, features = [
    "github",
    "reqwest",
], optional = true }
lazy_static = { workspace = true }
which = { version = "6.0.1", optional = true }
async-recursion = "1.1.1"
tempfile = "3.10.1"
rquickjs = { "version" = "0.5.1", optional = true, features = ["full"] }
strum_macros = "0.26.2"
# TODO: disable some levels with features?
tracing = { workspace = true }
tracing-subscriber = { version = "0.3.18", features = [
    "default",
    "fmt",
    "env-filter",
] }
tracing-opentelemetry = "0.23.0"
getrandom = { version = "0.2.14", features = ["js"] }
prometheus = "0.13.4"
tonic = { version = "0.11.0", default-features = false }
opentelemetry-semantic-conventions = "0.14.0"
opentelemetry = { version = "0.22.0", features = ["trace", "logs", "metrics"] }
opentelemetry_sdk = { version = "0.22.1", features = [
    "trace",
    "logs",
    "metrics",
] }
opentelemetry-http = "0.11.1"
opentelemetry-stdout = { version = "0.3.0", features = [
    "trace",
    "logs",
    "metrics",
] }
opentelemetry-appender-tracing = { version = "0.3.0" }
opentelemetry-prometheus = "0.15.0"
phonenumber = "0.3.4"
chrono = "0.4.38"
async-graphql-extension-apollo-tracing = { version = "3.2.15" }
headers = "0.3.9" # previous version until hyper is updated to 1+
mime = "0.3.17"
htpasswd-verify = { version = "0.3.0", git = "https://github.com/twistedfall/htpasswd-verify", rev = "ff14703083cbd639f7d05622b398926f3e718d61" } # fork version that is wasm compatible
jsonwebtoken = "9.3.0"
async-graphql-value = "7.0.3"
async-graphql = { workspace = true, features = [
    "dynamic-schema",
    "dataloader",
    "apollo_tracing",
    "opentelemetry",
] }
dotenvy = "0.15.7"
convert_case = "0.6.0"
rand = "0.8.5"
tailcall-macros = { path = "tailcall-macros" }
tailcall-tracker = { path = "tailcall-tracker", optional = true }
tonic-types = "0.11.0"
datatest-stable = "0.2.9"
tokio-test = "0.4.4"
base64 = "0.22.1"

[dev-dependencies]
tailcall-prettier = { path = "tailcall-prettier" }
criterion = "0.5.1"
httpmock = "0.7.0"
pretty_assertions = "1.4.0"
stripmargin = "0.1.1"
markdown = "1.0.0-alpha.17"
insta = { workspace = true }
tempfile = "3.10.1"
temp-env = "0.3.6"
maplit = "1.0.2"
tailcall-fixtures = { path = "./tailcall-fixtures" }

[features]

# Feature Flag to enable V8.
# V8 currently is not support on all platforms so, we control it via this feature flag.
js = ["dep:rquickjs"]

# Feature Flag to core CLI features.
# This is created to control what we expose for WASM.
# Will be deprecated once we move CLI to it's own crate and WASM builds won't depend on it.
cli = [
    "tokio/fs",
    "tokio/rt-multi-thread",
    "dep:mimalloc",
    "dep:http-cache-reqwest",
    "dep:moka",
    "dep:hyper-rustls",
    "dep:rustls",
    "dep:inquire",
    "dep:which",
    "dep:update-informer",
    "opentelemetry_sdk/testing",
    "opentelemetry_sdk/rt-tokio",
    "dep:opentelemetry-otlp",
    "dep:opentelemetry-system-metrics",
<<<<<<< HEAD
    "dep:tailcall-tracker",
=======
    "dep:tailcall-tracker"
>>>>>>> 6fbeebc7
]

# Feature flag to enable all default features.
# This is used by default locally while developing and on CI.
# We generally want to interface via CLI and have V8 enabled, while running tests.
default = ["cli", "js"]


[workspace]
members = [
    ".",
    "tailcall-autogen",
    "tailcall-aws-lambda",
    "tailcall-cloudflare",
    "tailcall-macros",
    "tailcall-prettier",
    "tailcall-query-plan",
    "tailcall-fixtures",
    "tailcall-upstream-grpc",
<<<<<<< HEAD
    "tailcall-tracker",
]
=======
    "tailcall-tracker"]
>>>>>>> 6fbeebc7

# Boost execution_spec snapshot diffing performance
[profile.dev.package]
insta.opt-level = 3
similar.opt-level = 3

[profile.release]
opt-level = 3
codegen-units = 1
panic = 'abort'
lto = 'thin'
debug = false
incremental = false
overflow-checks = false

[profile.release.package.tailcall-cloudflare]
strip = true
codegen-units = 1
opt-level = 'z'

[[bench]]
name = "tailcall_benches"
harness = false

[[test]]
name = "execution_spec"
harness = false<|MERGE_RESOLUTION|>--- conflicted
+++ resolved
@@ -191,11 +191,7 @@
     "opentelemetry_sdk/rt-tokio",
     "dep:opentelemetry-otlp",
     "dep:opentelemetry-system-metrics",
-<<<<<<< HEAD
-    "dep:tailcall-tracker",
-=======
     "dep:tailcall-tracker"
->>>>>>> 6fbeebc7
 ]
 
 # Feature flag to enable all default features.
@@ -215,12 +211,7 @@
     "tailcall-query-plan",
     "tailcall-fixtures",
     "tailcall-upstream-grpc",
-<<<<<<< HEAD
-    "tailcall-tracker",
-]
-=======
     "tailcall-tracker"]
->>>>>>> 6fbeebc7
 
 # Boost execution_spec snapshot diffing performance
 [profile.dev.package]
