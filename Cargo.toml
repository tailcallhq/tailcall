[package]
name = "tailcall"
version = "0.1.0"
edition = "2021"

[[bin]]
name = "tailcall"
path = "src/main.rs"

[workspace]
members = [".", "autogen", "cloudflare", "plugins/*"]

[workspace.dependencies]
anyhow = "1.0.79"
async-graphql-value = "7.0"
log = "0.4.20"
mimalloc = { version = "0.1.39", default-features = false }
once_cell = "1.19.0"
serde = { version = "1.0", features = ["derive"] }

[dependencies]
# dependencies specific to CLI must have optional = true and the dep should be added to default feature.
# one needs to add default feature tag if it is something IO related or might conflict with WASM

mimalloc = { workspace = true, optional = true }
http-cache-reqwest = { version = "0.13.0", features = [
    "manager-moka",
], default-features = false, optional = true }
moka = { version = "0.12.3", default-features = false, features = [
    "future",
], optional = true }
hyper-rustls = { version = "0.25.0", optional = true }
rustls = { version = "0.22.2", optional = true }
rustls-pemfile = { version = "1.0.4", optional = true }
rustls-pki-types = "1.1.0"
inquire = { version = "0.6.2", optional = true }
js_executor = { path = "./plugins/js_executor", optional = true }

# dependencies safe for wasm:

schemars = { version = "0.8.16", features = ["derive"] }
hyper = { version = "0.14", features = ["server"], default-features = false }
tokio = { version = "1.35.1", features = ["rt", "time"] }
anyhow = { workspace = true }
derive_setters = "0.1.6"
thiserror = "1.0.56"
serde_json = "1.0"
serde = { workspace = true }
serde_yaml = "0.9"
serde_urlencoded = "0.7.1"
url = { version = "2", features = ["serde"] }
reqwest = { version = "0.11", features = [
    "json",
    "rustls-tls",
], default-features = false }
async-graphql = { version = "7.0.1", features = [
    "dynamic-schema",
    "dataloader",
    "apollo_tracing",
] }
<<<<<<< HEAD
async-graphql-value = { workspace = true }
=======
async-graphql-value = "7.0.1"
>>>>>>> 89ca3466
indexmap = "2.1"
once_cell = { workspace = true }
clap = { version = "4.4.18", features = ["derive"] }
colored = "2"
regex = "1.10.2"
reqwest-middleware = "0.2.4"
async-trait = "0.1.77"
serde_path_to_error = "0.1.15"
cache_control = "0.2.0"
nom = "7.1.3"
exitcode = "1.1.2"
<<<<<<< HEAD
log = { workspace = true }
env_logger = "0.10.2"
=======
log = "0.4.20"
env_logger = "0.11.0"
>>>>>>> 89ca3466
stripmargin = "0.1.1"
num_cpus = "1.16.0"
fnv = "1.0.7"
futures-channel = { version = "0.3.30" }
futures-timer = { version = "3.0.2",features = ["wasm-bindgen"] }
futures-util = { version = "0.3.30" }
lru = { version = "0.12.1" }
webbrowser = { version = "0.8.12", features = ["hardened", "disable-wsl"] }
async-std = { version = "1.12.0", features = [
    "wasm-bindgen-futures",
    "unstable",
] }
ttl_cache = "0.5.1"
protox = "0.5.1"
prost-reflect = { version = "0.12.0", features = ["serde"] }
prost = "0.12.3"
<<<<<<< HEAD
headers = "0.3.9" # previous version until hyper is updated to 1+
mime = "0.3.17"
getrandom = { version = "0.2.12", features = ["js"] } # required to make some other dependencies wasm friendly
htpasswd-verify = { version = "0.3.0", git = "https://github.com/twistedfall/htpasswd-verify", rev = "ff14703083cbd639f7d05622b398926f3e718d61" } # fork version that is wasm compatible
jsonwebtoken = "9.2.0"
=======
>>>>>>> 89ca3466

[dev-dependencies]
criterion = { version = "0.5.1", features = ["async_tokio"] }
httpmock = "0.7"
pretty_assertions = "1.4.0"
stripmargin = "0.1.1"

[features]
unsafe-js = ["dep:js_executor"]
default = [
    "tokio/fs",
    "tokio/rt-multi-thread",
    "mimalloc",
    "http-cache-reqwest",
    "moka",
    "hyper-rustls",
    "rustls",
    "rustls-pemfile",
    "inquire",
    "unsafe-js"
]

<<<<<<< HEAD
=======

[workspace]
members = [".", "autogen", "cloudflare"]

>>>>>>> 89ca3466
[profile.release]
opt-level = 3
codegen-units = 1
panic = 'abort'
lto = 'thin'
debug = false
incremental = false
overflow-checks = false

[[bench]]
name = "json_like_bench"
harness = false

[[bench]]
name = "request_template_bench"
harness = false

[[bench]]
name = "data_loader_bench"
harness = false

[[bench]]
name = "impl_path_string_for_evaluation_context"
harness = false

[[bench]]
name = "expression"
harness = false<|MERGE_RESOLUTION|>--- conflicted
+++ resolved
@@ -58,11 +58,7 @@
     "dataloader",
     "apollo_tracing",
 ] }
-<<<<<<< HEAD
 async-graphql-value = { workspace = true }
-=======
-async-graphql-value = "7.0.1"
->>>>>>> 89ca3466
 indexmap = "2.1"
 once_cell = { workspace = true }
 clap = { version = "4.4.18", features = ["derive"] }
@@ -74,18 +70,13 @@
 cache_control = "0.2.0"
 nom = "7.1.3"
 exitcode = "1.1.2"
-<<<<<<< HEAD
 log = { workspace = true }
-env_logger = "0.10.2"
-=======
-log = "0.4.20"
 env_logger = "0.11.0"
->>>>>>> 89ca3466
 stripmargin = "0.1.1"
 num_cpus = "1.16.0"
 fnv = "1.0.7"
 futures-channel = { version = "0.3.30" }
-futures-timer = { version = "3.0.2",features = ["wasm-bindgen"] }
+futures-timer = { version = "3.0.2", features = ["wasm-bindgen"] }
 futures-util = { version = "0.3.30" }
 lru = { version = "0.12.1" }
 webbrowser = { version = "0.8.12", features = ["hardened", "disable-wsl"] }
@@ -97,14 +88,6 @@
 protox = "0.5.1"
 prost-reflect = { version = "0.12.0", features = ["serde"] }
 prost = "0.12.3"
-<<<<<<< HEAD
-headers = "0.3.9" # previous version until hyper is updated to 1+
-mime = "0.3.17"
-getrandom = { version = "0.2.12", features = ["js"] } # required to make some other dependencies wasm friendly
-htpasswd-verify = { version = "0.3.0", git = "https://github.com/twistedfall/htpasswd-verify", rev = "ff14703083cbd639f7d05622b398926f3e718d61" } # fork version that is wasm compatible
-jsonwebtoken = "9.2.0"
-=======
->>>>>>> 89ca3466
 
 [dev-dependencies]
 criterion = { version = "0.5.1", features = ["async_tokio"] }
@@ -127,13 +110,8 @@
     "unsafe-js"
 ]
 
-<<<<<<< HEAD
-=======
 
-[workspace]
-members = [".", "autogen", "cloudflare"]
 
->>>>>>> 89ca3466
 [profile.release]
 opt-level = 3
 codegen-units = 1
