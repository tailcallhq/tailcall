--- conflicted
+++ resolved
@@ -160,11 +160,7 @@
 Inflector = "0.11.4"
 path-clean = "=1.0.1"
 pathdiff = "0.2.1"
-<<<<<<< HEAD
-
-=======
 num = "0.4.3"
->>>>>>> a64accd8
 
 [dev-dependencies]
 tailcall-prettier = { path = "tailcall-prettier" }
