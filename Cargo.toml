[package]
name = "tailcall"
version = "0.1.0"
edition = "2021"

[[bin]]
name = "tailcall"
path = "src/main.rs"

[dependencies]
# dependencies specific to CLI must have optional = true and the dep should be added to default feature.
# one needs to add default feature tag if it is something IO related or might conflict with WASM

mimalloc = { version = "0.1.39", default-features = false, optional = true }
http-cache-reqwest = { version = "0.13.0", features = [
    "manager-moka",
], default-features = false, optional = true }
moka = { version = "0.12.5", default-features = false, features = [
    "future",
], optional = true }
hyper-rustls = { version = "0.25.0", optional = true }
rustls = { version = "0.22.2", optional = true }
rustls-pki-types = "1.2.0"
inquire = { version = "0.6.2", optional = true }

# dependencies safe for wasm:

rustls-pemfile = { version = "1.0.4" }
schemars = { version = "0.8.16", features = ["derive"] }
hyper = { version = "0.14", features = ["server"], default-features = false }
tokio = { version = "1.36.0", features = ["rt", "time"] }
anyhow = "1.0.79"
derive_setters = "0.1.6"
thiserror = "1.0.57"
serde_json = { version = "1.0", features = ["preserve_order"] }
serde = { version = "1.0", features = ["derive"] }
serde_qs = "0.12"
serde_yaml = "0.9"
serde_urlencoded = "0.7.1"
url = { version = "2", features = ["serde"] }
reqwest = { version = "0.11", features = [
    "json",
    "rustls-tls",
], default-features = false }
async-graphql = { version = "7.0.1", features = [
    "dynamic-schema",
    "dataloader",
    "apollo_tracing",
] }
async-graphql-value = "7.0.1"
indexmap = "2.2"
once_cell = "1.19.0"
clap = { version = "4.5.0", features = ["derive"] }
colored = "2"
regex = "1.10.3"
reqwest-middleware = "0.2.4"
async-trait = "0.1.77"
serde_path_to_error = "0.1.15"
cache_control = "0.2.0"
nom = "7.1.3"
exitcode = "1.1.2"
log = "0.4.20"
env_logger = "0.11.1"
stripmargin = "0.1.1"
num_cpus = "1.16.0"
fnv = "1.0.7"
futures-channel = { version = "0.3.30" }
futures-timer = { version = "3.0.2", features = ["wasm-bindgen"] }
futures-util = { version = "0.3.30" }
lru = { version = "0.12.2" }
webbrowser = { version = "0.8.12", features = ["hardened", "disable-wsl"] }
async-std = { version = "1.12.0", features = [
    "wasm-bindgen-futures",
    "unstable",
] }
ttl_cache = "0.5.1"
protox = "0.6.0"
protox-parse = "0.6.0"
prost-reflect = { version = "0.13.0", features = ["serde"] }
prost = "0.12.3"
update-informer = { version = "1.1.0", default-features = false, features = ["github", "reqwest"], optional = true }
lazy_static = "1.4.0"
which = { version = "6.0.0", optional = true }
async-recursion = "1.0.5"
tempfile = "3.10.0"
<<<<<<< HEAD
deno_core = { version = "0.260.0", optional = true, default-features = false, features = ["v8_use_custom_libcxx"]}
serde_v8 = { version= "0.169.0", optional = true }
async-channel = "2.2.0"
=======
deno_core = { version = "0.261.0", optional = true, default-features = false, features = ["v8_use_custom_libcxx"]}
serde_v8 = { version= "0.170.0", optional = true }
>>>>>>> 20fe3362

[dev-dependencies]
criterion = "0.5.1"
httpmock = "0.7.0"
pretty_assertions = "1.4.0"
stripmargin = "0.1.1"
markdown = "1.0.0-alpha.16"
insta = { version = "1.34.0", features = ["json"] }
tempfile = "3.10.0"
temp-env = "0.3.6"

[features]

# Feature Flag to enable V8.
# V8 currently is not support on all platforms so, we control it via this feature flag.
js = ["dep:deno_core", "dep:serde_v8"]

# Feature Flag to core CLI features.
# This is created to control what we expose for WASM.
# Will be deprecated once we move CLI to it's own crate and WASM builds won't depend on it.
cli = [
    "tokio/fs",
    "tokio/rt-multi-thread",
    "dep:mimalloc",
    "dep:http-cache-reqwest",
    "dep:moka",
    "dep:hyper-rustls",
    "dep:rustls",
    "dep:inquire",
    "dep:which",
    "dep:update-informer",
]

# Feature flag to enable all default features.
# This is used by default locally while developing and on CI.
# We generally want to interface via CLI and have V8 enabled, while running tests.
default = ["cli", "js"]


[workspace]
members = [".", "autogen", "aws-lambda", "cloudflare", "testconv"]

# Boost execution_spec snapshot diffing performance
[profile.dev.package]
insta.opt-level = 3
similar.opt-level = 3

[profile.release]
opt-level = 3
codegen-units = 1
panic = 'abort'
lto = 'thin'
debug = true
incremental = false
overflow-checks = false

[profile.release.package.cloudflare]
strip = true
codegen-units = 1
opt-level = 'z'

[[test]]
name = "execution_spec"
harness = false

[[bench]]
name = "json_like_bench"
harness = false

[[bench]]
name = "request_template_bench"
harness = false

[[bench]]
name = "data_loader_bench"
harness = false

[[bench]]
name = "impl_path_string_for_evaluation_context"
harness = false<|MERGE_RESOLUTION|>--- conflicted
+++ resolved
@@ -83,14 +83,8 @@
 which = { version = "6.0.0", optional = true }
 async-recursion = "1.0.5"
 tempfile = "3.10.0"
-<<<<<<< HEAD
-deno_core = { version = "0.260.0", optional = true, default-features = false, features = ["v8_use_custom_libcxx"]}
-serde_v8 = { version= "0.169.0", optional = true }
+deno_core = { version = "0.261.0", optional = true, default-features = false, features = ["v8_use_custom_libcxx"]}
 async-channel = "2.2.0"
-=======
-deno_core = { version = "0.261.0", optional = true, default-features = false, features = ["v8_use_custom_libcxx"]}
-serde_v8 = { version= "0.170.0", optional = true }
->>>>>>> 20fe3362
 
 [dev-dependencies]
 criterion = "0.5.1"
@@ -106,7 +100,7 @@
 
 # Feature Flag to enable V8.
 # V8 currently is not support on all platforms so, we control it via this feature flag.
-js = ["dep:deno_core", "dep:serde_v8"]
+js = ["dep:deno_core"]
 
 # Feature Flag to core CLI features.
 # This is created to control what we expose for WASM.
