--- conflicted
+++ resolved
@@ -78,11 +78,9 @@
 protox-parse = "0.6.0"
 prost-reflect = { version = "0.13.0", features = ["serde"] }
 prost = "0.12.3"
-<<<<<<< HEAD
 tower ={ version = "0.4.13", features = ["limit", "util"] }
 worker = "0.0.18"
 futures = "0.3.30"
-=======
 update-informer = { version = "1.1.0", default-features = false, features = ["github", "reqwest"], optional = true }
 lazy_static = "1.4.0"
 which = { version = "6.0.0", optional = true }
@@ -90,7 +88,6 @@
 tempfile = "3.10.0"
 deno_core = { version = "0.260.0", optional = true, default-features = false, features = ["v8_use_custom_libcxx"]}
 serde_v8 = { version= "0.169.0", optional = true }
->>>>>>> eb116704
 
 [dev-dependencies]
 criterion = "0.5.1"
