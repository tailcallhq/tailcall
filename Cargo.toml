--- conflicted
+++ resolved
@@ -58,13 +58,10 @@
 convert_case = "0.6.0"
 ring = "0.17.5"
 num_cpus = "1.16.0"
-<<<<<<< HEAD
-dialoguer = "0.11.0"
-=======
 hyper-rustls = "0.24.2"
 rustls = "0.21.9"
 rustls-pemfile = "1.0.4"
->>>>>>> ae30d131
+dialoguer = "0.11.0"
 
 [dev-dependencies]
 criterion = "0.5.1"
