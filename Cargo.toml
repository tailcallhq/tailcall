--- conflicted
+++ resolved
@@ -164,12 +164,8 @@
 pathdiff = "0.2.1"
 num = "0.4.3"
 indenter = "0.3.3"
-<<<<<<< HEAD
 derive_more = { workspace = true }
-=======
-derive_more = "0.99.18"
 enum_dispatch = "0.3.13"
->>>>>>> c99f716c
 
 [dev-dependencies]
 tailcall-prettier = { path = "tailcall-prettier" }
