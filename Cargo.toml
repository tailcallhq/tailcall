[package]
name = "tailcall"
version = "0.1.0"
edition = "2021"

[[bin]]
name = "tailcall"
path = "src/main.rs"

[workspace.dependencies]
anyhow = "1.0.82"
async-graphql = { version = "7.0.3" }
futures-util = { version = "0.3.30" }
indexmap = "2.2.6"
insta = { version = "1.38.0", features = ["json"] }
tokio = { version = "1.37.0", features = ["rt", "time"] }
reqwest = { version = "0.11", features = [
    "json",
    "rustls-tls",
], default-features = false }
tracing = "0.1.40"
lazy_static = "1.4.0"
serde_json = { version = "1.0.116", features = ["preserve_order"] }
serde = { version = "1.0.200", features = ["derive"] }


[dependencies]
# dependencies specific to CLI must have optional = true and the dep should be added to default feature.
# one needs to add default feature tag if it is something IO related or might conflict with WASM

mimalloc = { version = "0.1.41", default-features = false, optional = true }
http-cache-reqwest = { version = "0.13.0", features = [
    "manager-moka",
], default-features = false, optional = true }
moka = { version = "0.12.7", default-features = false, features = [
    "future",
], optional = true }
hyper-rustls = { version = "0.25.0", optional = true }
rustls = { version = "0.23.5", optional = true, features = [
    "std",
], default-features = false }
rustls-pki-types = "1.5.0"
inquire = { version = "0.7.5", optional = true }
opentelemetry-otlp = { version = "0.15.0", features = [
    "trace",
    "logs",
    "metrics",
    # required to make grpc requests
    "tls-roots",
], optional = true }
opentelemetry-system-metrics = { version = "0.1.8", optional = true }

# dependencies safe for wasm:

rustls-pemfile = { version = "1.0.4" }
schemars = { version = "0.8.17", features = ["derive"] }
hyper = { version = "0.14.28", features = ["server"], default-features = false }
tokio = { workspace = true }
anyhow = { workspace = true }
reqwest = { workspace = true }
derive_setters = "0.1.6"
thiserror = "1.0.59"
serde_json = { workspace = true }
serde = { workspace = true }
serde_qs = "0.13"
serde_yaml = "0.9.34"
serde_urlencoded = "0.7.1"
url = { version = "2.5.0", features = ["serde"] }
indexmap = { workspace = true }
once_cell = "1.19.0"
clap = { version = "4.5.4", features = ["derive"] }
colored = "2.1.0"
regex = "1.10.4"
reqwest-middleware = "0.2.5"
async-trait = "0.1.80"
serde_path_to_error = "0.1.16"
cache_control = "0.2.0"
nom = "7.1.3"
exitcode = "1.1.2"
resource = "0.5.0"
stripmargin = "0.1.1"
num_cpus = "1.16.0"
fnv = "1.0.7"
futures-channel = { version = "0.3.30" }
futures-timer = { version = "3.0.3", features = ["wasm-bindgen"] }
futures-util = { workspace = true }
lru = { version = "0.12.3" }
async-std = { version = "1.12.0", features = [
    "wasm-bindgen-futures",
    "unstable",
] }
ttl_cache = "0.5.1"
protox = "0.6.0"
protox-parse = "0.6.0"
prost-reflect = { version = "0.13.1", features = ["serde"] }
prost = "0.12.4"
update-informer = { version = "1.1.0", default-features = false, features = [
    "github",
    "reqwest",
], optional = true }
lazy_static = { workspace = true }
which = { version = "6.0.1", optional = true }
async-recursion = "1.1.1"
tempfile = "3.10.1"
rquickjs = { "version" = "0.5.1", optional = true, features = ["full"] }
strum_macros = "0.26.2"
# TODO: disable some levels with features?
tracing = { workspace = true }
tracing-subscriber = { version = "0.3.18", features = [
    "default",
    "fmt",
    "env-filter",
] }
tracing-opentelemetry = "0.23.0"
getrandom = { version = "0.2.14", features = ["js"] }
prometheus = "0.13.4"
tonic = { version = "0.11.0", default-features = false }
opentelemetry-semantic-conventions = "0.14.0"
opentelemetry = { version = "0.22.0", features = ["trace", "logs", "metrics"] }
opentelemetry_sdk = { version = "0.22.1", features = [
    "trace",
    "logs",
    "metrics",
] }
opentelemetry-http = "0.11.1"
opentelemetry-stdout = { version = "0.3.0", features = [
    "trace",
    "logs",
    "metrics",
] }
opentelemetry-appender-tracing = { version = "0.3.0" }
opentelemetry-prometheus = "0.15.0"
phonenumber = "0.3.4"
chrono = "0.4.38"
async-graphql-extension-apollo-tracing = { version = "3.2.15" }
headers = "0.3.9" # previous version until hyper is updated to 1+
mime = "0.3.17"
htpasswd-verify = { version = "0.3.0", git = "https://github.com/twistedfall/htpasswd-verify", rev = "ff14703083cbd639f7d05622b398926f3e718d61" } # fork version that is wasm compatible
jsonwebtoken = "9.3.0"
async-graphql-value = "7.0.3"
async-graphql = { workspace = true, features = [
    "dynamic-schema",
    "dataloader",
    "apollo_tracing",
    "opentelemetry",
] }
dotenvy = "0.15.7"
convert_case = "0.6.0"
rand = "0.8.5"
tailcall-macros = { path = "tailcall-macros" }
tailcall-tracker = { path = "tailcall-tracker", optional = true }
tonic-types = "0.11.0"
datatest-stable = "0.2.9"
tokio-test = "0.4.4"
base64 = "0.22.1"
tailcall-hasher = { path = "tailcall-hasher" }
serde_json_borrow = "0.3.0"

[dev-dependencies]
tailcall-prettier = { path = "tailcall-prettier" }
criterion = "0.5.1"
httpmock = "0.7.0"
pretty_assertions = "1.4.0"
stripmargin = "0.1.1"
markdown = "1.0.0-alpha.17"
insta = { workspace = true }
tempfile = "3.10.1"
temp-env = "0.3.6"
maplit = "1.0.2"
tailcall-fixtures = { path = "./tailcall-fixtures" }

[features]

# Feature Flag to enable V8.
# V8 currently is not support on all platforms so, we control it via this feature flag.
js = ["dep:rquickjs"]

# Feature Flag to core CLI features.
# This is created to control what we expose for WASM.
# Will be deprecated once we move CLI to it's own crate and WASM builds won't depend on it.
cli = [
    "tokio/fs",
    "tokio/rt-multi-thread",
    "dep:mimalloc",
    "dep:http-cache-reqwest",
    "dep:moka",
    "dep:hyper-rustls",
    "dep:rustls",
    "dep:inquire",
    "dep:which",
    "dep:update-informer",
    "opentelemetry_sdk/testing",
    "opentelemetry_sdk/rt-tokio",
    "dep:opentelemetry-otlp",
    "dep:opentelemetry-system-metrics",
    "dep:tailcall-tracker"
]

# Feature flag to enable all default features.
# This is used by default locally while developing and on CI.
# We generally want to interface via CLI and have V8 enabled, while running tests.
default = ["cli", "js"]


[workspace]
members = [
    ".",
    "tailcall-typedefs",
    "tailcall-aws-lambda",
    "tailcall-cloudflare",
    "tailcall-macros",
    "tailcall-prettier",
    "tailcall-query-plan",
    "tailcall-fixtures",
    "tailcall-upstream-grpc",
    "tailcall-tracker",
<<<<<<< HEAD
    "tailcall-wasm"
]
=======
    "tailcall-hasher"]
>>>>>>> 7f9913db

# Boost execution_spec snapshot diffing performance
[profile.dev.package]
insta.opt-level = 3
similar.opt-level = 3

[profile.release]
opt-level = 3
codegen-units = 1
panic = 'abort'
lto = 'fat'
debug = false
incremental = false
overflow-checks = false

[profile.release.package.tailcall-cloudflare]
strip = true
codegen-units = 1
opt-level = 'z'

[[bench]]
name = "tailcall_benches"
harness = false

[[test]]
name = "execution_spec"
harness = false<|MERGE_RESOLUTION|>--- conflicted
+++ resolved
@@ -214,12 +214,9 @@
     "tailcall-fixtures",
     "tailcall-upstream-grpc",
     "tailcall-tracker",
-<<<<<<< HEAD
-    "tailcall-wasm"
+    "tailcall-wasm",
+    "tailcall-hasher"
 ]
-=======
-    "tailcall-hasher"]
->>>>>>> 7f9913db
 
 # Boost execution_spec snapshot diffing performance
 [profile.dev.package]
