use std::collections::HashSet;
use std::fs::{self, canonicalize, read_dir, read_to_string, write, File};
use std::io::Write;
use std::path::{Path, PathBuf};

use async_graphql::parser::types::TypeSystemDefinition;
use http::ConfigSource;
use tailcall::config::{ConfigModule, Source};
use tailcall::directive::DirectiveCodec;
use tailcall::print_schema::print_schema;
use tailcall::runtime::TargetRuntime;
use tailcall::valid::Validator as _;
use tailcall::{cli, TailcallBuilder, TailcallExecutor};

use crate::common::{APIRequest, Annotation, SDLError};

mod common;
mod http;

const TEST_ANNOTATION_MSG: &str = "**This test had an assertion with a fail annotation that testconv cannot convert losslessly.** If you need the original responses, you can find it in git history. (For example, at commit [1c32ca9](https://github.com/tailcallhq/tailcall/tree/1c32ca9e8080ae3b17e9cf41078d028d3e0289da))";
const BAD_GRAPHQL_MSG: &str = "This test has invalid GraphQL that wasn't caught by http_spec before conversion. It is skipped right now, but it should be fixed at some point.";

#[inline]
fn is_path_file_ext(path: &Path, ext: &str) -> bool {
    path.is_file()
        && path
            .extension()
            .unwrap()
            .to_str()
            .unwrap()
            .to_string()
            .as_str()
            == ext
}

fn graphql_iter_spec_part(spec: &str) -> impl Iterator<Item = (String, String)> + '_ {
    spec.split("\n#> ").skip(1).map(|part| {
        let (typ, content) = part.split_once('\n').unwrap();

        (typ.trim().to_string(), content.trim().to_string())
    })
}

async fn generate_client_snapshot(file_stem: &str, tailcall_executor: &TailcallExecutor) {
    let snapshots_dir =
        canonicalize(PathBuf::from("tests/snapshots")).expect("Could not find snapshots directory");

    let client = print_schema(tailcall_executor.app_ctx.blueprint.to_schema());

    let snap = format!(
        "---\nsource: tests/execution_spec.rs\nexpression: client\n---\n{}\n",
        client
    );

    let target = snapshots_dir.join(PathBuf::from(format!(
        "execution_spec__{}.md_client.snap",
        file_stem,
    )));

    write(target, snap).unwrap();
}

async fn generate_client_snapshot_sdl(file_stem: &str, sdl: &str, runtime: TargetRuntime) {
    let tailcall_executor = TailcallBuilder::new()
        .with_config_source(Source::GraphQL, sdl, None)
        .build(runtime)
        .await
        .unwrap();
    generate_client_snapshot(file_stem, &tailcall_executor).await
}

async fn generate_merged_snapshot(file_stem: &str, config: &TailcallExecutor) {
    let snapshots_dir =
        canonicalize(PathBuf::from("tests/snapshots")).expect("Could not find snapshots directory");

    let merged = ConfigModule::default()
        .merge_right(&config.config_module)
        .to_sdl();

    let snap = format!(
        "---\nsource: tests/execution_spec.rs\nexpression: merged\n---\n{}\n",
        merged,
    );

    let target = snapshots_dir.join(PathBuf::from(format!(
        "execution_spec__{}.md_merged.snap",
        file_stem,
    )));

    write(target, snap).unwrap();
}

async fn generate_merged_snapshot_sdl(file_stem: &str, sdl: &str, target_runtime: TargetRuntime) {
    let tailcall_executor = TailcallBuilder::new()
        .with_config_source(Source::GraphQL, sdl, None)
        .build(target_runtime)
        .await
        .unwrap();
    generate_merged_snapshot(file_stem, &tailcall_executor).await
}

#[tokio::main]
async fn main() {
    let http_dir = PathBuf::from("tests/http");

    let merge_dir = PathBuf::from("tests/graphql/merge");

    let client_dir = PathBuf::from("tests/graphql");

    let errors_dir = PathBuf::from("tests/graphql/errors");

    let execution_dir =
        canonicalize(PathBuf::from("tests/execution")).expect("Could not find execution directory");

    let snapshots_dir =
        canonicalize(PathBuf::from("tests/snapshots")).expect("Could not find snapshots directory");

    let mut files_already_processed: HashSet<String> = HashSet::new();

    let runtime = cli::runtime::init(&Default::default(), None);

    if http_dir.exists() {
        for x in read_dir(http_dir).expect("Could not read http directory") {
            let x = x.unwrap();

            let path = x.path();
            let file_stem = path.file_stem().unwrap().to_string_lossy().to_string();

            if files_already_processed.contains(&file_stem) {
                panic!("File name collision: {}", file_stem);
            }

            if is_path_file_ext(&path, "yml") {
                let f = File::open(&path).expect("Failed to open http spec");

                let old = serde_yaml::from_reader::<File, http::HttpSpec>(f).unwrap();

                let has_fail_annotation = matches!(old.runner, Some(Annotation::Fail));
                let bad_graphql_skip: bool = match &old.config {
                    ConfigSource::File(x) => TailcallBuilder::new()
                        .with_config_files(&[x])
                        .build(runtime.clone())
                        .await
                        .is_err(),
                    ConfigSource::Inline(_) => false,
                };

                let mut description = old
                    .description
                    .as_ref()
                    .unwrap_or(&"".to_string())
                    .to_owned();
                if has_fail_annotation {
                    if !description.is_empty() {
                        description += "\n";
                    }
                    description += TEST_ANNOTATION_MSG;
                }
                if bad_graphql_skip {
                    if !description.is_empty() {
                        description += "\n";
                    }
                    description += BAD_GRAPHQL_MSG;
                }

                let mut spec = format!("# {}\n", old.name);
                if !description.is_empty() {
                    spec += &format!("\n{}\n", description);
                }

                if bad_graphql_skip {
                    spec += "\n##### skip\n";
                } else if let Some(runner) = &old.runner {
                    if *runner != Annotation::Fail {
                        spec += &format!(
                            "\n##### {}\n",
                            match runner {
                                Annotation::Only => "only",
                                Annotation::Skip => "skip",
                                Annotation::Fail => unreachable!(),
                            }
                        )
                    } else {
                        println!("Automatically converting fail annotation in {:#?}. This builds the test suite, so this might take a while.", path);
                    }
                }

                spec += "\n#### server:\n\n```";
                spec += &match &old.config {
                    http::ConfigSource::File(path) => {
                        let path = PathBuf::from(path);

                        let ext = path.extension().unwrap().to_string_lossy().to_string();
                        let content = fs::read_to_string(path).expect("Failed to read config file");

                        format!(
                            "{}\n{}{}```\n\n",
                            ext,
                            content,
                            if content.ends_with('\n') { "" } else { "\n" },
                        )
                    }
                    http::ConfigSource::Inline(content) => {
                        format!(
                            "json\n{}\n```\n\n",
                            serde_json::to_string_pretty(&content)
                                .expect("Failed to serialize Config")
                        )
                    }
                };

                if !old.mock.is_empty() {
                    spec += &format!(
                        "#### mock:\n\n```yml\n{}\n```\n\n",
                        serde_yaml::to_string(&old.mock).expect("Failed to serialize mocks")
                    );
                }

                if !old.env.is_empty() {
                    spec += &format!(
                        "#### env:\n\n```yml\n{}\n```\n\n",
                        serde_yaml::to_string(&old.env).expect("Failed to serialize mocks")
                    );
                }

                spec += &format!(
                    "#### assert:\n\n```yml\n{}```\n",
                    serde_yaml::to_string(
                        &old.assert
                            .iter()
                            .map(|x| x.request.0.clone())
                            .collect::<Vec<APIRequest>>()
                    )
                    .expect("Failed to serialize AssertSpec")
                );

                let md_path = PathBuf::from(format!("{}.md", file_stem));

                let mut f = File::options()
                    .create(true)
                    .write(true)
                    .truncate(true)
                    .open(execution_dir.join(&md_path))
                    .expect("Failed to open execution spec");

                f.write_all(spec.as_bytes())
                    .expect("Failed to write execution spec");

                if !has_fail_annotation {
                    for (i, assert) in old.assert.iter().enumerate() {
                        let mut f = File::options()
                            .create(true)
                            .write(true)
                            .truncate(true)
                            .open(snapshots_dir.join(PathBuf::from(format!(
                                "execution_spec__{}.md_assert_{}.snap",
                                file_stem, i
                            ))))
                            .expect("Failed to open execution snapshot");

                        let mut res = assert.response.to_owned();

                        res.0.headers = res
                            .0
                            .headers
                            .into_iter()
                            .map(|(k, v)| (k.to_lowercase(), v.to_owned()))
                            .collect();

                        if !res.0.headers.contains_key("content-type") {
                            res.0
                                .headers
                                .insert("content-type".to_string(), "application/json".to_string());
                        }

                        res.0
                            .headers
                            .sort_by(|a, _, b, _| a.partial_cmp(b).unwrap());

                        let snap = format!(
                            "---\nsource: tests/execution_spec.rs\nexpression: response\n---\n{}\n",
                            serde_json::to_string_pretty(&res)
                                .expect("Failed to serialize assert.response"),
                        );

                        f.write_all(snap.as_bytes())
                            .expect("Failed to write exception spec");
                    }
                }

                if !bad_graphql_skip {
                    match &old.config {
                        http::ConfigSource::File(path) => {
                            let path = PathBuf::from(path);
                            let sdl = fs::read_to_string(path).expect("Failed to read config file");
                            generate_client_snapshot_sdl(&file_stem, &sdl, runtime.clone()).await;
                            generate_merged_snapshot_sdl(&file_stem, &sdl, runtime.clone()).await;
                        }
                        http::ConfigSource::Inline(config) => {
<<<<<<< HEAD
                            let tailcall_executor = TailcallBuilder::new()
                                .with_config_source(
                                    Source::GraphQL,
                                    &config.to_sdl(),
                                    Some(file_stem.clone()),
                                )
                                .build(runtime.clone())
=======
                            let config = reader
                                .resolve(config.to_owned(), Some(Path::new(&file_stem)))
>>>>>>> d2267da1
                                .await
                                .expect("Failed to resolve config");
                            generate_client_snapshot(&file_stem, &tailcall_executor).await;
                            generate_merged_snapshot(&file_stem, &tailcall_executor).await;
                        }
                    };
                }

                files_already_processed.insert(file_stem);

                fs::remove_file(path).unwrap();
            } else if path.is_file() {
                println!("skipping unexpected file: {:?}", path);
            }
        }
    }

    if merge_dir.exists() {
        for x in read_dir(merge_dir).expect("Could not read graphql/merge directory") {
            let x = x.unwrap();

            let path = x.path();
            let file_stem = path.file_stem().unwrap().to_string_lossy().to_string();

            if files_already_processed.contains(&file_stem) {
                panic!("File name collision: {}", file_stem);
            }

            if is_path_file_ext(&path, "graphql") {
                let spec = "\n".to_string()
                    + read_to_string(&path)
                        .expect("Failed to read graphql/merge spec")
                        .as_str();

                let mut md_spec = format!("# {}\n\n", file_stem);

                let mut server: Vec<String> = Vec::with_capacity(2);
                let mut merged: Option<String> = None;

                for (typ, content) in graphql_iter_spec_part(&spec) {
                    match typ.as_str() {
                        "server-sdl" => {
                            md_spec += &format!("#### server:\n\n```graphql\n{}\n```\n\n", content);
                            server.push(content);
                        }
                        "merged-sdl" => {
                            if merged.is_none() {
                                merged = Some(content);
                            } else {
                                panic!(
                                    "Unexpected number of merged SDL declarations in {:?} (only one is allowed)",
                                    path
                                );
                            }
                        }
                        _ => panic!("Unsupported part type in {:?}: {}", path, typ),
                    };
                }

                if server.is_empty() {
                    panic!("Unexpected number of server SDL declarations in {:?} (at least one is required, two are recommended)", path);
                }

                if merged.is_none() {
                    panic!("Unexpected lack of merged SDL declarations in {:?}", path);
                }

                let md_path = PathBuf::from(format!("{}.md", file_stem));

                let mut f = File::options()
                    .create(true)
                    .write(true)
                    .truncate(true)
                    .open(execution_dir.join(&md_path))
                    .expect("Failed to open execution spec");

                f.write_all(md_spec.as_bytes())
                    .expect("Failed to write execution spec");

                let target = snapshots_dir.join(PathBuf::from(format!(
                    "execution_spec__{}.md_merged.snap",
                    file_stem,
                )));

                let snap = format!(
                    "---\nsource: tests/execution_spec.rs\nexpression: merged\n---\n{}\n",
                    merged.unwrap()
                );

                write(target, snap).expect("Failed to write merged snapshot");

                if server.len() == 1 {
                    generate_client_snapshot_sdl(&file_stem, &server[0], runtime.clone()).await;
                }

                files_already_processed.insert(file_stem);

                fs::remove_file(path).unwrap();
            } else if path.is_file() {
                println!("Skipping unexpected file: {:?}", path);
            }
        }
    }

    if client_dir.exists() {
        for x in read_dir(client_dir).expect("Could not read graphql directory") {
            let x = x.unwrap();

            let path = x.path();
            let file_stem = path.file_stem().unwrap().to_string_lossy().to_string();

            if files_already_processed.contains(&file_stem) {
                panic!("File name collision: {}", file_stem);
            }

            if is_path_file_ext(&path, "graphql") {
                let spec = "\n".to_string()
                    + read_to_string(&path)
                        .expect("Failed to read graphql spec")
                        .as_str();

                let mut server: Option<String> = None;
                let mut client: Option<String> = None;

                for (typ, content) in graphql_iter_spec_part(&spec) {
                    match typ.as_str() {
                        "server-sdl" => {
                            if server.is_none() {
                                server = Some(content);
                            } else {
                                panic!(
                                    "Unexpected number of server SDL declarations in {:?} (only one is allowed)",
                                    path
                                );
                            }
                        }
                        "client-sdl" => {
                            if client.is_none() {
                                client = Some(content);
                            } else {
                                panic!(
                                    "Unexpected number of client SDL declarations in {:?} (only one is allowed)",
                                    path
                                );
                            }
                        }
                        _ => panic!("Unsupported part type in {:?}: {}", path, typ),
                    };
                }

                if server.is_none() {
                    panic!("Unexpected number of server SDL declarations in {:?} (at least one is required, two are recommended)", path);
                }

                let server = server.unwrap();

                let md_spec = format!(
                    "# {}\n\n###### check identity\n\n#### server:\n\n```graphql\n{}\n```\n",
                    file_stem, server,
                );

                if client.is_none() {
                    panic!("Unexpected lack of client SDL declarations in {:?}", path);
                }

                let md_path = PathBuf::from(format!("{}.md", file_stem));

                let mut f = File::options()
                    .create(true)
                    .write(true)
                    .truncate(true)
                    .open(execution_dir.join(&md_path))
                    .expect("Failed to open execution spec");

                f.write_all(md_spec.as_bytes())
                    .expect("Failed to write execution spec");

                let target = snapshots_dir.join(PathBuf::from(format!(
                    "execution_spec__{}.md_client.snap",
                    file_stem,
                )));

                let snap = format!(
                    "---\nsource: tests/execution_spec.rs\nexpression: merged\n---\n{}\n",
                    client.unwrap()
                );

                write(target, snap).expect("Failed to write client snapshot");

                generate_merged_snapshot_sdl(&file_stem, &server, runtime.clone()).await;

                files_already_processed.insert(file_stem);

                fs::remove_file(path).unwrap();
            } else if path.is_file() {
                println!("Skipping unexpected file: {:?}", path);
            }
        }
    }

    if errors_dir.exists() {
        for x in read_dir(errors_dir).expect("Could not read graphql/errors directory") {
            let x = x.unwrap();

            let path = x.path();
            let mut file_stem = path.file_stem().unwrap().to_string_lossy().to_string();

            if files_already_processed.contains(&file_stem) {
                println!(
                    "File name collision: {}. Adding -error to the end.",
                    file_stem
                );
                file_stem += "-error";
                if files_already_processed.contains(&file_stem) {
                    panic!("File name collision: {}", file_stem);
                }
            }

            if is_path_file_ext(&path, "graphql") {
                let spec = "\n".to_string()
                    + read_to_string(&path)
                        .expect("Failed to read graphql/errors spec")
                        .as_str();

                let mut server: Option<String> = None;
                let mut errors: Vec<SDLError> = Vec::new();

                for (typ, content) in graphql_iter_spec_part(&spec) {
                    match typ.as_str() {
                        "server-sdl" => {
                            if server.is_none() {
                                server = Some(content);
                            } else {
                                panic!(
                                    "Unexpected number of server SDL declarations in {:?} (only one is allowed)",
                                    path
                                );
                            }
                        }
                        "client-sdl" => {
                            if content.contains("@error") {
                                let doc =
                                    async_graphql::parser::parse_schema(content.as_str()).unwrap();
                                for def in doc.definitions {
                                    if let TypeSystemDefinition::Type(type_def) = def {
                                        for dir in type_def.node.directives {
                                            if dir.node.name.node == "error" {
                                                errors.push(
                                                    SDLError::from_directive(&dir.node)
                                                        .to_result()
                                                        .unwrap(),
                                                );
                                            }
                                        }
                                    }
                                }
                            } else {
                                panic!("Unexpected lack of @error directives in {:?}", path);
                            }
                        }
                        _ => panic!("Unsupported part type in {:?}: {}", path, typ),
                    };
                }

                if server.is_none() {
                    panic!("Unexpected number of server SDL declarations in {:?} (exactly one is required)", path);
                }

                let md_spec = format!(
                    "# {}\n\n###### sdl error\n\n#### server:\n\n```graphql\n{}\n```\n",
                    file_stem,
                    server.unwrap()
                );

                if errors.is_empty() {
                    panic!("Unexpected lack of client SDL declarations in {:?}", path);
                }

                let md_path = PathBuf::from(format!("{}.md", file_stem));

                let mut f = File::options()
                    .create(true)
                    .write(true)
                    .truncate(true)
                    .open(execution_dir.join(&md_path))
                    .expect("Failed to open execution spec");

                f.write_all(md_spec.as_bytes())
                    .expect("Failed to write execution spec");

                let target = snapshots_dir.join(PathBuf::from(format!(
                    "execution_spec__{}.md_errors.snap",
                    file_stem,
                )));

                let snap = format!(
                    "---\nsource: tests/execution_spec.rs\nexpression: errors\n---\n{}\n",
                    serde_json::to_string_pretty(&errors).unwrap(),
                );

                write(target, snap).expect("Failed to write errors snapshot");

                files_already_processed.insert(file_stem);

                fs::remove_file(path).unwrap();
            } else if path.is_file() {
                println!("Skipping unexpected file: {:?}", path);
            }
        }
    }

    println!("Running prettier...");

    let prettierrc = PathBuf::from(env!("CARGO_MANIFEST_DIR")).join("../.prettierrc");
    let prettier = std::process::Command::new("prettier")
        .args([
            "-c",
            prettierrc.to_string_lossy().as_ref(),
            "--write",
            "tests/execution/*.md",
        ])
        .output()
        .expect("Failed to run prettier");

    if !prettier.status.success() {
        panic!(
            "prettier exited with an error:\n{}",
            String::from_utf8_lossy(&prettier.stdout)
        );
    }

    println!("All done!");
}<|MERGE_RESOLUTION|>--- conflicted
+++ resolved
@@ -297,18 +297,13 @@
                             generate_merged_snapshot_sdl(&file_stem, &sdl, runtime.clone()).await;
                         }
                         http::ConfigSource::Inline(config) => {
-<<<<<<< HEAD
                             let tailcall_executor = TailcallBuilder::new()
                                 .with_config_source(
                                     Source::GraphQL,
                                     &config.to_sdl(),
-                                    Some(file_stem.clone()),
+                                    Some(Path::new(&file_stem)),
                                 )
                                 .build(runtime.clone())
-=======
-                            let config = reader
-                                .resolve(config.to_owned(), Some(Path::new(&file_stem)))
->>>>>>> d2267da1
                                 .await
                                 .expect("Failed to resolve config");
                             generate_client_snapshot(&file_stem, &tailcall_executor).await;
