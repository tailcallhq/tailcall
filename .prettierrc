--- conflicted
+++ resolved
@@ -16,11 +16,8 @@
         "inline-many-list.graphql",
         "inline-many-list.md",
         "test-grpc.graphql",
-<<<<<<< HEAD
         "test-add-link-to-empty-config.graphql",
-=======
         "test-grpc.md",
->>>>>>> 6431a729
         "test-expr-success.graphql",
         "test-expr-success.md",
         "omit-many.graphql",
