{
  "semi": false,
  "singleQuote": false,
  "printWidth": 120,
  "tabWidth": 2,
  "bracketSpacing": false,
  "overrides": [
    {
      "files": [
        "add-field-many-list.graphql",
        "add-field-many-list.md",
        "add-field-many.graphql",
        "add-field-many.md",
        "inline-many.graphql",
        "inline-many.md",
        "inline-many-list.graphql",
        "inline-many-list.md",
        "test-grpc.graphql",
        "test-add-link-to-empty-config.graphql",
        "test-add-link-to-empty-config.md",
        "test-grpc.md",
        "test-expr-success.graphql",
<<<<<<< HEAD
        "omit-many.graphql",
        "tests/graphql/auth.graphql"
=======
        "test-expr-success.md",
        "omit-many.graphql",
        "omit-many.md"
>>>>>>> d2267da1
      ],
      "options": {
        "printWidth": 210
      }
    },
    {
      "files": ["devcontainer.json"],
      "options": {
        "trailingComma": "none"
      }
    }
  ]
}<|MERGE_RESOLUTION|>--- conflicted
+++ resolved
@@ -20,14 +20,9 @@
         "test-add-link-to-empty-config.md",
         "test-grpc.md",
         "test-expr-success.graphql",
-<<<<<<< HEAD
-        "omit-many.graphql",
-        "tests/graphql/auth.graphql"
-=======
         "test-expr-success.md",
         "omit-many.graphql",
         "omit-many.md"
->>>>>>> d2267da1
       ],
       "options": {
         "printWidth": 210
