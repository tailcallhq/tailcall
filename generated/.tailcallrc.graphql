"""
The @addField operator simplifies data structures and queries by adding a field that 
inlines or flattens a nested field or node within your schema. more info [here](https://tailcall.run/docs/guides/operators/#addfield)
"""
directive @addField(
  """
  Name of the new field to be added
  """
  name: String!
  """
  Path of the data where the field should point to
  """
  path: [String!]
) repeatable  on OBJECT

"""
The @cache operator enables caching for the query, field or type it is applied to.
"""
directive @cache(
  """
  Specifies the duration, in milliseconds, of how long the value has to be stored in 
  the cache.
  """
  maxAge: Int!
) on OBJECT | FIELD_DEFINITION

"""
Provides the ability to refer to a field defined in the root Query or Mutation.
"""
directive @call(
  """
  The arguments of the field on the `Query` or `Mutation` type that you want to call. 
  For instance `{id: "{{value.userId}}"}`.
  """
  args: JSON
  """
  The name of the field on the `Mutation` type that you want to call. For instance 
  `createUser`.
  """
  mutation: String
  """
  The name of the field on the `Query` type that you want to call. For instance `user`.
  """
  query: String
) on FIELD_DEFINITION

"""
The `@const` operators allows us to embed a constant response for the schema.
"""
directive @const(
  data: JSON
) on FIELD_DEFINITION

"""
Allows composing operators as simple expressions
"""
directive @expr(
  """
  Root of the expression AST
  """
  body: ExprBody
) on FIELD_DEFINITION

"""
The @graphQL operator allows to specify GraphQL API server request to fetch data 
from.
"""
directive @graphQL(
  """
  Named arguments for the requested field. More info [here](https://tailcall.run/docs/guides/operators/#args)
  """
  args: KeyValues
  """
  This refers to the base URL of the API. If not specified, the default base URL is 
  the one specified in the `@upstream` operator.
  """
  baseURL: String
  """
  If the upstream GraphQL server supports request batching, you can specify the 'batch' 
  argument to batch several requests into a single batch request.Make sure you have 
  also specified batch settings to the `@upstream` and to the `@graphQL` operator.
  """
  batch: Boolean!
  """
  The headers parameter allows you to customize the headers of the GraphQL request 
  made by the `@graphQL` operator. It is used by specifying a key-value map of header 
  names and their values.
  """
  headers: KeyValues
  """
  Specifies the root field on the upstream to request data from. This maps a field 
  in your schema to a field in the upstream schema. When a query is received for this 
  field, Tailcall requests data from the corresponding upstream field.
  """
  name: String!
) on FIELD_DEFINITION

"""
The @grpc operator indicates that a field or node is backed by a gRPC API.For instance, 
if you add the @grpc operator to the `users` field of the Query type with a service 
argument of `NewsService` and method argument of `GetAllNews`, it signifies that 
the `users` field is backed by a gRPC API. The `service` argument specifies the name 
of the gRPC service. The `method` argument specifies the name of the gRPC method. 
In this scenario, the GraphQL server will make a gRPC request to the gRPC endpoint 
specified when the `users` field is queried.
"""
directive @grpc(
  """
  This refers to the base URL of the API. If not specified, the default base URL is 
  the one specified in the `@upstream` operator.
  """
  baseURL: String
  """
  The key path in the response which should be used to group multiple requests. For 
  instance `["news","id"]`. For more details please refer out [n + 1 guide](https://tailcall.run/docs/guides/n+1#solving-using-batching).
  """
  batchKey: [String!]
  """
  This refers to the arguments of your gRPC call. You can pass it as a static object 
  or use Mustache template for dynamic parameters. These parameters will be added in 
  the body in `protobuf` format.
  """
  body: String
  """
  The `headers` parameter allows you to customize the headers of the HTTP request made 
  by the `@grpc` operator. It is used by specifying a key-value map of header names 
  and their values. Note: content-type is automatically set to application/grpc
  """
  headers: KeyValues
  """
  This refers to the gRPC method you're going to call. For instance `GetAllNews`.
  """
  method: String!
) on FIELD_DEFINITION

"""
The @http operator indicates that a field or node is backed by a REST API.For instance, 
if you add the @http operator to the `users` field of the Query type with a path 
argument of `"/users"`, it signifies that the `users` field is backed by a REST API. 
The path argument specifies the path of the REST API. In this scenario, the GraphQL 
server will make a GET request to the API endpoint specified when the `users` field 
is queried.
"""
directive @http(
  """
  This refers to the base URL of the API. If not specified, the default base URL is 
  the one specified in the `@upstream` operator.
  """
  baseURL: String
  """
  The `batchKey` parameter groups multiple data requests into a single call. For more 
  details please refer out [n + 1 guide](https://tailcall.run/docs/guides/n+1#solving-using-batching).
  """
  batchKey: [String!]
  """
  The body of the API call. It's used for methods like POST or PUT that send data to 
  the server. You can pass it as a static object or use a Mustache template to substitute 
  variables from the GraphQL variables.
  """
  body: String
  """
  The `encoding` parameter specifies the encoding of the request body. It can be `ApplicationJson` 
  or `ApplicationXWwwFormUrlEncoded`. @default `ApplicationJson`.
  """
  encoding: Encoding
  """
  The `headers` parameter allows you to customize the headers of the HTTP request made 
  by the `@http` operator. It is used by specifying a key-value map of header names 
  and their values.
  """
  headers: KeyValues
  """
  Schema of the input of the API call. It is automatically inferred in most cases.
  """
  input: Schema
  """
  This refers to the HTTP method of the API call. Commonly used methods include `GET`, 
  `POST`, `PUT`, `DELETE` etc. @default `GET`.
  """
  method: Method
  """
  Schema of the output of the API call. It is automatically inferred in most cases.
  """
  output: Schema
  """
  This refers to the API endpoint you're going to call. For instance `https://jsonplaceholder.typicode.com/users`.For 
  dynamic segments in your API endpoint, use Mustache templates for variable substitution. 
  For instance, to fetch a specific user, use `/users/{{args.id}}`.
  """
  path: String!
  """
  This represents the query parameters of your API call. You can pass it as a static 
  object or use Mustache template for dynamic parameters. These parameters will be 
  added to the URL.
  """
  query: KeyValues
) on FIELD_DEFINITION

directive @js(
  script: String!
) on FIELD_DEFINITION

"""
The @link directive allows you to import external resources, such as configuration 
– which will be merged into the config importing it –, or a .proto file – which
 will be later used by `@grpc` directive –.
"""
directive @link(
  """
  The id of the link. It is used to reference the link in the schema.
  """
  id: String
  """
  The source of the link. It can be a URL or a path to a file. If a path is provided, 
  it is relative to the file that imports the link.
  """
  src: String!
  """
  The type of the link. It can be `Config`, or `Protobuf`.
  """
  type: LinkType
) repeatable  on SCHEMA

directive @modify(
  name: String
  omit: Boolean!
) on FIELD_DEFINITION

"""
Used to omit a field from public consumption.
"""
directive @omit on FIELD_DEFINITION

"""
The `@server` directive, when applied at the schema level, offers a comprehensive 
set of server configurations. It dictates how the server behaves and helps tune tailcall 
for various use-cases.
"""
directive @server(
  """
  `apolloTracing` exposes GraphQL query performance data, including execution time 
  of queries and individual resolvers.
  """
  apolloTracing: Boolean
  """
  `batchRequests` combines multiple requests into one, improving performance but potentially 
  introducing latency and complicating debugging. Use judiciously. @default `false`.
  """
  batchRequests: Boolean
  """
  `cacheControlHeader` sends `Cache-Control` headers in responses when activated. The 
  `max-age` value is the least of the values received from upstream services. @default 
  `false`.
  """
  cacheControlHeader: Boolean
  """
  `globalResponseTimeout` sets the maximum query duration before termination, acting 
  as a safeguard against long-running queries.
  """
  globalResponseTimeout: Int
  """
  `graphiql` activates the GraphiQL IDE at the root path within Tailcall, a tool for 
  query development and testing. @default `false`.
  """
  graphiql: Boolean
  """
  `hostname` sets the server hostname.
  """
  hostname: String
  """
  `introspection` allows clients to fetch schema information directly, aiding tools 
  and applications in understanding available types, fields, and operations. @default 
  `true`.
  """
  introspection: Boolean
  """
  `pipelineFlush` allows to control flushing behavior of the server pipeline.
  """
  pipelineFlush: Boolean
  """
  `port` sets the Tailcall running port. @default `8000`.
  """
  port: Int
  """
  `queryValidation` checks incoming GraphQL queries against the schema, preventing 
  errors from invalid queries. Can be disabled for performance. @default `false`.
  """
  queryValidation: Boolean
  """
  The `responseHeaders` are key-value pairs included in every server response. Useful 
  for setting headers like `Access-Control-Allow-Origin` for cross-origin requests 
  or additional headers for downstream services.
  """
  responseHeaders: KeyValues
  """
  `responseValidation` Tailcall automatically validates responses from upstream services 
  using inferred schema. @default `false`.
  """
  responseValidation: Boolean
  """
  A link to an external JS file that listens on every HTTP request response event.
  """
  script: ScriptOptions
  """
  `showcase` enables the /showcase/graphql endpoint.
  """
  showcase: Boolean
  """
  This configuration defines local variables for server operations. Useful for storing 
  constant configurations, secrets, or shared information.
  """
  vars: KeyValues
  """
  `version` sets the HTTP version for the server. Options are `HTTP1` and `HTTP2`. 
  @default `HTTP1`.
  """
  version: HttpVersion
  """
  `workers` sets the number of worker threads. @default the number of system cores.
  """
  workers: Int
) on SCHEMA

"""
The @telemetry directive facilitates seamless integration with OpenTelemetry, enhancing 
the observability of your GraphQL services powered by Tailcall.  By leveraging this 
directive, developers gain access to valuable insights into the performance and behavior 
of their applications.
"""
directive @telemetry(
  export: TelemetryExporter
) on FIELD_DEFINITION

"""
The `upstream` directive allows you to control various aspects of the upstream server 
connection. This includes settings like connection timeouts, keep-alive intervals, 
and more. If not specified, default values are used.
"""
directive @upstream(
  """
  `allowedHeaders` defines the HTTP headers allowed to be forwarded to upstream services. 
  If not set, no headers are forwarded, enhancing security but possibly limiting data 
  flow.
  """
  allowedHeaders: [String!]
  """
  This refers to the default base URL for your APIs. If it's not explicitly mentioned 
  in the `@upstream` operator, then each [@http](#http) operator must specify its own 
  `baseURL`. If neither `@upstream` nor [@http](#http) provides a `baseURL`, it results 
  in a compilation error.
  """
  baseURL: String
  """
  An object that specifies the batch settings, including `maxSize` (the maximum size 
  of the batch), `delay` (the delay in milliseconds between each batch), and `headers` 
  (an array of HTTP headers to be included in the batch).
  """
  batch: Batch
  """
  The time in seconds that the connection will wait for a response before timing out.
  """
  connectTimeout: Int
  """
  The `http2Only` setting allows you to specify whether the client should always issue 
  HTTP2 requests, without checking if the server supports it or not. By default it 
  is set to `false` for all HTTP requests made by the server, but is automatically 
  set to true for GRPC.
  """
  http2Only: Boolean
  """
  Activating this enables Tailcall's HTTP caching, adhering to the [HTTP Caching RFC](https://tools.ietf.org/html/rfc7234), 
  to enhance performance by minimizing redundant data fetches. Defaults to `false` 
  if unspecified.
  """
  httpCache: Boolean
  """
  The time in seconds between each keep-alive message sent to maintain the connection.
  """
  keepAliveInterval: Int
  """
  The time in seconds that the connection will wait for a keep-alive message before 
  closing.
  """
  keepAliveTimeout: Int
  """
  A boolean value that determines whether keep-alive messages should be sent while 
  the connection is idle.
  """
  keepAliveWhileIdle: Boolean
  """
  The time in seconds that the connection pool will wait before closing idle connections.
  """
  poolIdleTimeout: Int
  """
  The maximum number of idle connections that will be maintained per host.
  """
  poolMaxIdlePerHost: Int
  """
  The `proxy` setting defines an intermediary server through which the upstream requests 
  will be routed before reaching their intended endpoint. By specifying a proxy URL, 
  you introduce an additional layer, enabling custom routing and security policies.
  """
  proxy: Proxy
  """
  The time in seconds between each TCP keep-alive message sent to maintain the connection.
  """
  tcpKeepAlive: Int
  """
  The maximum time in seconds that the connection will wait for a response.
  """
  timeout: Int
  """
  The User-Agent header value to be used in HTTP requests. @default `Tailcall/1.0`
  """
  userAgent: String
) on SCHEMA

input Apollo {
  """
  Setting `api_key` for Apollo.
  """
  api_key: String!
  """
  Setting `graph_ref` for Apollo in the format <graph_id>@<variant>.
  """
  graph_ref: String!
  """
  Setting `platform` for Apollo.
  """
  platform: String!
  """
  Setting `userVersion` for Apollo.
  """
  user_version: String!
  """
  Setting `version` for Apollo.
  """
  version: String!
}
input Batch {
  delay: Int!
  headers: [String!]
  maxSize: Int!
}
"""
The @cache operator enables caching for the query, field or type it is applied to.
"""
input Cache {
  """
  Specifies the duration, in milliseconds, of how long the value has to be stored in 
  the cache.
  """
  maxAge: Int!
}
"""
The `@const` operators allows us to embed a constant response for the schema.
"""
input Const {
  data: JSON
}
enum Encoding {
  ApplicationJson
  ApplicationXWwwFormUrlencoded
}
"""
Allows composing operators as simple expressions
"""
input Expr {
  """
  Root of the expression AST
  """
  body: ExprBody
}
input ExprBody {
  http: Http
  grpc: Grpc
  graphQL: GraphQL
  call: Call
  const: JSON
  if: ExprIf
  and: [ExprBody]
  or: [ExprBody]
  cond: [ExprBody]
  defaultTo: [ExprBody]
  isEmpty: ExprBody
  not: ExprBody
  concat: [ExprBody]
  intersection: [ExprBody]
  difference: [[ExprBody]]
  eq: [ExprBody]
  gt: [ExprBody]
  gte: [ExprBody]
  lt: [ExprBody]
  lte: [ExprBody]
  max: [ExprBody]
  min: [ExprBody]
  pathEq: [ExprBody]
  propEq: [ExprBody]
  sortPath: [ExprBody]
  symmetricDifference: [[ExprBody]]
  union: [[ExprBody]]
  mod: [ExprBody]
  add: [ExprBody]
  dec: ExprBody
  divide: [ExprBody]
  inc: ExprBody
  multiply: [ExprBody]
  negate: ExprBody
  product: [ExprBody]
  subtract: [ExprBody]
  sum: [ExprBody]
}
input ExprIf {
  """
  Condition to evaluate
  """
  cond: ExprBody
  """
  Expression to evaluate if the condition is false
  """
  else: ExprBody
  """
  Expression to evaluate if the condition is true
  """
  then: ExprBody
}
"""
The @graphQL operator allows to specify GraphQL API server request to fetch data 
from.
"""
input GraphQL {
  """
  Named arguments for the requested field. More info [here](https://tailcall.run/docs/guides/operators/#args)
  """
  args: KeyValues
  """
  This refers to the base URL of the API. If not specified, the default base URL is 
  the one specified in the `@upstream` operator.
  """
  baseURL: String
  """
  If the upstream GraphQL server supports request batching, you can specify the 'batch' 
  argument to batch several requests into a single batch request.Make sure you have 
  also specified batch settings to the `@upstream` and to the `@graphQL` operator.
  """
  batch: Boolean!
  """
  The headers parameter allows you to customize the headers of the GraphQL request 
  made by the `@graphQL` operator. It is used by specifying a key-value map of header 
  names and their values.
  """
  headers: KeyValues
  """
  Specifies the root field on the upstream to request data from. This maps a field 
  in your schema to a field in the upstream schema. When a query is received for this 
  field, Tailcall requests data from the corresponding upstream field.
  """
  name: String!
}
"""
The @grpc operator indicates that a field or node is backed by a gRPC API.For instance, 
if you add the @grpc operator to the `users` field of the Query type with a service 
argument of `NewsService` and method argument of `GetAllNews`, it signifies that 
the `users` field is backed by a gRPC API. The `service` argument specifies the name 
of the gRPC service. The `method` argument specifies the name of the gRPC method. 
In this scenario, the GraphQL server will make a gRPC request to the gRPC endpoint 
specified when the `users` field is queried.
"""
input Grpc {
  """
  This refers to the base URL of the API. If not specified, the default base URL is 
  the one specified in the `@upstream` operator.
  """
  baseURL: String
  """
  The key path in the response which should be used to group multiple requests. For 
  instance `["news","id"]`. For more details please refer out [n + 1 guide](https://tailcall.run/docs/guides/n+1#solving-using-batching).
  """
  batchKey: [String!]
  """
  This refers to the arguments of your gRPC call. You can pass it as a static object 
  or use Mustache template for dynamic parameters. These parameters will be added in 
  the body in `protobuf` format.
  """
  body: String
  """
  The `headers` parameter allows you to customize the headers of the HTTP request made 
  by the `@grpc` operator. It is used by specifying a key-value map of header names 
  and their values. Note: content-type is automatically set to application/grpc
  """
  headers: KeyValues
  """
  This refers to the gRPC method you're going to call. For instance `GetAllNews`.
  """
  method: String!
}
"""
The @http operator indicates that a field or node is backed by a REST API.For instance, 
if you add the @http operator to the `users` field of the Query type with a path 
argument of `"/users"`, it signifies that the `users` field is backed by a REST API. 
The path argument specifies the path of the REST API. In this scenario, the GraphQL 
server will make a GET request to the API endpoint specified when the `users` field 
is queried.
"""
input Http {
  """
  This refers to the base URL of the API. If not specified, the default base URL is 
  the one specified in the `@upstream` operator.
  """
  baseURL: String
  """
  The `batchKey` parameter groups multiple data requests into a single call. For more 
  details please refer out [n + 1 guide](https://tailcall.run/docs/guides/n+1#solving-using-batching).
  """
  batchKey: [String!]
  """
  The body of the API call. It's used for methods like POST or PUT that send data to 
  the server. You can pass it as a static object or use a Mustache template to substitute 
  variables from the GraphQL variables.
  """
  body: String
  """
  The `encoding` parameter specifies the encoding of the request body. It can be `ApplicationJson` 
  or `ApplicationXWwwFormUrlEncoded`. @default `ApplicationJson`.
  """
  encoding: Encoding
  """
  The `headers` parameter allows you to customize the headers of the HTTP request made 
  by the `@http` operator. It is used by specifying a key-value map of header names 
  and their values.
  """
  headers: KeyValues
  """
  Schema of the input of the API call. It is automatically inferred in most cases.
  """
  input: Schema
  """
  This refers to the HTTP method of the API call. Commonly used methods include `GET`, 
  `POST`, `PUT`, `DELETE` etc. @default `GET`.
  """
  method: Method
  """
  Schema of the output of the API call. It is automatically inferred in most cases.
  """
  output: Schema
  """
  This refers to the API endpoint you're going to call. For instance `https://jsonplaceholder.typicode.com/users`.For 
  dynamic segments in your API endpoint, use Mustache templates for variable substitution. 
  For instance, to fetch a specific user, use `/users/{{args.id}}`.
  """
  path: String!
  """
  This represents the query parameters of your API call. You can pass it as a static 
  object or use Mustache template for dynamic parameters. These parameters will be 
  added to the URL.
  """
  query: KeyValues
}
enum HttpVersion {
  HTTP1
  HTTP2
}
input JS {
  script: String!
}
enum LinkType {
  Config
  Protobuf
  Script
  Cert
  Key
  Operation
}
enum Method {
  GET
  POST
  PUT
  PATCH
  DELETE
  HEAD
  OPTIONS
  CONNECT
  TRACE
}
input Modify {
  name: String
  omit: Boolean!
}
"""
Output the opentelemetry data to otlp collector
"""
input OtlpExporter {
  headers: KeyValues
  url: String!
}
"""
Output the telemetry metrics data to prometheus server
"""
input PrometheusExporter {
  format: PrometheusFormat
  path: String!
}
"""
Output format for prometheus data
"""
enum PrometheusFormat {
  text
  protobuf
}
input Proxy {
  url: String!
}
input ScriptOptions {
  timeout: Int
}
"""
Output the opentelemetry data to the stdout. Mostly used for debug purposes
"""
input StdoutExporter {
  """
  Output to stdout in pretty human-readable format
  """
  pretty: Boolean!
}
"""
The @telemetry directive facilitates seamless integration with OpenTelemetry, enhancing 
the observability of your GraphQL services powered by Tailcall.  By leveraging this 
directive, developers gain access to valuable insights into the performance and behavior 
of their applications.
"""
input Telemetry {
  export: TelemetryExporter
}
input TelemetryExporter {
  stdout: StdoutExporter
  otlp: OtlpExporter
  prometheus: PrometheusExporter
  apollo: Apollo
}
input Schema {
  Obj: JSON
  Arr: Schema
  Opt: Schema
}
<<<<<<< HEAD
scalar KeyValues
scalar PhoneNumber
scalar Email
=======
scalar Date
scalar Email
scalar KeyValues
scalar PhoneNumber
scalar Url
>>>>>>> 45f67204
scalar JSON
<|MERGE_RESOLUTION|>--- conflicted
+++ resolved
@@ -742,15 +742,9 @@
   Arr: Schema
   Opt: Schema
 }
-<<<<<<< HEAD
-scalar KeyValues
-scalar PhoneNumber
-scalar Email
-=======
 scalar Date
 scalar Email
 scalar KeyValues
 scalar PhoneNumber
 scalar Url
->>>>>>> 45f67204
 scalar JSON
