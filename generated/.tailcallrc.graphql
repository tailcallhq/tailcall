"""
The @addField operator simplifies data structures and queries by adding a field that 
inlines or flattens a nested field or node within your schema. more info [here](https://tailcall.run/docs/guides/operators/#addfield)
"""
directive @addField(
  """
  Name of the new field to be added
  """
  name: String!
  """
  Path of the data where the field should point to
  """
  path: [String!]
) repeatable on OBJECT

"""
The @alias directive indicates that aliases of one enum value.
"""
directive @alias(
  options: [String!]
) on ENUM_VALUE

"""
The @cache operator enables caching for the query, field or type it is applied to.
"""
directive @cache(
  """
  Specifies the duration, in milliseconds, of how long the value has to be stored in 
  the cache.
  """
  maxAge: Int!
) on OBJECT | FIELD_DEFINITION

"""
Provides the ability to refer to multiple fields in the Query or Mutation root.
"""
directive @call(
  """
  Enables deduplication of IO operations to enhance performance.This flag prevents 
  duplicate IO requests from being executed concurrently, reducing resource load. Caution: 
  May lead to issues with APIs that expect unique results for identical inputs, such 
  as nonce-based APIs.
  """
  dedupe: Boolean
  """
  Steps are composed together to form a call. If you have multiple steps, the output 
  of the previous step is passed as input to the next step.
  """
  steps: [Step]
) on FIELD_DEFINITION | OBJECT

"""
The `@expr` operators allows you to specify an expression that can evaluate to a 
value. The expression can be a static value or built form a Mustache template. schema.
"""
directive @expr(
  body: JSON
) on FIELD_DEFINITION | OBJECT

"""
The @graphQL operator allows to specify GraphQL API server request to fetch data 
from.
"""
directive @graphQL(
  """
  Named arguments for the requested field. More info [here](https://tailcall.run/docs/guides/operators/#args)
  """
  args: [KeyValue]
  """
  This refers to the base URL of the API. If not specified, the default base URL is 
  the one specified in the `@upstream` operator.
  """
  baseURL: String
  """
  If the upstream GraphQL server supports request batching, you can specify the 'batch' 
  argument to batch several requests into a single batch request.Make sure you have 
  also specified batch settings to the `@upstream` and to the `@graphQL` operator.
  """
  batch: Boolean!
  """
  Enables deduplication of IO operations to enhance performance.This flag prevents 
  duplicate IO requests from being executed concurrently, reducing resource load. Caution: 
  May lead to issues with APIs that expect unique results for identical inputs, such 
  as nonce-based APIs.
  """
  dedupe: Boolean
  """
  The headers parameter allows you to customize the headers of the GraphQL request 
  made by the `@graphQL` operator. It is used by specifying a key-value map of header 
  names and their values.
  """
  headers: [KeyValue]
  """
  Specifies the root field on the upstream to request data from. This maps a field 
  in your schema to a field in the upstream schema. When a query is received for this 
  field, Tailcall requests data from the corresponding upstream field.
  """
  name: String!
) on FIELD_DEFINITION | OBJECT

"""
The @grpc operator indicates that a field or node is backed by a gRPC API.For instance, 
if you add the @grpc operator to the `users` field of the Query type with a service 
argument of `NewsService` and method argument of `GetAllNews`, it signifies that 
the `users` field is backed by a gRPC API. The `service` argument specifies the name 
of the gRPC service. The `method` argument specifies the name of the gRPC method. 
In this scenario, the GraphQL server will make a gRPC request to the gRPC endpoint 
specified when the `users` field is queried.
"""
directive @grpc(
  """
  This refers to the base URL of the API. If not specified, the default base URL is 
  the one specified in the `@upstream` operator.
  """
  baseURL: String
  """
  The `batchKey` dictates the path Tailcall will follow to group the returned items 
  from the batch request. For more details please refer out [n + 1 guide](https://tailcall.run/docs/guides/n+1#solving-using-batching).
  """
  batchKey: [String!]
  """
  This refers to the arguments of your gRPC call. You can pass it as a static object 
  or use Mustache template for dynamic parameters. These parameters will be added in 
  the body in `protobuf` format.
  """
  body: JSON
  """
  Enables deduplication of IO operations to enhance performance.This flag prevents 
  duplicate IO requests from being executed concurrently, reducing resource load. Caution: 
  May lead to issues with APIs that expect unique results for identical inputs, such 
  as nonce-based APIs.
  """
  dedupe: Boolean
  """
  The `headers` parameter allows you to customize the headers of the HTTP request made 
  by the `@grpc` operator. It is used by specifying a key-value map of header names 
  and their values. Note: content-type is automatically set to application/grpc
  """
  headers: [KeyValue]
  """
  This refers to the gRPC method you're going to call. For instance `GetAllNews`.
  """
  method: String!
) on FIELD_DEFINITION | OBJECT

"""
The @http operator indicates that a field or node is backed by a REST API.For instance, 
if you add the @http operator to the `users` field of the Query type with a path 
argument of `"/users"`, it signifies that the `users` field is backed by a REST API. 
The path argument specifies the path of the REST API. In this scenario, the GraphQL 
server will make a GET request to the API endpoint specified when the `users` field 
is queried.
"""
directive @http(
  """
  This refers to the base URL of the API. If not specified, the default base URL is 
  the one specified in the `@upstream` operator.
  """
  baseURL: String
  """
  The `batchKey` dictates the path Tailcall will follow to group the returned items 
  from the batch request. For more details please refer out [n + 1 guide](https://tailcall.run/docs/guides/n+1#solving-using-batching).
  """
  batchKey: [String!]
  """
  The body of the API call. It's used for methods like POST or PUT that send data to 
  the server. You can pass it as a static object or use a Mustache template to substitute 
  variables from the GraphQL variables.
  """
  body: String
  """
  Enables deduplication of IO operations to enhance performance.This flag prevents 
  duplicate IO requests from being executed concurrently, reducing resource load. Caution: 
  May lead to issues with APIs that expect unique results for identical inputs, such 
  as nonce-based APIs.
  """
  dedupe: Boolean
  """
  The `encoding` parameter specifies the encoding of the request body. It can be `ApplicationJson` 
  or `ApplicationXWwwFormUrlEncoded`. @default `ApplicationJson`.
  """
  encoding: Encoding
  """
  The `headers` parameter allows you to customize the headers of the HTTP request made 
  by the `@http` operator. It is used by specifying a key-value map of header names 
  and their values.
  """
  headers: [KeyValue]
  """
  Schema of the input of the API call. It is automatically inferred in most cases.
  """
  input: Schema
  """
  This refers to the HTTP method of the API call. Commonly used methods include `GET`, 
  `POST`, `PUT`, `DELETE` etc. @default `GET`.
  """
  method: Method
  """
  onRequest field in @http directive gives the ability to specify the request interception 
  handler.
  """
  onRequest: String
  """
  Schema of the output of the API call. It is automatically inferred in most cases.
  """
  output: Schema
  """
  This refers to the API endpoint you're going to call. For instance `https://jsonplaceholder.typicode.com/users`.For 
  dynamic segments in your API endpoint, use Mustache templates for variable substitution. 
  For instance, to fetch a specific user, use `/users/{{args.id}}`.
  """
  path: String!
  """
  This represents the query parameters of your API call. You can pass it as a static 
  object or use Mustache template for dynamic parameters. These parameters will be 
  added to the URL. NOTE: Query parameter order is critical for batching in Tailcall. 
  The first parameter referencing a field in the current value using mustache syntax 
  is automatically selected as the batching parameter.
  """
  query: [URLQuery]
) on FIELD_DEFINITION | OBJECT

directive @js(
  name: String!
) on FIELD_DEFINITION | OBJECT

"""
The @link directive allows you to import external resources, such as configuration 
– which will be merged into the config importing it –, or a .proto file – which
 will be later used by `@grpc` directive –.
"""
directive @link(
  """
  Custom headers for gRPC reflection server.
  """
  headers: [KeyValue]
  """
  The id of the link. It is used to reference the link in the schema.
  """
  id: String
  """
  Additional metadata pertaining to the linked resource.
  """
  meta: JSON
  """
  The source of the link. It can be a URL or a path to a file. If a path is provided, 
  it is relative to the file that imports the link.
  """
  src: String!
  """
  The type of the link. It can be `Config`, or `Protobuf`.
  """
  type: LinkType
) repeatable on SCHEMA

directive @modify(
  name: String
  omit: Boolean
) on FIELD_DEFINITION

"""
Used to omit a field from public consumption.
"""
directive @omit on FIELD_DEFINITION

directive @protected on OBJECT | FIELD_DEFINITION

"""
The `@server` directive, when applied at the schema level, offers a comprehensive 
set of server configurations. It dictates how the server behaves and helps tune tailcall 
for various use-cases.
"""
directive @server(
  """
  `apolloTracing` exposes GraphQL query performance data, including execution time 
  of queries and individual resolvers.
  """
  apolloTracing: Boolean
  """
  `batchRequests` combines multiple requests into one, improving performance but potentially 
  introducing latency and complicating debugging. Use judiciously. @default `false`.
  """
  batchRequests: Boolean
<<<<<<< HEAD
=======
  """
  Enables deduplication of IO operations to enhance performance.This flag prevents 
  duplicate IO requests from being executed concurrently, reducing resource load. Caution: 
  May lead to issues with APIs that expect unique results for identical inputs, such 
  as nonce-based APIs.
  """
  dedupe: Boolean
  """
  `enableFederation` enables functionality to Tailcall server to act as a federation 
  subgraph.
  """
  enableFederation: Boolean
>>>>>>> cec58960
  enableJIT: Boolean
  """
  `globalResponseTimeout` sets the maximum query duration before termination, acting 
  as a safeguard against long-running queries.
  """
  globalResponseTimeout: Int
  """
  `headers` contains key-value pairs that are included as default headers in server 
  responses, allowing for consistent header management across all responses.
  """
  headers: Headers
  """
  `hostname` sets the server hostname.
  """
  hostname: String
  """
  `introspection` allows clients to fetch schema information directly, aiding tools 
  and applications in understanding available types, fields, and operations. @default 
  `true`.
  """
  introspection: Boolean
  """
  `pipelineFlush` allows to control flushing behavior of the server pipeline.
  """
  pipelineFlush: Boolean
  """
  `port` sets the Tailcall running port. @default `8000`.
  """
  port: Int
  """
  `queryValidation` checks incoming GraphQL queries against the schema, preventing 
  errors from invalid queries. Can be disabled for performance. @default `false`.
  """
  queryValidation: Boolean
  """
  `responseValidation` Tailcall automatically validates responses from upstream services 
  using inferred schema. @default `false`.
  """
  responseValidation: Boolean
  """
  `routes` allows customization of server endpoint paths. It provides options to change 
  the default paths for status and GraphQL endpoints. Default values are: - status: 
  "/status" - graphQL: "/graphql" If not specified, these default values will be used.
  """
  routes: Routes
  """
  A link to an external JS file that listens on every HTTP request response event.
  """
  script: ScriptOptions
  """
  `showcase` enables the /showcase/graphql endpoint.
  """
  showcase: Boolean
  """
  This configuration defines local variables for server operations. Useful for storing 
  constant configurations, secrets, or shared information.
  """
  vars: [KeyValue]
  """
  `version` sets the HTTP version for the server. Options are `HTTP1` and `HTTP2`. 
  @default `HTTP1`.
  """
  version: HttpVersion
  """
  `workers` sets the number of worker threads. @default the number of system cores.
  """
  workers: Int
) on SCHEMA

"""
The @telemetry directive facilitates seamless integration with OpenTelemetry, enhancing 
the observability of your GraphQL services powered by Tailcall.  By leveraging this 
directive, developers gain access to valuable insights into the performance and behavior 
of their applications.
"""
directive @telemetry(
  export: TelemetryExporter
  """
  The list of headers that will be sent as additional attributes to telemetry exporters 
  Be careful about **leaking sensitive information** from requests when enabling the 
  headers that may contain sensitive data
  """
  requestHeaders: [String!]
) on SCHEMA

"""
The `upstream` directive allows you to control various aspects of the upstream server 
connection. This includes settings like connection timeouts, keep-alive intervals, 
and more. If not specified, default values are used.
"""
directive @upstream(
  """
  `allowedHeaders` defines the HTTP headers allowed to be forwarded to upstream services. 
  If not set, no headers are forwarded, enhancing security but possibly limiting data 
  flow.
  """
  allowedHeaders: [String!]
  """
  This refers to the default base URL for your APIs. If it's not explicitly mentioned 
  in the `@upstream` operator, then each [@http](#http) operator must specify its own 
  `baseURL`. If neither `@upstream` nor [@http](#http) provides a `baseURL`, it results 
  in a compilation error.
  """
  baseURL: String
  """
  An object that specifies the batch settings, including `maxSize` (the maximum size 
  of the batch), `delay` (the delay in milliseconds between each batch), and `headers` 
  (an array of HTTP headers to be included in the batch).
  """
  batch: Batch
  """
  The time in seconds that the connection will wait for a response before timing out.
  """
  connectTimeout: Int
  """
  The `http2Only` setting allows you to specify whether the client should always issue 
  HTTP2 requests, without checking if the server supports it or not. By default it 
  is set to `false` for all HTTP requests made by the server, but is automatically 
  set to true for GRPC.
  """
  http2Only: Boolean
  """
  Providing httpCache size enables Tailcall's HTTP caching, adhering to the [HTTP Caching 
  RFC](https://tools.ietf.org/html/rfc7234), to enhance performance by minimizing redundant 
  data fetches. Defaults to `0` if unspecified.
  """
  httpCache: Int
  """
  The time in seconds between each keep-alive message sent to maintain the connection.
  """
  keepAliveInterval: Int
  """
  The time in seconds that the connection will wait for a keep-alive message before 
  closing.
  """
  keepAliveTimeout: Int
  """
  A boolean value that determines whether keep-alive messages should be sent while 
  the connection is idle.
  """
  keepAliveWhileIdle: Boolean
  """
  onRequest field gives the ability to specify the global request interception handler.
  """
  onRequest: String
  """
  The time in seconds that the connection pool will wait before closing idle connections.
  """
  poolIdleTimeout: Int
  """
  The maximum number of idle connections that will be maintained per host.
  """
  poolMaxIdlePerHost: Int
  """
  The `proxy` setting defines an intermediary server through which the upstream requests 
  will be routed before reaching their intended endpoint. By specifying a proxy URL, 
  you introduce an additional layer, enabling custom routing and security policies.
  """
  proxy: Proxy
  """
  The time in seconds between each TCP keep-alive message sent to maintain the connection.
  """
  tcpKeepAlive: Int
  """
  The maximum time in seconds that the connection will wait for a response.
  """
  timeout: Int
  """
  The User-Agent header value to be used in HTTP requests. @default `Tailcall/1.0`
  """
  userAgent: String
  """
  A boolean value that determines whether to verify certificates. Setting this as `false` 
  will make tailcall accept self-signed certificates. NOTE: use this *only* during 
  development or testing. It is highly recommended to keep this enabled (`true`) in 
  production.
  """
  verifySSL: Boolean
) on SCHEMA

"""
Field whose value is a sequence of bytes.
"""
scalar Bytes

"""
Field whose value conforms to the standard date format as specified in RFC 3339 (https://datatracker.ietf.org/doc/html/rfc3339).
"""
scalar Date

"""
Field whose value conforms to the standard internet email address format as specified 
in HTML Spec: https://html.spec.whatwg.org/multipage/input.html#valid-e-mail-address.
"""
scalar Email

"""
Empty scalar type represents an empty value.
"""
scalar Empty

"""
Field whose value is a 128-bit signed integer.
"""
scalar Int128

"""
Field whose value is a 16-bit signed integer.
"""
scalar Int16

"""
Field whose value is a 32-bit signed integer.
"""
scalar Int32

"""
Field whose value is a 64-bit signed integer.
"""
scalar Int64

"""
Field whose value is an 8-bit signed integer.
"""
scalar Int8

"""
Field whose value conforms to the standard JSON format as specified in RFC 8259 (https://datatracker.ietf.org/doc/html/rfc8259).
"""
scalar JSON

"""
Field whose value conforms to the standard E.164 format as specified in E.164 specification 
(https://en.wikipedia.org/wiki/E.164).
"""
scalar PhoneNumber

"""
Field whose value is a 128-bit unsigned integer.
"""
scalar UInt128

"""
Field whose value is a 16-bit unsigned integer.
"""
scalar UInt16

"""
Field whose value is a 32-bit unsigned integer.
"""
scalar UInt32

"""
Field whose value is a 64-bit unsigned integer.
"""
scalar UInt64

"""
Field whose value is an 8-bit unsigned integer.
"""
scalar UInt8

"""
Field whose value conforms to the standard URL format as specified in RFC 3986 (https://datatracker.ietf.org/doc/html/rfc3986).
"""
scalar Url

"""
Provides the ability to refer to a field defined in the root Query or Mutation.
"""
input Step {
  """
  The arguments that will override the actual arguments of the field.
  """
  args: JSON
  """
  The name of the field on the `Mutation` type that you want to call.
  """
  mutation: String
  """
  The name of the field on the `Query` type that you want to call.
  """
  query: String
}

input KeyValue {
  key: String!
  value: String!
}

"""
The URLQuery input type represents a query parameter to be included in a URL.
"""
input URLQuery {
  """
  The key or name of the query parameter.
  """
  key: String!
  """
  Determines whether to ignore query parameters with empty values.
  """
  skipEmpty: Boolean
  """
  The actual value or a mustache template to resolve the value dynamically for the 
  query parameter.
  """
  value: String!
}

input Schema {
  Obj: JSON
  Arr: Schema
  Opt: Schema
  Enum: [String!]
}

"""
Type to configure Cross-Origin Resource Sharing (CORS) for a server.
"""
input Cors {
  """
  Indicates whether the server allows credentials (e.g., cookies, authorization headers) 
  to be sent in cross-origin requests.
  """
  allowCredentials: Boolean
  """
  A list of allowed headers in cross-origin requests. This can be used to specify custom 
  headers that are allowed to be included in cross-origin requests.
  """
  allowHeaders: [String!]
  """
  A list of allowed HTTP methods in cross-origin requests. These methods specify the 
  actions that are permitted in cross-origin requests.
  """
  allowMethods: [Method]
  """
  A list of origins that are allowed to access the server's resources in cross-origin 
  requests. An origin can be a domain, a subdomain, or even 'null' for local file schemes.
  """
  allowOrigins: [String!]
  """
  Indicates whether requests from private network addresses are allowed in cross-origin 
  requests. Private network addresses typically include IP addresses reserved for internal 
  networks.
  """
  allowPrivateNetwork: Boolean
  """
  A list of headers that the server exposes to the browser in cross-origin responses. 
  Exposing certain headers allows the client-side code to access them in the response.
  """
  exposeHeaders: [String!]
  """
  The maximum time (in seconds) that the client should cache preflight OPTIONS requests 
  in order to avoid sending excessive requests to the server.
  """
  maxAge: Int
  """
  A list of header names that indicate the values of which might cause the server's 
  response to vary, potentially affecting caching.
  """
  vary: [String!]
}

input Headers {
  """
  `cacheControl` sends `Cache-Control` headers in responses when activated. The `max-age` 
  value is the least of the values received from upstream services. @default `false`.
  """
  cacheControl: Boolean
  """
  `cors` allows Cross-Origin Resource Sharing (CORS) for a server.
  """
  cors: Cors
  """
  `headers` are key-value pairs included in every server response. Useful for setting 
  headers like `Access-Control-Allow-Origin` for cross-origin requests or additional 
  headers for downstream services.
  """
  custom: [KeyValue]
  """
  `experimental` allows the use of `X-*` experimental headers in the response. @default 
  `[]`.
  """
  experimental: [String!]
  """
  `setCookies` when enabled stores `set-cookie` headers and all the response will be 
  sent with the headers.
  """
  setCookies: Boolean
}

input Routes {
  graphQL: String!
  status: String!
}

input ScriptOptions {
  timeout: Int
}

input Apollo {
  """
  Setting `apiKey` for Apollo.
  """
  apiKey: String!
  """
  Setting `graphRef` for Apollo in the format <graphId>@<variant>.
  """
  graphRef: String!
  """
  Setting `platform` for Apollo.
  """
  platform: String
  """
  Setting `userVersion` for Apollo.
  """
  userVersion: String
  """
  Setting `version` for Apollo.
  """
  version: String
}

"""
Output the opentelemetry data to otlp collector
"""
input OtlpExporter {
  headers: [KeyValue]
  url: String!
}

"""
Output the telemetry metrics data to prometheus server
"""
input PrometheusExporter {
  format: PrometheusFormat
  path: String!
}

"""
Output the opentelemetry data to the stdout. Mostly used for debug purposes
"""
input StdoutExporter {
  """
  Output to stdout in pretty human-readable format
  """
  pretty: Boolean!
}

input TelemetryExporter {
  stdout: StdoutExporter
  otlp: OtlpExporter
  prometheus: PrometheusExporter
  apollo: Apollo
}

input Batch {
  delay: Int!
  headers: [String!]
  maxSize: Int
}

input Proxy {
  url: String!
}

"""
The @graphQL operator allows to specify GraphQL API server request to fetch data 
from.
"""
input GraphQL {
  """
  Named arguments for the requested field. More info [here](https://tailcall.run/docs/guides/operators/#args)
  """
  args: [KeyValue]
  """
  This refers to the base URL of the API. If not specified, the default base URL is 
  the one specified in the `@upstream` operator.
  """
  baseURL: String
  """
  If the upstream GraphQL server supports request batching, you can specify the 'batch' 
  argument to batch several requests into a single batch request.Make sure you have 
  also specified batch settings to the `@upstream` and to the `@graphQL` operator.
  """
  batch: Boolean!
  """
  Enables deduplication of IO operations to enhance performance.This flag prevents 
  duplicate IO requests from being executed concurrently, reducing resource load. Caution: 
  May lead to issues with APIs that expect unique results for identical inputs, such 
  as nonce-based APIs.
  """
  dedupe: Boolean
  """
  The headers parameter allows you to customize the headers of the GraphQL request 
  made by the `@graphQL` operator. It is used by specifying a key-value map of header 
  names and their values.
  """
  headers: [KeyValue]
  """
  Specifies the root field on the upstream to request data from. This maps a field 
  in your schema to a field in the upstream schema. When a query is received for this 
  field, Tailcall requests data from the corresponding upstream field.
  """
  name: String!
}

"""
The @grpc operator indicates that a field or node is backed by a gRPC API.For instance, 
if you add the @grpc operator to the `users` field of the Query type with a service 
argument of `NewsService` and method argument of `GetAllNews`, it signifies that 
the `users` field is backed by a gRPC API. The `service` argument specifies the name 
of the gRPC service. The `method` argument specifies the name of the gRPC method. 
In this scenario, the GraphQL server will make a gRPC request to the gRPC endpoint 
specified when the `users` field is queried.
"""
input Grpc {
  """
  This refers to the base URL of the API. If not specified, the default base URL is 
  the one specified in the `@upstream` operator.
  """
  baseURL: String
  """
  The `batchKey` dictates the path Tailcall will follow to group the returned items 
  from the batch request. For more details please refer out [n + 1 guide](https://tailcall.run/docs/guides/n+1#solving-using-batching).
  """
  batchKey: [String!]
  """
  This refers to the arguments of your gRPC call. You can pass it as a static object 
  or use Mustache template for dynamic parameters. These parameters will be added in 
  the body in `protobuf` format.
  """
  body: JSON
  """
  Enables deduplication of IO operations to enhance performance.This flag prevents 
  duplicate IO requests from being executed concurrently, reducing resource load. Caution: 
  May lead to issues with APIs that expect unique results for identical inputs, such 
  as nonce-based APIs.
  """
  dedupe: Boolean
  """
  The `headers` parameter allows you to customize the headers of the HTTP request made 
  by the `@grpc` operator. It is used by specifying a key-value map of header names 
  and their values. Note: content-type is automatically set to application/grpc
  """
  headers: [KeyValue]
  """
  This refers to the gRPC method you're going to call. For instance `GetAllNews`.
  """
  method: String!
}

"""
The @http operator indicates that a field or node is backed by a REST API.For instance, 
if you add the @http operator to the `users` field of the Query type with a path 
argument of `"/users"`, it signifies that the `users` field is backed by a REST API. 
The path argument specifies the path of the REST API. In this scenario, the GraphQL 
server will make a GET request to the API endpoint specified when the `users` field 
is queried.
"""
input Http {
  """
  This refers to the base URL of the API. If not specified, the default base URL is 
  the one specified in the `@upstream` operator.
  """
  baseURL: String
  """
  The `batchKey` dictates the path Tailcall will follow to group the returned items 
  from the batch request. For more details please refer out [n + 1 guide](https://tailcall.run/docs/guides/n+1#solving-using-batching).
  """
  batchKey: [String!]
  """
  The body of the API call. It's used for methods like POST or PUT that send data to 
  the server. You can pass it as a static object or use a Mustache template to substitute 
  variables from the GraphQL variables.
  """
  body: String
  """
  Enables deduplication of IO operations to enhance performance.This flag prevents 
  duplicate IO requests from being executed concurrently, reducing resource load. Caution: 
  May lead to issues with APIs that expect unique results for identical inputs, such 
  as nonce-based APIs.
  """
  dedupe: Boolean
  """
  The `encoding` parameter specifies the encoding of the request body. It can be `ApplicationJson` 
  or `ApplicationXWwwFormUrlEncoded`. @default `ApplicationJson`.
  """
  encoding: Encoding
  """
  The `headers` parameter allows you to customize the headers of the HTTP request made 
  by the `@http` operator. It is used by specifying a key-value map of header names 
  and their values.
  """
  headers: [KeyValue]
  """
  Schema of the input of the API call. It is automatically inferred in most cases.
  """
  input: Schema
  """
  This refers to the HTTP method of the API call. Commonly used methods include `GET`, 
  `POST`, `PUT`, `DELETE` etc. @default `GET`.
  """
  method: Method
  """
  onRequest field in @http directive gives the ability to specify the request interception 
  handler.
  """
  onRequest: String
  """
  Schema of the output of the API call. It is automatically inferred in most cases.
  """
  output: Schema
  """
  This refers to the API endpoint you're going to call. For instance `https://jsonplaceholder.typicode.com/users`.For 
  dynamic segments in your API endpoint, use Mustache templates for variable substitution. 
  For instance, to fetch a specific user, use `/users/{{args.id}}`.
  """
  path: String!
  """
  This represents the query parameters of your API call. You can pass it as a static 
  object or use Mustache template for dynamic parameters. These parameters will be 
  added to the URL. NOTE: Query parameter order is critical for batching in Tailcall. 
  The first parameter referencing a field in the current value using mustache syntax 
  is automatically selected as the batching parameter.
  """
  query: [URLQuery]
}

"""
The `@expr` operators allows you to specify an expression that can evaluate to a 
value. The expression can be a static value or built form a Mustache template. schema.
"""
input Expr {
  body: JSON
}

input JS {
  name: String!
}

input Modify {
  name: String
  omit: Boolean
}

"""
The @cache operator enables caching for the query, field or type it is applied to.
"""
input Cache {
  """
  Specifies the duration, in milliseconds, of how long the value has to be stored in 
  the cache.
  """
  maxAge: Int!
}

"""
The @telemetry directive facilitates seamless integration with OpenTelemetry, enhancing 
the observability of your GraphQL services powered by Tailcall.  By leveraging this 
directive, developers gain access to valuable insights into the performance and behavior 
of their applications.
"""
input Telemetry {
  export: TelemetryExporter
  """
  The list of headers that will be sent as additional attributes to telemetry exporters 
  Be careful about **leaking sensitive information** from requests when enabling the 
  headers that may contain sensitive data
  """
  requestHeaders: [String!]
}

enum Encoding {
  ApplicationJson
  ApplicationXWwwFormUrlencoded
}

enum Method {
  GET
  POST
  PUT
  PATCH
  DELETE
  HEAD
  OPTIONS
  CONNECT
  TRACE
}

enum LinkType {
  Config
  Protobuf
  Script
  Cert
  Key
  Operation
  Htpasswd
  Jwks
  Grpc
}

enum HttpVersion {
  HTTP1
  HTTP2
}

"""
Output format for prometheus data
"""
enum PrometheusFormat {
  text
  protobuf
}<|MERGE_RESOLUTION|>--- conflicted
+++ resolved
@@ -36,13 +36,6 @@
 """
 directive @call(
   """
-  Enables deduplication of IO operations to enhance performance.This flag prevents 
-  duplicate IO requests from being executed concurrently, reducing resource load. Caution: 
-  May lead to issues with APIs that expect unique results for identical inputs, such 
-  as nonce-based APIs.
-  """
-  dedupe: Boolean
-  """
   Steps are composed together to form a call. If you have multiple steps, the output 
   of the previous step is passed as input to the next step.
   """
@@ -77,13 +70,6 @@
   also specified batch settings to the `@upstream` and to the `@graphQL` operator.
   """
   batch: Boolean!
-  """
-  Enables deduplication of IO operations to enhance performance.This flag prevents 
-  duplicate IO requests from being executed concurrently, reducing resource load. Caution: 
-  May lead to issues with APIs that expect unique results for identical inputs, such 
-  as nonce-based APIs.
-  """
-  dedupe: Boolean
   """
   The headers parameter allows you to customize the headers of the GraphQL request 
   made by the `@graphQL` operator. It is used by specifying a key-value map of header 
@@ -125,13 +111,6 @@
   """
   body: JSON
   """
-  Enables deduplication of IO operations to enhance performance.This flag prevents 
-  duplicate IO requests from being executed concurrently, reducing resource load. Caution: 
-  May lead to issues with APIs that expect unique results for identical inputs, such 
-  as nonce-based APIs.
-  """
-  dedupe: Boolean
-  """
   The `headers` parameter allows you to customize the headers of the HTTP request made 
   by the `@grpc` operator. It is used by specifying a key-value map of header names 
   and their values. Note: content-type is automatically set to application/grpc
@@ -169,13 +148,6 @@
   """
   body: String
   """
-  Enables deduplication of IO operations to enhance performance.This flag prevents 
-  duplicate IO requests from being executed concurrently, reducing resource load. Caution: 
-  May lead to issues with APIs that expect unique results for identical inputs, such 
-  as nonce-based APIs.
-  """
-  dedupe: Boolean
-  """
   The `encoding` parameter specifies the encoding of the request body. It can be `ApplicationJson` 
   or `ApplicationXWwwFormUrlEncoded`. @default `ApplicationJson`.
   """
@@ -281,8 +253,6 @@
   introducing latency and complicating debugging. Use judiciously. @default `false`.
   """
   batchRequests: Boolean
-<<<<<<< HEAD
-=======
   """
   Enables deduplication of IO operations to enhance performance.This flag prevents 
   duplicate IO requests from being executed concurrently, reducing resource load. Caution: 
@@ -295,7 +265,6 @@
   subgraph.
   """
   enableFederation: Boolean
->>>>>>> cec58960
   enableJIT: Boolean
   """
   `globalResponseTimeout` sets the maximum query duration before termination, acting 
@@ -782,13 +751,6 @@
   also specified batch settings to the `@upstream` and to the `@graphQL` operator.
   """
   batch: Boolean!
-  """
-  Enables deduplication of IO operations to enhance performance.This flag prevents 
-  duplicate IO requests from being executed concurrently, reducing resource load. Caution: 
-  May lead to issues with APIs that expect unique results for identical inputs, such 
-  as nonce-based APIs.
-  """
-  dedupe: Boolean
   """
   The headers parameter allows you to customize the headers of the GraphQL request 
   made by the `@graphQL` operator. It is used by specifying a key-value map of header 
@@ -830,13 +792,6 @@
   """
   body: JSON
   """
-  Enables deduplication of IO operations to enhance performance.This flag prevents 
-  duplicate IO requests from being executed concurrently, reducing resource load. Caution: 
-  May lead to issues with APIs that expect unique results for identical inputs, such 
-  as nonce-based APIs.
-  """
-  dedupe: Boolean
-  """
   The `headers` parameter allows you to customize the headers of the HTTP request made 
   by the `@grpc` operator. It is used by specifying a key-value map of header names 
   and their values. Note: content-type is automatically set to application/grpc
@@ -873,13 +828,6 @@
   variables from the GraphQL variables.
   """
   body: String
-  """
-  Enables deduplication of IO operations to enhance performance.This flag prevents 
-  duplicate IO requests from being executed concurrently, reducing resource load. Caution: 
-  May lead to issues with APIs that expect unique results for identical inputs, such 
-  as nonce-based APIs.
-  """
-  dedupe: Boolean
   """
   The `encoding` parameter specifies the encoding of the request body. It can be `ApplicationJson` 
   or `ApplicationXWwwFormUrlEncoded`. @default `ApplicationJson`.
