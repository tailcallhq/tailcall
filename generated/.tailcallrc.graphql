"""
The @addField operator simplifies data structures and queries by adding a field that 
inlines or flattens a nested field or node within your schema. more info [here](https://tailcall.run/docs/guides/operators/#addfield)
"""
directive @addField(
  """
  Name of the new field to be added
  """
  name: String!
  """
  Path of the data where the field should point to
  """
  path: [String!]
) repeatable  on OBJECT

"""
The @cache operator enables caching for the query, field or type it is applied to.
"""
directive @cache(
  """
  Specifies the duration, in milliseconds, of how long the value has to be stored in 
  the cache.
  """
  maxAge: Int!
) on FIELD_DEFINITION

"""
The `@const` operators allows us to embed a constant response for the schema.
"""
directive @const(
  data: JSON
) on FIELD_DEFINITION

"""
Allows composing operators as simple expressions
"""
directive @expr(
  """
  Root of the expression AST
  """
  body: ExprBody
) on FIELD_DEFINITION

"""
The @graphQL operator allows to specify GraphQL API server request to fetch data 
from.
"""
directive @graphQL(
  """
  Named arguments for the requested field. More info [here](https://tailcall.run/docs/guides/operators/#args)
  """
  args: KeyValues
  """
  This refers to the base URL of the API. If not specified, the default base URL is 
  the one specified in the `@upstream` operator.
  """
  baseURL: String
  """
  If the upstream GraphQL server supports request batching, you can specify the 'batch' 
  argument to batch several requests into a single batch request.Make sure you have 
  also specified batch settings to the `@upstream` and to the `@graphQL` operator.
  """
  batch: Boolean!
  """
  The headers parameter allows you to customize the headers of the GraphQL request 
  made by the `@graphQL` operator. It is used by specifying a key-value map of header 
  names and their values.
  """
  headers: KeyValues
  """
  Specifies the root field on the upstream to request data from. This maps a field 
  in your schema to a field in the upstream schema. When a query is received for this 
  field, Tailcall requests data from the corresponding upstream field.
  """
  name: String!
) on FIELD_DEFINITION

"""
The @grpc operator indicates that a field or node is backed by a gRPC API.For instance, 
if you add the @grpc operator to the `users` field of the Query type with a service 
argument of `NewsService` and method argument of `GetAllNews`, it signifies that 
the `users` field is backed by a gRPC API. The `service` argument specifies the name 
of the gRPC service. The `method` argument specifies the name of the gRPC method. 
In this scenario, the GraphQL server will make a gRPC request to the gRPC endpoint 
specified when the `users` field is queried.
"""
directive @grpc(
  """
  This refers to the base URL of the API. If not specified, the default base URL is 
  the one specified in the `@upstream` operator
  """
  baseURL: String
  """
  This refers to the arguments of your gRPC call. You can pass it as a static object 
  or use Mustache template for dynamic parameters. These parameters will be added in 
  the body in `protobuf` format.
  """
  body: String
  """
  The key path in the response which should be used to group multiple requests. For 
  instance `["news","id"]`. For more details please refer out [n + 1 guide](https://tailcall.run/docs/guides/n+1#solving-using-batching).
  """
  groupBy: [String!]
  """
  The `headers` parameter allows you to customize the headers of the HTTP request made 
  by the `@grpc` operator. It is used by specifying a key-value map of header names 
  and their values. Note: content-type is automatically set to application/grpc
  """
  headers: KeyValues
  """
  This refers to the gRPC method you're going to call. For instance `GetAllNews`.
  """
  method: String!
  """
  The `protoPath` parameter allows you to specify the path to the proto file which 
  contains service and method definitions and is used to encode and decode the request 
  and response body.
  """
  protoPath: String!
  """
  This refers to the gRPC service you're going to call. For instance `NewsService`.
  """
  service: String!
) on FIELD_DEFINITION

"""
The @http operator indicates that a field or node is backed by a REST API.For instance, 
if you add the @http operator to the `users` field of the Query type with a path 
argument of `"/users"`, it signifies that the `users` field is backed by a REST API. 
The path argument specifies the path of the REST API. In this scenario, the GraphQL 
server will make a GET request to the API endpoint specified when the `users` field 
is queried.
"""
directive @http(
  """
  This refers to the base URL of the API. If not specified, the default base URL is 
  the one specified in the `@upstream` operator
  """
  baseURL: String
  """
  The body of the API call. It's used for methods like POST or PUT that send data to 
  the server. You can pass it as a static object or use a Mustache template to substitute 
  variables from the GraphQL variables.
  """
  body: String
  """
  The `encoding` parameter specifies the encoding of the request body. It can be `ApplicationJson` 
  or `ApplicationXWwwFormUrlEncoded`. @default `ApplicationJson`.
  """
  encoding: Encoding
  """
  The `groupBy` parameter groups multiple data requests into a single call. For more 
  details please refer out [n + 1 guide](https://tailcall.run/docs/guides/n+1#solving-using-batching).
  """
  groupBy: [String!]
  """
  The `headers` parameter allows you to customize the headers of the HTTP request made 
  by the `@http` operator. It is used by specifying a key-value map of header names 
  and their values.
  """
  headers: KeyValues
  """
  Schema of the input of the API call. It is automatically inferred in most cases.
  """
  input: Schema
  """
  This refers to the HTTP method of the API call. Commonly used methods include `GET`, 
  `POST`, `PUT`, `DELETE` etc. @default `GET`.
  """
  method: Method
  """
  Schema of the output of the API call. It is automatically inferred in most cases.
  """
  output: Schema
  """
  This refers to the API endpoint you're going to call. For instance https://jsonplaceholder.typicode.com/users`.For 
  dynamic segments in your API endpoint, use Mustache templates for variable substitution. 
  For instance, to fetch a specific user, use `/users/{{args.id}}`.
  """
  path: String!
  """
  This represents the query parameters of your API call. You can pass it as a static 
  object or use Mustache template for dynamic parameters. These parameters will be 
  added to the URL.
  """
  query: KeyValues
) on FIELD_DEFINITION

directive @js(
  script: String!
) on FIELD_DEFINITION

directive @modify(
  name: String
  omit: Boolean!
) on FIELD_DEFINITION

"""
The `@server` directive, when applied at the schema level, offers a comprehensive 
set of server configurations. It dictates how the server behaves and helps tune tailcall 
for various use-cases.
"""
directive @server(
  """
  `apolloTracing` exposes GraphQL query performance data, including execution time 
  of queries and individual resolvers.
  """
  apolloTracing: Boolean
  """
  `batchRequests` combines multiple requests into one, improving performance but potentially 
  introducing latency and complicating debugging. Use judiciously. @default `false`
  """
  batchRequests: Boolean
  """
  `cacheControlHeader` sends `Cache-Control` headers in responses when activated. The 
  `max-age` value is the least of the values received from upstream services. @default 
  `false`.
  """
  cacheControlHeader: Boolean
  """
  `cert` sets the path to certificate(s) for running the server over HTTP2 (HTTPS). 
  @default `null`.
  """
  cert: String
  """
  `globalResponseTimeout` sets the maximum query duration before termination, acting 
  as a safeguard against long-running queries.
  """
  globalResponseTimeout: Int
  """
  `graphiql` activates the GraphiQL IDE at the root path within Tailcall, a tool for 
  query development and testing. @default `false`.
  """
  graphiql: Boolean
  """
  `hostname` sets the server hostname.
  """
  hostname: String
  """
  `introspection` allows clients to fetch schema information directly, aiding tools 
  and applications in understanding available types, fields, and operations. @default 
  `true`.
  """
  introspection: Boolean
  """
  `key` sets the path to key for running the server over HTTP2 (HTTPS). @default `null`.
  """
  key: String
  pipelineFlush: Boolean
  """
  `port` sets the Tailcall running port. @default `8000`.
  """
  port: Int
  """
  `queryValidation` checks incoming GraphQL queries against the schema, preventing 
  errors from invalid queries. Can be disabled for performance. @default `false`.
  """
  queryValidation: Boolean
  """
  The responseHeader is a key-value pair array. These headers are included in every 
  server response. Useful for headers like Access-Control-Allow-Origin for cross-origin 
  requests, or additional headers like X-Allowed-Roles for downstream services.
  """
  responseHeaders: KeyValues
  """
  `responseValidation` Tailcall automatically validates responses from upstream services 
  using inferred schema. @default `false`.
  """
  responseValidation: Boolean
  """
  A link to an external JS file that listens on every HTTP request response event.
  """
  script: Script
  """
  This configuration defines local variables for server operations. Useful for storing 
  constant configurations, secrets, or shared information.
  """
  vars: KeyValues
  """
  `version` sets the HTTP version for the server. Options are `HTTP1` and `HTTP2`. 
  @default `HTTP1`.
  """
  version: HttpVersion
  """
  `workers` sets the number of worker threads. @default the number of system cores.
  """
  workers: Int
) on SCHEMA

"""
The `upstream` directive allows you to control various aspects of the upstream server 
connection. This includes settings like connection timeouts, keep-alive intervals, 
and more. If not specified, default values are used.
"""
directive @upstream(
  """
  `allowedHeaders` defines the HTTP headers allowed to be forwarded to upstream services. 
  If not set, no headers are forwarded, enhancing security but possibly limiting data 
  flow.
  """
  allowedHeaders: [String!]
  """
  This refers to the default base URL for your APIs. If it's not explicitly mentioned 
  in the `@upstream` operator, then each [@http](#http) operator must specify its own 
  `baseURL`. If neither `@upstream` nor [@http](#http) provides a `baseURL`, it results 
  in a compilation error.
  """
  baseURL: String
  """
  An object that specifies the batch settings, including `maxSize` (the maximum size 
  of the batch), `delay` (the delay in milliseconds between each batch), and `headers` 
  (an array of HTTP headers to be included in the batch).
  """
  batch: Batch
  """
  The time in seconds that the connection will wait for a response before timing out.
  """
  connectTimeout: Int
  """
  The `http2Only` setting allows you to specify whether the client should always issue 
  HTTP2 requests, without checking if the server supports it or not. By default it 
  is set to `false` for all HTTP requests made by the server, but is automatically 
  set to true for GRPC.
  """
  http2Only: Boolean
  """
  Activating this enables Tailcall's HTTP caching, adhering to the [HTTP Caching RFC](https://tools.ietf.org/html/rfc7234), 
  to enhance performance by minimizing redundant data fetches. Defaults to `false` 
  if unspecified.
  """
  httpCache: Boolean
  """
  The time in seconds between each keep-alive message sent to maintain the connection.
  """
  keepAliveInterval: Int
  """
  The time in seconds that the connection will wait for a keep-alive message before 
  closing.
  """
  keepAliveTimeout: Int
  """
  A boolean value that determines whether keep-alive messages should be sent while 
  the connection is idle.
  """
  keepAliveWhileIdle: Boolean
  """
  The time in seconds that the connection pool will wait before closing idle connections.
  """
  poolIdleTimeout: Int
  """
  The maximum number of idle connections that will be maintained per host.
  """
  poolMaxIdlePerHost: Int
  """
  The `proxy` setting defines an intermediary server through which the upstream requests 
  will be routed before reaching their intended endpoint. By specifying a proxy URL, 
  you introduce an additional layer, enabling custom routing and security policies.
  """
  proxy: Proxy
  """
  The time in seconds between each TCP keep-alive message sent to maintain the connection.
  """
  tcpKeepAlive: Int
  """
  The maximum time in seconds that the connection will wait for a response.
  """
  timeout: Int
  """
  The User-Agent header value to be used in HTTP requests. @default `Tailcall/1.0`
  """
  userAgent: String
) on SCHEMA

input Batch {
  delay: Int!
  headers: [String!]
  maxSize: Int!
}
"""
The @cache operator enables caching for the query, field or type it is applied to.
"""
input Cache {
  """
  Specifies the duration, in milliseconds, of how long the value has to be stored in 
  the cache.
  """
  maxAge: Int!
}
"""
The `@const` operators allows us to embed a constant response for the schema.
"""
input Const {
  data: JSON
}
enum Encoding {
  ApplicationJson
  ApplicationXWwwFormUrlencoded
}
"""
Allows composing operators as simple expressions
"""
input Expr {
  """
  Root of the expression AST
  """
  body: ExprBody
}
input ExprBody {
  http: Http
  grpc: Grpc
  graphQL: GraphQL
  const: JSON
  if: ExprIf
  and: [ExprBody]
  or: [ExprBody]
  cond: [ExprBody]
  defaultTo: [ExprBody]
  isEmpty: ExprBody
  not: ExprBody
  concat: [ExprBody]
  intersection: [ExprBody]
  difference: [[ExprBody]]
  eq: [ExprBody]
  gt: [ExprBody]
  gte: [ExprBody]
  lt: [ExprBody]
  lte: [ExprBody]
  max: [ExprBody]
  min: [ExprBody]
  pathEq: [ExprBody]
  propEq: [ExprBody]
  sortPath: [ExprBody]
  symmetricDifference: [[ExprBody]]
  union: [[ExprBody]]
  mod: [ExprBody]
  add: [ExprBody]
  dec: ExprBody
  divide: [ExprBody]
  inc: ExprBody
  multiply: [ExprBody]
  negate: ExprBody
  product: [ExprBody]
  subtract: [ExprBody]
  sum: [ExprBody]
}
input ExprIf {
  """
  Condition to evaluate
  """
  cond: ExprBody
  """
  Expression to evaluate if the condition is false
  """
  else: ExprBody
  """
  Expression to evaluate if the condition is true
  """
  then: ExprBody
}
"""
The @graphQL operator allows to specify GraphQL API server request to fetch data 
from.
"""
input GraphQL {
  """
  Named arguments for the requested field. More info [here](https://tailcall.run/docs/guides/operators/#args)
  """
  args: KeyValues
  """
  This refers to the base URL of the API. If not specified, the default base URL is 
  the one specified in the `@upstream` operator.
  """
  baseURL: String
  """
  If the upstream GraphQL server supports request batching, you can specify the 'batch' 
  argument to batch several requests into a single batch request.Make sure you have 
  also specified batch settings to the `@upstream` and to the `@graphQL` operator.
  """
  batch: Boolean!
  """
  The headers parameter allows you to customize the headers of the GraphQL request 
  made by the `@graphQL` operator. It is used by specifying a key-value map of header 
  names and their values.
  """
  headers: KeyValues
  """
  Specifies the root field on the upstream to request data from. This maps a field 
  in your schema to a field in the upstream schema. When a query is received for this 
  field, Tailcall requests data from the corresponding upstream field.
  """
  name: String!
}
"""
The @grpc operator indicates that a field or node is backed by a gRPC API.For instance, 
if you add the @grpc operator to the `users` field of the Query type with a service 
argument of `NewsService` and method argument of `GetAllNews`, it signifies that 
the `users` field is backed by a gRPC API. The `service` argument specifies the name 
of the gRPC service. The `method` argument specifies the name of the gRPC method. 
In this scenario, the GraphQL server will make a gRPC request to the gRPC endpoint 
specified when the `users` field is queried.
"""
input Grpc {
  """
  This refers to the base URL of the API. If not specified, the default base URL is 
  the one specified in the `@upstream` operator
  """
  baseURL: String
  """
  This refers to the arguments of your gRPC call. You can pass it as a static object 
  or use Mustache template for dynamic parameters. These parameters will be added in 
  the body in `protobuf` format.
  """
  body: String
  """
  The key path in the response which should be used to group multiple requests. For 
  instance `["news","id"]`. For more details please refer out [n + 1 guide](https://tailcall.run/docs/guides/n+1#solving-using-batching).
  """
  groupBy: [String!]
  """
  The `headers` parameter allows you to customize the headers of the HTTP request made 
  by the `@grpc` operator. It is used by specifying a key-value map of header names 
  and their values. Note: content-type is automatically set to application/grpc
  """
  headers: KeyValues
  """
  This refers to the gRPC method you're going to call. For instance `GetAllNews`.
  """
  method: String!
  """
  The `protoPath` parameter allows you to specify the path to the proto file which 
  contains service and method definitions and is used to encode and decode the request 
  and response body.
  """
  protoPath: String!
  """
  This refers to the gRPC service you're going to call. For instance `NewsService`.
  """
  service: String!
}
"""
The @http operator indicates that a field or node is backed by a REST API.For instance, 
if you add the @http operator to the `users` field of the Query type with a path 
argument of `"/users"`, it signifies that the `users` field is backed by a REST API. 
The path argument specifies the path of the REST API. In this scenario, the GraphQL 
server will make a GET request to the API endpoint specified when the `users` field 
is queried.
"""
input Http {
  """
  This refers to the base URL of the API. If not specified, the default base URL is 
  the one specified in the `@upstream` operator
  """
  baseURL: String
  """
  The body of the API call. It's used for methods like POST or PUT that send data to 
  the server. You can pass it as a static object or use a Mustache template to substitute 
  variables from the GraphQL variables.
  """
  body: String
  """
  The `encoding` parameter specifies the encoding of the request body. It can be `ApplicationJson` 
  or `ApplicationXWwwFormUrlEncoded`. @default `ApplicationJson`.
  """
  encoding: Encoding
  """
  The `groupBy` parameter groups multiple data requests into a single call. For more 
  details please refer out [n + 1 guide](https://tailcall.run/docs/guides/n+1#solving-using-batching).
  """
  groupBy: [String!]
  """
  The `headers` parameter allows you to customize the headers of the HTTP request made 
  by the `@http` operator. It is used by specifying a key-value map of header names 
  and their values.
  """
  headers: KeyValues
  """
  Schema of the input of the API call. It is automatically inferred in most cases.
  """
  input: Schema
  """
  This refers to the HTTP method of the API call. Commonly used methods include `GET`, 
  `POST`, `PUT`, `DELETE` etc. @default `GET`.
  """
  method: Method
  """
  Schema of the output of the API call. It is automatically inferred in most cases.
  """
  output: Schema
  """
  This refers to the API endpoint you're going to call. For instance https://jsonplaceholder.typicode.com/users`.For 
  dynamic segments in your API endpoint, use Mustache templates for variable substitution. 
  For instance, to fetch a specific user, use `/users/{{args.id}}`.
  """
  path: String!
  """
  This represents the query parameters of your API call. You can pass it as a static 
  object or use Mustache template for dynamic parameters. These parameters will be 
  added to the URL.
  """
  query: KeyValues
}
enum HttpVersion {
  HTTP1
  HTTP2
}
input JS {
  script: String!
}
enum Method {
  GET
  POST
  PUT
  PATCH
  DELETE
  HEAD
  OPTIONS
  CONNECT
  TRACE
}
input Modify {
  name: String
  omit: Boolean!
}
input Proxy {
  url: String!
}
input Script {
  path: ScriptOptions
  file: ScriptOptions
}
input ScriptOptions {
  src: String!
  timeout: Int
}
input Schema {
  Obj: JSON
  Arr: Schema
  Opt: Schema
}
input Batch {
  delay: Int!
  headers: [String!]
  maxSize: Int!
}
enum Encoding {
  ApplicationJson
  ApplicationXWwwFormUrlencoded
}
input ExprBody {
  http: Http
  grpc: Grpc
  graphQL: GraphQL
  const: JSON
  if: ExprIf
  and: [ExprBody]
  or: [ExprBody]
  cond: [ExprBody]
  defaultTo: [ExprBody]
  isEmpty: ExprBody
  not: ExprBody
  concat: [ExprBody]
  intersection: [ExprBody]
  difference: [[ExprBody]]
  eq: [ExprBody]
  gt: [ExprBody]
  gte: [ExprBody]
  lt: [ExprBody]
  lte: [ExprBody]
  max: [ExprBody]
  min: [ExprBody]
  pathEq: [ExprBody]
  propEq: [ExprBody]
  sortPath: [ExprBody]
  symmetricDifference: [[ExprBody]]
  union: [[ExprBody]]
  mod: [ExprBody]
  add: [ExprBody]
  dec: ExprBody
  divide: [ExprBody]
  inc: ExprBody
  multiply: [ExprBody]
  negate: ExprBody
  product: [ExprBody]
  subtract: [ExprBody]
  sum: [ExprBody]
}
input ExprIf {
  """
  Condition to evaluate
  """
  cond: ExprBody
  """
  Expression to evaluate if the condition is false
  """
  else: ExprBody
  """
  Expression to evaluate if the condition is true
  """
  then: ExprBody
}
"""
The @graphQL operator allows to specify GraphQL API server request to fetch data 
from.
"""
input GraphQL {
  """
  Named arguments for the requested field. More info [here](https://tailcall.run/docs/guides/operators/#args)
  """
  args: KeyValues
  """
  This refers to the base URL of the API. If not specified, the default base URL is 
  the one specified in the `@upstream` operator.
  """
  baseURL: String
  """
  If the upstream GraphQL server supports request batching, you can specify the 'batch' 
  argument to batch several requests into a single batch request.Make sure you have 
  also specified batch settings to the `@upstream` and to the `@graphQL` operator.
  """
  batch: Boolean!
  """
  The headers parameter allows you to customize the headers of the GraphQL request 
  made by the `@graphQL` operator. It is used by specifying a key-value map of header 
  names and their values.
  """
  headers: KeyValues
  """
  Specifies the root field on the upstream to request data from. This maps a field 
  in your schema to a field in the upstream schema. When a query is received for this 
  field, Tailcall requests data from the corresponding upstream field.
  """
  name: String!
}
"""
The @grpc operator indicates that a field or node is backed by a gRPC API.For instance, 
if you add the @grpc operator to the `users` field of the Query type with a service 
argument of `NewsService` and method argument of `GetAllNews`, it signifies that 
the `users` field is backed by a gRPC API. The `service` argument specifies the name 
of the gRPC service. The `method` argument specifies the name of the gRPC method. 
In this scenario, the GraphQL server will make a gRPC request to the gRPC endpoint 
specified when the `users` field is queried.
"""
input Grpc {
  """
  This refers to the base URL of the API. If not specified, the default base URL is 
  the one specified in the `@upstream` operator
  """
  baseURL: String
  """
  This refers to the arguments of your gRPC call. You can pass it as a static object 
  or use Mustache template for dynamic parameters. These parameters will be added in 
  the body in `protobuf` format.
  """
  body: String
  """
  The key path in the response which should be used to group multiple requests. For 
  instance `["news","id"]`. For more details please refer out [n + 1 guide](https://tailcall.run/docs/guides/n+1#solving-using-batching).
  """
  groupBy: [String!]
  """
  The `headers` parameter allows you to customize the headers of the HTTP request made 
  by the `@grpc` operator. It is used by specifying a key-value map of header names 
  and their values. Note: content-type is automatically set to application/grpc
  """
  headers: KeyValues
  """
  This refers to the gRPC method you're going to call. For instance `GetAllNews`.
  """
  method: String!
  """
  The `protoPath` parameter allows you to specify the path to the proto file which 
  contains service and method definitions and is used to encode and decode the request 
  and response body.
  """
  protoPath: String!
  """
  This refers to the gRPC service you're going to call. For instance `NewsService`.
  """
  service: String!
}
"""
The @http operator indicates that a field or node is backed by a REST API.For instance, 
if you add the @http operator to the `users` field of the Query type with a path 
argument of `"/users"`, it signifies that the `users` field is backed by a REST API. 
The path argument specifies the path of the REST API. In this scenario, the GraphQL 
server will make a GET request to the API endpoint specified when the `users` field 
is queried.
"""
input Http {
  """
  This refers to the base URL of the API. If not specified, the default base URL is 
  the one specified in the `@upstream` operator
  """
  baseURL: String
  """
  The body of the API call. It's used for methods like POST or PUT that send data to 
  the server. You can pass it as a static object or use a Mustache template to substitute 
  variables from the GraphQL variables.
  """
  body: String
  """
  The `encoding` parameter specifies the encoding of the request body. It can be `ApplicationJson` 
  or `ApplicationXWwwFormUrlEncoded`. @default `ApplicationJson`.
  """
  encoding: Encoding
  """
  The `groupBy` parameter groups multiple data requests into a single call. For more 
  details please refer out [n + 1 guide](https://tailcall.run/docs/guides/n+1#solving-using-batching).
  """
  groupBy: [String!]
  """
  The `headers` parameter allows you to customize the headers of the HTTP request made 
  by the `@http` operator. It is used by specifying a key-value map of header names 
  and their values.
  """
  headers: KeyValues
  """
  Schema of the input of the API call. It is automatically inferred in most cases.
  """
  input: Schema
  """
  This refers to the HTTP method of the API call. Commonly used methods include `GET`, 
  `POST`, `PUT`, `DELETE` etc. @default `GET`.
  """
  method: Method
  """
  Schema of the output of the API call. It is automatically inferred in most cases.
  """
  output: Schema
  """
  This refers to the API endpoint you're going to call. For instance https://jsonplaceholder.typicode.com/users`.For 
  dynamic segments in your API endpoint, use Mustache templates for variable substitution. 
  For instance, to fetch a specific user, use `/users/{{args.id}}`.
  """
  path: String!
  """
  This represents the query parameters of your API call. You can pass it as a static 
  object or use Mustache template for dynamic parameters. These parameters will be 
  added to the URL.
  """
  query: KeyValues
}
enum HttpVersion {
  HTTP1
  HTTP2
}
enum Method {
  GET
  POST
  PUT
  PATCH
  DELETE
  HEAD
  OPTIONS
  CONNECT
  TRACE
}
input Proxy {
  url: String!
}
<<<<<<< HEAD

input KeyValue {
  key: String!
  value: String!
}

input Batch {
  maxSize: Int
  delay: Int
  headers: [String]
}

scalar JSON

directive @link(type: LinkType!, src: String!) repeatable on SCHEMA

enum LinkType {
  Config
  GraphQL
  Protobuf
  Data
}
=======
scalar KeyValues
scalar JSON
>>>>>>> 3e030326
<|MERGE_RESOLUTION|>--- conflicted
+++ resolved
@@ -286,6 +286,15 @@
   """
   workers: Int
 ) on SCHEMA
+
+directive @link(type: LinkType!, src: String!) repeatable on SCHEMA
+
+enum LinkType {
+  Config
+  GraphQL
+  Protobuf
+  Data
+}
 
 """
 The `upstream` directive allows you to control various aspects of the upstream server 
@@ -858,30 +867,5 @@
 input Proxy {
   url: String!
 }
-<<<<<<< HEAD
-
-input KeyValue {
-  key: String!
-  value: String!
-}
-
-input Batch {
-  maxSize: Int
-  delay: Int
-  headers: [String]
-}
-
-scalar JSON
-
-directive @link(type: LinkType!, src: String!) repeatable on SCHEMA
-
-enum LinkType {
-  Config
-  GraphQL
-  Protobuf
-  Data
-}
-=======
 scalar KeyValues
-scalar JSON
->>>>>>> 3e030326
+scalar JSON