"""
The @addField operator simplifies data structures and queries by adding a field that 
inlines or flattens a nested field or node within your schema. more info [here](https://tailcall.run/docs/guides/operators/#addfield)
"""
directive @addField(
  """
  Name of the new field to be added
  """
  name: String!
  """
  Path of the data where the field should point to
  """
  path: [String!]
) repeatable  on OBJECT

"""
The @cache operator enables caching for the query, field or type it is applied to.
"""
directive @cache(
  """
  Specifies the duration, in milliseconds, of how long the value has to be stored in 
  the cache.
  """
  maxAge: Int!
) on FIELD_DEFINITION

"""
The `@const` operators allows us to embed a constant response for the schema.
"""
directive @const(
  data: JSON
) on FIELD_DEFINITION

"""
Allows composing operators as simple expressions
"""
directive @expr(
  """
  Root of the expression AST
  """
  body: ExprBody
) on FIELD_DEFINITION

"""
The @graphQL operator allows to specify GraphQL API server request to fetch data 
from.
"""
directive @graphQL(
  """
  Named arguments for the requested field. More info [here](https://tailcall.run/docs/guides/operators/#args)
  """
  args: KeyValues
  """
  This refers to the base URL of the API. If not specified, the default base URL is 
  the one specified in the `@upstream` operator.
  """
  baseURL: String
  """
  If the upstream GraphQL server supports request batching, you can specify the 'batch' 
  argument to batch several requests into a single batch request.Make sure you have 
  also specified batch settings to the `@upstream` and to the `@graphQL` operator.
  """
  batch: Boolean!
  """
  The headers parameter allows you to customize the headers of the GraphQL request 
  made by the `@graphQL` operator. It is used by specifying a key-value map of header 
  names and their values.
  """
  headers: KeyValues
  """
  Specifies the root field on the upstream to request data from. This maps a field 
  in your schema to a field in the upstream schema. When a query is received for this 
  field, Tailcall requests data from the corresponding upstream field.
  """
  name: String!
) on FIELD_DEFINITION

"""
The @grpc operator indicates that a field or node is backed by a gRPC API.For instance, 
if you add the @grpc operator to the `users` field of the Query type with a service 
argument of `NewsService` and method argument of `GetAllNews`, it signifies that 
the `users` field is backed by a gRPC API. The `service` argument specifies the name 
of the gRPC service. The `method` argument specifies the name of the gRPC method. 
In this scenario, the GraphQL server will make a gRPC request to the gRPC endpoint 
specified when the `users` field is queried.
"""
directive @grpc(
  """
  This refers to the base URL of the API. If not specified, the default base URL is 
  the one specified in the `@upstream` operator.
  """
  baseURL: String
  """
  This refers to the arguments of your gRPC call. You can pass it as a static object 
  or use Mustache template for dynamic parameters. These parameters will be added in 
  the body in `protobuf` format.
  """
  body: String
  """
  The key path in the response which should be used to group multiple requests. For 
  instance `["news","id"]`. For more details please refer out [n + 1 guide](https://tailcall.run/docs/guides/n+1#solving-using-batching).
  """
  groupBy: [String!]
  """
  The `headers` parameter allows you to customize the headers of the HTTP request made 
  by the `@grpc` operator. It is used by specifying a key-value map of header names 
  and their values. Note: content-type is automatically set to application/grpc
  """
  headers: KeyValues
  """
  This refers to the gRPC method you're going to call. For instance `GetAllNews`.
  """
  method: String!
) on FIELD_DEFINITION

"""
The @http operator indicates that a field or node is backed by a REST API.For instance, 
if you add the @http operator to the `users` field of the Query type with a path 
argument of `"/users"`, it signifies that the `users` field is backed by a REST API. 
The path argument specifies the path of the REST API. In this scenario, the GraphQL 
server will make a GET request to the API endpoint specified when the `users` field 
is queried.
"""
directive @http(
  """
  This refers to the base URL of the API. If not specified, the default base URL is 
  the one specified in the `@upstream` operator.
  """
  baseURL: String
  """
  The body of the API call. It's used for methods like POST or PUT that send data to 
  the server. You can pass it as a static object or use a Mustache template to substitute 
  variables from the GraphQL variables.
  """
  body: String
  """
  The `encoding` parameter specifies the encoding of the request body. It can be `ApplicationJson` 
  or `ApplicationXWwwFormUrlEncoded`. @default `ApplicationJson`.
  """
  encoding: Encoding
  """
  The `groupBy` parameter groups multiple data requests into a single call. For more 
  details please refer out [n + 1 guide](https://tailcall.run/docs/guides/n+1#solving-using-batching).
  """
  groupBy: [String!]
  """
  The `headers` parameter allows you to customize the headers of the HTTP request made 
  by the `@http` operator. It is used by specifying a key-value map of header names 
  and their values.
  """
  headers: KeyValues
  """
  Schema of the input of the API call. It is automatically inferred in most cases.
  """
  input: Schema
  """
  This refers to the HTTP method of the API call. Commonly used methods include `GET`, 
  `POST`, `PUT`, `DELETE` etc. @default `GET`.
  """
  method: Method
  """
  Schema of the output of the API call. It is automatically inferred in most cases.
  """
  output: Schema
  """
  This refers to the API endpoint you're going to call. For instance `https://jsonplaceholder.typicode.com/users`.For 
  dynamic segments in your API endpoint, use Mustache templates for variable substitution. 
  For instance, to fetch a specific user, use `/users/{{args.id}}`.
  """
  path: String!
  """
  This represents the query parameters of your API call. You can pass it as a static 
  object or use Mustache template for dynamic parameters. These parameters will be 
  added to the URL.
  """
  query: KeyValues
) on FIELD_DEFINITION

directive @js(
  script: String!
) on FIELD_DEFINITION

"""
The @link directive allows you to import external resources, such as configuration 
– which will be merged into the config importing it –, or a .proto file – which
 will be later used by `@grpc` directive –.
"""
directive @link(
  """
  The id of the link. It is used to reference the link in the schema.
  """
  id: String
  """
  The source of the link. It can be a URL or a path to a file. If a path is provided, 
  it is relative to the file that imports the link.
  """
  src: String!
  """
  The type of the link. It can be `Config`, `Protobuf`, `Key` or `Cert`.
  """
  type: LinkType
) repeatable  on SCHEMA

directive @modify(
  name: String
  omit: Boolean!
) on FIELD_DEFINITION

"""
The `@server` directive, when applied at the schema level, offers a comprehensive 
set of server configurations. It dictates how the server behaves and helps tune tailcall 
for various use-cases.
"""
directive @server(
  """
  `apolloTracing` exposes GraphQL query performance data, including execution time 
  of queries and individual resolvers.
  """
  apolloTracing: Boolean
  """
  `batchRequests` combines multiple requests into one, improving performance but potentially 
  introducing latency and complicating debugging. Use judiciously. @default `false`.
  """
  batchRequests: Boolean
  """
  `cacheControlHeader` sends `Cache-Control` headers in responses when activated. The 
  `max-age` value is the least of the values received from upstream services. @default 
  `false`.
  """
  cacheControlHeader: Boolean
  """
  `globalResponseTimeout` sets the maximum query duration before termination, acting 
  as a safeguard against long-running queries.
  """
  globalResponseTimeout: Int
  """
  `graphiql` activates the GraphiQL IDE at the root path within Tailcall, a tool for 
  query development and testing. @default `false`.
  """
  graphiql: Boolean
  """
  `hostname` sets the server hostname.
  """
  hostname: String
  """
  `introspection` allows clients to fetch schema information directly, aiding tools 
  and applications in understanding available types, fields, and operations. @default 
  `true`.
  """
  introspection: Boolean
  """
  `pipelineFlush` allows to control flushing behavior of the server pipeline.
  """
  pipelineFlush: Boolean
  """
  `port` sets the Tailcall running port. @default `8000`.
  """
  port: Int
  """
  `queryValidation` checks incoming GraphQL queries against the schema, preventing 
  errors from invalid queries. Can be disabled for performance. @default `false`.
  """
  queryValidation: Boolean
  """
  The `responseHeaders` are key-value pairs included in every server response. Useful 
  for setting headers like `Access-Control-Allow-Origin` for cross-origin requests 
  or additional headers for downstream services.
  """
  responseHeaders: KeyValues
  """
  `responseValidation` Tailcall automatically validates responses from upstream services 
  using inferred schema. @default `false`.
  """
  responseValidation: Boolean
  """
  A link to an external JS file that listens on every HTTP request response event.
  """
  script: ScriptOptions
  """
  `showcase` enables the /showcase/graphql endpoint.
  """
  showcase: Boolean
  """
  This configuration defines local variables for server operations. Useful for storing 
  constant configurations, secrets, or shared information.
  """
  vars: KeyValues
  """
  `version` sets the HTTP version for the server. Options are `HTTP1` and `HTTP2`. 
  @default `HTTP1`.
  """
  version: HttpVersion
  """
  `workers` sets the number of worker threads. @default the number of system cores.
  """
  workers: Int
) on SCHEMA

"""
The `upstream` directive allows you to control various aspects of the upstream server 
connection. This includes settings like connection timeouts, keep-alive intervals, 
and more. If not specified, default values are used.
"""
directive @upstream(
  """
  `allowedHeaders` defines the HTTP headers allowed to be forwarded to upstream services. 
  If not set, no headers are forwarded, enhancing security but possibly limiting data 
  flow.
  """
  allowedHeaders: [String!]
  """
  This refers to the default base URL for your APIs. If it's not explicitly mentioned 
  in the `@upstream` operator, then each [@http](#http) operator must specify its own 
  `baseURL`. If neither `@upstream` nor [@http](#http) provides a `baseURL`, it results 
  in a compilation error.
  """
  baseURL: String
  """
  An object that specifies the batch settings, including `maxSize` (the maximum size 
  of the batch), `delay` (the delay in milliseconds between each batch), and `headers` 
  (an array of HTTP headers to be included in the batch).
  """
  batch: Batch
  """
  The time in seconds that the connection will wait for a response before timing out.
  """
  connectTimeout: Int
  """
  The `http2Only` setting allows you to specify whether the client should always issue 
  HTTP2 requests, without checking if the server supports it or not. By default it 
  is set to `false` for all HTTP requests made by the server, but is automatically 
  set to true for GRPC.
  """
  http2Only: Boolean
  """
  Activating this enables Tailcall's HTTP caching, adhering to the [HTTP Caching RFC](https://tools.ietf.org/html/rfc7234), 
  to enhance performance by minimizing redundant data fetches. Defaults to `false` 
  if unspecified.
  """
  httpCache: Boolean
  """
  The time in seconds between each keep-alive message sent to maintain the connection.
  """
  keepAliveInterval: Int
  """
  The time in seconds that the connection will wait for a keep-alive message before 
  closing.
  """
  keepAliveTimeout: Int
  """
  A boolean value that determines whether keep-alive messages should be sent while 
  the connection is idle.
  """
  keepAliveWhileIdle: Boolean
  """
  The time in seconds that the connection pool will wait before closing idle connections.
  """
  poolIdleTimeout: Int
  """
  The maximum number of idle connections that will be maintained per host.
  """
  poolMaxIdlePerHost: Int
  """
  The `proxy` setting defines an intermediary server through which the upstream requests 
  will be routed before reaching their intended endpoint. By specifying a proxy URL, 
  you introduce an additional layer, enabling custom routing and security policies.
  """
  proxy: Proxy
  """
  The time in seconds between each TCP keep-alive message sent to maintain the connection.
  """
  tcpKeepAlive: Int
  """
  The maximum time in seconds that the connection will wait for a response.
  """
  timeout: Int
  """
  The User-Agent header value to be used in HTTP requests. @default `Tailcall/1.0`
  """
  userAgent: String
) on SCHEMA

input Batch {
  delay: Int!
  headers: [String!]
  maxSize: Int!
}
"""
The @cache operator enables caching for the query, field or type it is applied to.
"""
input Cache {
  """
  Specifies the duration, in milliseconds, of how long the value has to be stored in 
  the cache.
  """
  maxAge: Int!
}
"""
The `@const` operators allows us to embed a constant response for the schema.
"""
input Const {
  data: JSON
}
enum Encoding {
  ApplicationJson
  ApplicationXWwwFormUrlencoded
}
"""
Allows composing operators as simple expressions
"""
input Expr {
  """
  Root of the expression AST
  """
  body: ExprBody
}
input ExprBody {
  http: Http
  grpc: Grpc
  graphQL: GraphQL
  const: JSON
  if: ExprIf
  and: [ExprBody]
  or: [ExprBody]
  cond: [ExprBody]
  defaultTo: [ExprBody]
  isEmpty: ExprBody
  not: ExprBody
  concat: [ExprBody]
  intersection: [ExprBody]
  difference: [[ExprBody]]
  eq: [ExprBody]
  gt: [ExprBody]
  gte: [ExprBody]
  lt: [ExprBody]
  lte: [ExprBody]
  max: [ExprBody]
  min: [ExprBody]
  pathEq: [ExprBody]
  propEq: [ExprBody]
  sortPath: [ExprBody]
  symmetricDifference: [[ExprBody]]
  union: [[ExprBody]]
  mod: [ExprBody]
  add: [ExprBody]
  dec: ExprBody
  divide: [ExprBody]
  inc: ExprBody
  multiply: [ExprBody]
  negate: ExprBody
  product: [ExprBody]
  subtract: [ExprBody]
  sum: [ExprBody]
}
input ExprIf {
  """
  Condition to evaluate
  """
  cond: ExprBody
  """
  Expression to evaluate if the condition is false
  """
  else: ExprBody
  """
  Expression to evaluate if the condition is true
  """
  then: ExprBody
}
"""
The @graphQL operator allows to specify GraphQL API server request to fetch data 
from.
"""
input GraphQL {
  """
  Named arguments for the requested field. More info [here](https://tailcall.run/docs/guides/operators/#args)
  """
  args: KeyValues
  """
  This refers to the base URL of the API. If not specified, the default base URL is 
  the one specified in the `@upstream` operator.
  """
  baseURL: String
  """
  If the upstream GraphQL server supports request batching, you can specify the 'batch' 
  argument to batch several requests into a single batch request.Make sure you have 
  also specified batch settings to the `@upstream` and to the `@graphQL` operator.
  """
  batch: Boolean!
  """
  The headers parameter allows you to customize the headers of the GraphQL request 
  made by the `@graphQL` operator. It is used by specifying a key-value map of header 
  names and their values.
  """
  headers: KeyValues
  """
  Specifies the root field on the upstream to request data from. This maps a field 
  in your schema to a field in the upstream schema. When a query is received for this 
  field, Tailcall requests data from the corresponding upstream field.
  """
  name: String!
}
"""
The @grpc operator indicates that a field or node is backed by a gRPC API.For instance, 
if you add the @grpc operator to the `users` field of the Query type with a service 
argument of `NewsService` and method argument of `GetAllNews`, it signifies that 
the `users` field is backed by a gRPC API. The `service` argument specifies the name 
of the gRPC service. The `method` argument specifies the name of the gRPC method. 
In this scenario, the GraphQL server will make a gRPC request to the gRPC endpoint 
specified when the `users` field is queried.
"""
input Grpc {
  """
  This refers to the base URL of the API. If not specified, the default base URL is 
  the one specified in the `@upstream` operator.
  """
  baseURL: String
  """
  This refers to the arguments of your gRPC call. You can pass it as a static object 
  or use Mustache template for dynamic parameters. These parameters will be added in 
  the body in `protobuf` format.
  """
  body: String
  """
  The key path in the response which should be used to group multiple requests. For 
  instance `["news","id"]`. For more details please refer out [n + 1 guide](https://tailcall.run/docs/guides/n+1#solving-using-batching).
  """
  groupBy: [String!]
  """
  The `headers` parameter allows you to customize the headers of the HTTP request made 
  by the `@grpc` operator. It is used by specifying a key-value map of header names 
  and their values. Note: content-type is automatically set to application/grpc
  """
  headers: KeyValues
  """
  This refers to the gRPC method you're going to call. For instance `GetAllNews`.
  """
  method: String!
}
"""
The @http operator indicates that a field or node is backed by a REST API.For instance, 
if you add the @http operator to the `users` field of the Query type with a path 
argument of `"/users"`, it signifies that the `users` field is backed by a REST API. 
The path argument specifies the path of the REST API. In this scenario, the GraphQL 
server will make a GET request to the API endpoint specified when the `users` field 
is queried.
"""
input Http {
  """
  This refers to the base URL of the API. If not specified, the default base URL is 
  the one specified in the `@upstream` operator.
  """
  baseURL: String
  """
  The body of the API call. It's used for methods like POST or PUT that send data to 
  the server. You can pass it as a static object or use a Mustache template to substitute 
  variables from the GraphQL variables.
  """
  body: String
  """
  The `encoding` parameter specifies the encoding of the request body. It can be `ApplicationJson` 
  or `ApplicationXWwwFormUrlEncoded`. @default `ApplicationJson`.
  """
  encoding: Encoding
  """
  The `groupBy` parameter groups multiple data requests into a single call. For more 
  details please refer out [n + 1 guide](https://tailcall.run/docs/guides/n+1#solving-using-batching).
  """
  groupBy: [String!]
  """
  The `headers` parameter allows you to customize the headers of the HTTP request made 
  by the `@http` operator. It is used by specifying a key-value map of header names 
  and their values.
  """
  headers: KeyValues
  """
  Schema of the input of the API call. It is automatically inferred in most cases.
  """
  input: Schema
  """
  This refers to the HTTP method of the API call. Commonly used methods include `GET`, 
  `POST`, `PUT`, `DELETE` etc. @default `GET`.
  """
  method: Method
  """
  Schema of the output of the API call. It is automatically inferred in most cases.
  """
  output: Schema
  """
  This refers to the API endpoint you're going to call. For instance `https://jsonplaceholder.typicode.com/users`.For 
  dynamic segments in your API endpoint, use Mustache templates for variable substitution. 
  For instance, to fetch a specific user, use `/users/{{args.id}}`.
  """
  path: String!
  """
  This represents the query parameters of your API call. You can pass it as a static 
  object or use Mustache template for dynamic parameters. These parameters will be 
  added to the URL.
  """
  query: KeyValues
}
enum HttpVersion {
  HTTP1
  HTTP2
}
input JS {
  script: String!
}
enum LinkType {
  Config
  Protobuf
<<<<<<< HEAD
  Key
  Cert
=======
  Script
>>>>>>> f0ec5e00
}
enum Method {
  GET
  POST
  PUT
  PATCH
  DELETE
  HEAD
  OPTIONS
  CONNECT
  TRACE
}
input Modify {
  name: String
  omit: Boolean!
}
input Proxy {
  url: String!
}
input ScriptOptions {
  timeout: Int
}
input Schema {
  Obj: JSON
  Arr: Schema
  Opt: Schema
}
scalar KeyValues
scalar JSON
<|MERGE_RESOLUTION|>--- conflicted
+++ resolved
@@ -196,7 +196,7 @@
   """
   src: String!
   """
-  The type of the link. It can be `Config`, `Protobuf`, `Key` or `Cert`.
+  The type of the link. It can be `Config`, or `Protobuf`.
   """
   type: LinkType
 ) repeatable  on SCHEMA
@@ -229,6 +229,11 @@
   """
   cacheControlHeader: Boolean
   """
+  `cert` sets the path to certificate(s) for running the server over HTTP2 (HTTPS). 
+  @default `null`.
+  """
+  cert: String
+  """
   `globalResponseTimeout` sets the maximum query duration before termination, acting 
   as a safeguard against long-running queries.
   """
@@ -248,6 +253,10 @@
   `true`.
   """
   introspection: Boolean
+  """
+  `key` sets the path to key for running the server over HTTP2 (HTTPS). @default `null`.
+  """
+  key: String
   """
   `pipelineFlush` allows to control flushing behavior of the server pipeline.
   """
@@ -608,12 +617,7 @@
 enum LinkType {
   Config
   Protobuf
-<<<<<<< HEAD
-  Key
-  Cert
-=======
   Script
->>>>>>> f0ec5e00
 }
 enum Method {
   GET
