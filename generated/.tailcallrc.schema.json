{
  "$schema": "http://json-schema.org/draft-07/schema#",
  "title": "Config",
  "type": "object",
  "required": [
    "schema"
  ],
  "properties": {
    "enums": {
      "description": "A map of all the enum types in the schema",
      "type": "object",
      "additionalProperties": {
        "$ref": "#/definitions/Enum"
      }
    },
    "links": {
      "description": "A list of all links in the schema.",
      "type": "array",
      "items": {
        "$ref": "#/definitions/Link"
      }
    },
    "schema": {
      "description": "Specifies the entry points for query and mutation in the generated GraphQL schema.",
      "allOf": [
        {
          "$ref": "#/definitions/RootSchema"
        }
      ]
    },
    "server": {
      "description": "Dictates how the server behaves and helps tune tailcall for all ingress requests. Features such as request batching, SSL, HTTP2 etc. can be configured here.",
      "default": {},
      "allOf": [
        {
          "$ref": "#/definitions/Server"
        }
      ]
    },
    "telemetry": {
      "description": "Enable [opentelemetry](https://opentelemetry.io) support",
      "allOf": [
        {
          "$ref": "#/definitions/Telemetry"
        }
      ]
    },
    "types": {
      "description": "A map of all the types in the schema.",
      "default": {},
      "type": "object",
      "additionalProperties": {
        "$ref": "#/definitions/Type"
      }
    },
    "unions": {
      "description": "A map of all the union types in the schema.",
      "type": "object",
      "additionalProperties": {
        "$ref": "#/definitions/Union"
      }
    },
    "upstream": {
      "description": "Dictates how tailcall should handle upstream requests/responses. Tuning upstream can improve performance and reliability for connections.",
      "default": {},
      "allOf": [
        {
          "$ref": "#/definitions/Upstream"
        }
      ]
    }
  },
  "definitions": {
    "AddField": {
      "description": "The @addField operator simplifies data structures and queries by adding a field that inlines or flattens a nested field or node within your schema. more info [here](https://tailcall.run/docs/guides/operators/#addfield)",
      "type": "object",
      "required": [
        "name",
        "path"
      ],
      "properties": {
        "name": {
          "description": "Name of the new field to be added",
          "type": "string"
        },
        "path": {
          "description": "Path of the data where the field should point to",
          "type": "array",
          "items": {
            "type": "string"
          }
        }
      },
      "additionalProperties": false
    },
    "Alias": {
      "description": "The @alias directive indicates that aliases of one enum value.",
      "type": "object",
      "required": [
        "options"
      ],
      "properties": {
        "options": {
          "type": "array",
          "items": {
            "type": "string"
          },
          "uniqueItems": true
        }
      }
    },
    "Apollo": {
      "type": "object",
      "required": [
        "apiKey",
        "graphRef"
      ],
      "properties": {
        "apiKey": {
          "description": "Setting `apiKey` for Apollo.",
          "type": "string"
        },
        "graphRef": {
          "description": "Setting `graphRef` for Apollo in the format <graphId>@<variant>.",
          "type": "string"
        },
        "platform": {
          "description": "Setting `platform` for Apollo.",
          "type": [
            "string",
            "null"
          ]
        },
        "userVersion": {
          "description": "Setting `userVersion` for Apollo.",
          "type": [
            "string",
            "null"
          ]
        },
        "version": {
          "description": "Setting `version` for Apollo.",
          "type": [
            "string",
            "null"
          ]
        }
      }
    },
    "Arg": {
      "type": "object",
      "required": [
        "type"
      ],
      "properties": {
        "default_value": true,
        "doc": {
          "type": [
            "string",
            "null"
          ]
        },
        "modify": {
          "anyOf": [
            {
              "$ref": "#/definitions/Modify"
            },
            {
              "type": "null"
            }
          ]
        },
        "type": {
          "$ref": "#/definitions/Type2"
        }
      }
    },
    "Batch": {
      "type": "object",
      "properties": {
        "delay": {
          "default": 0,
          "type": "integer",
          "format": "uint",
          "minimum": 0.0
        },
        "headers": {
          "default": [],
          "type": "array",
          "items": {
            "type": "string"
          },
          "uniqueItems": true
        },
        "maxSize": {
          "type": [
            "integer",
            "null"
          ],
          "format": "uint",
          "minimum": 0.0
        }
      }
    },
    "Bytes": {
      "title": "Bytes",
      "description": "Field whose value is a sequence of bytes."
    },
    "Cache": {
      "description": "The @cache operator enables caching for the query, field or type it is applied to.",
      "type": "object",
      "required": [
        "maxAge"
      ],
      "properties": {
        "maxAge": {
          "description": "Specifies the duration, in milliseconds, of how long the value has to be stored in the cache.",
          "type": "integer",
          "format": "uint64",
          "minimum": 1.0
        }
      },
      "additionalProperties": false
    },
    "Call": {
      "description": "Provides the ability to refer to multiple fields in the Query or Mutation root.",
      "type": "object",
      "required": [
        "steps"
      ],
      "properties": {
        "dedupe": {
          "description": "Enables deduplication of IO operations to enhance performance.\n\nThis flag prevents duplicate IO requests from being executed concurrently, reducing resource load. Caution: May lead to issues with APIs that expect unique results for identical inputs, such as nonce-based APIs.",
          "type": [
            "boolean",
            "null"
          ]
        },
        "steps": {
          "description": "Steps are composed together to form a call. If you have multiple steps, the output of the previous step is passed as input to the next step.",
          "type": "array",
          "items": {
            "$ref": "#/definitions/Step"
          }
        }
      }
    },
    "Cors": {
      "description": "Type to configure Cross-Origin Resource Sharing (CORS) for a server.",
      "type": "object",
      "properties": {
        "allowCredentials": {
          "description": "Indicates whether the server allows credentials (e.g., cookies, authorization headers) to be sent in cross-origin requests.",
          "type": [
            "boolean",
            "null"
          ]
        },
        "allowHeaders": {
          "description": "A list of allowed headers in cross-origin requests. This can be used to specify custom headers that are allowed to be included in cross-origin requests.",
          "type": "array",
          "items": {
            "type": "string"
          }
        },
        "allowMethods": {
          "description": "A list of allowed HTTP methods in cross-origin requests. These methods specify the actions that are permitted in cross-origin requests.",
          "type": "array",
          "items": {
            "$ref": "#/definitions/Method"
          }
        },
        "allowOrigins": {
          "description": "A list of origins that are allowed to access the server's resources in cross-origin requests. An origin can be a domain, a subdomain, or even 'null' for local file schemes.",
          "type": "array",
          "items": {
            "type": "string"
          }
        },
        "allowPrivateNetwork": {
          "description": "Indicates whether requests from private network addresses are allowed in cross-origin requests. Private network addresses typically include IP addresses reserved for internal networks.",
          "type": [
            "boolean",
            "null"
          ]
        },
        "exposeHeaders": {
          "description": "A list of headers that the server exposes to the browser in cross-origin responses. Exposing certain headers allows the client-side code to access them in the response.",
          "type": "array",
          "items": {
            "type": "string"
          }
        },
        "maxAge": {
          "description": "The maximum time (in seconds) that the client should cache preflight OPTIONS requests in order to avoid sending excessive requests to the server.",
          "type": [
            "integer",
            "null"
          ],
          "format": "uint",
          "minimum": 0.0
        },
        "vary": {
          "description": "A list of header names that indicate the values of which might cause the server's response to vary, potentially affecting caching.",
          "default": [
            "origin",
            "access-control-request-method",
            "access-control-request-headers"
          ],
          "type": "array",
          "items": {
            "type": "string"
          }
        }
      }
    },
    "Date": {
      "title": "Date",
      "description": "Field whose value conforms to the standard date format as specified in RFC 3339 (https://datatracker.ietf.org/doc/html/rfc3339)."
    },
    "DateTime": {
      "title": "DateTime",
      "description": "Field whose value conforms to the standard datetime format as specified in RFC 3339 (https://datatracker.ietf.org/doc/html/rfc3339\")."
    },
    "Email": {
      "title": "Email",
      "description": "Field whose value conforms to the standard internet email address format as specified in HTML Spec: https://html.spec.whatwg.org/multipage/input.html#valid-e-mail-address."
    },
    "Empty": {
      "title": "Empty",
      "description": "Empty scalar type represents an empty value."
    },
    "Encoding": {
      "type": "string",
      "enum": [
        "ApplicationJson",
        "ApplicationXWwwFormUrlencoded"
      ]
    },
    "Enum": {
      "description": "Definition of GraphQL enum type",
      "type": "object",
      "required": [
        "variants"
      ],
      "properties": {
        "doc": {
          "type": [
            "string",
            "null"
          ]
        },
        "variants": {
          "type": "array",
          "items": {
            "$ref": "#/definitions/Variant"
          },
          "uniqueItems": true
        }
      }
    },
    "Expr": {
      "description": "The `@expr` operators allows you to specify an expression that can evaluate to a value. The expression can be a static value or built form a Mustache template. schema.",
      "type": "object",
      "required": [
        "body"
      ],
      "properties": {
        "body": true
      },
      "additionalProperties": false
    },
    "Field": {
      "description": "A field definition containing all the metadata information about resolving a field.",
      "type": "object",
      "oneOf": [
        {
          "type": "object",
          "required": [
            "http"
          ],
          "properties": {
            "http": {
              "$ref": "#/definitions/Http"
            }
          },
          "additionalProperties": false
        },
        {
          "type": "object",
          "required": [
            "grpc"
          ],
          "properties": {
            "grpc": {
              "$ref": "#/definitions/Grpc"
            }
          },
          "additionalProperties": false
        },
        {
          "type": "object",
          "required": [
            "graphql"
          ],
          "properties": {
            "graphql": {
              "$ref": "#/definitions/GraphQL"
            }
          },
          "additionalProperties": false
        },
        {
          "type": "object",
          "required": [
            "call"
          ],
          "properties": {
            "call": {
              "$ref": "#/definitions/Call"
            }
          },
          "additionalProperties": false
        },
        {
          "type": "object",
          "required": [
            "js"
          ],
          "properties": {
            "js": {
              "$ref": "#/definitions/JS"
            }
          },
          "additionalProperties": false
        },
        {
          "type": "object",
          "required": [
            "expr"
          ],
          "properties": {
            "expr": {
              "$ref": "#/definitions/Expr"
            }
          },
          "additionalProperties": false
        }
      ],
      "properties": {
        "args": {
          "description": "Map of argument name and its definition.",
          "type": "object",
          "additionalProperties": {
            "$ref": "#/definitions/Arg"
          }
        },
        "cache": {
          "description": "Sets the cache configuration for a field",
          "anyOf": [
            {
              "$ref": "#/definitions/Cache"
            },
            {
              "type": "null"
            }
          ]
        },
        "default_value": {
          "description": "Stores the default value for the field"
        },
        "doc": {
          "description": "Publicly visible documentation for the field.",
          "type": [
            "string",
            "null"
          ]
        },
        "modify": {
          "description": "Allows modifying existing fields.",
          "anyOf": [
            {
              "$ref": "#/definitions/Modify"
            },
            {
              "type": "null"
            }
          ]
        },
        "omit": {
          "description": "Omits a field from public consumption.",
          "anyOf": [
            {
              "$ref": "#/definitions/Omit"
            },
            {
              "type": "null"
            }
          ]
        },
        "protected": {
          "description": "Marks field as protected by auth provider",
          "default": null,
          "anyOf": [
            {
              "$ref": "#/definitions/Protected"
            },
            {
              "type": "null"
            }
          ]
        },
        "type": {
          "description": "Refers to the type of the value the field can be resolved to.",
          "allOf": [
            {
              "$ref": "#/definitions/Type2"
            }
          ]
        }
      }
    },
    "GraphQL": {
      "description": "The @graphQL operator allows to specify GraphQL API server request to fetch data from.",
      "type": "object",
      "required": [
        "name"
      ],
      "properties": {
        "args": {
          "description": "Named arguments for the requested field. More info [here](https://tailcall.run/docs/guides/operators/#args)",
          "type": [
            "array",
            "null"
          ],
          "items": {
            "$ref": "#/definitions/KeyValue"
          }
        },
        "baseURL": {
          "description": "This refers to the base URL of the API. If not specified, the default base URL is the one specified in the `@upstream` operator.",
          "type": [
            "string",
            "null"
          ]
        },
        "batch": {
          "description": "If the upstream GraphQL server supports request batching, you can specify the 'batch' argument to batch several requests into a single batch request.\n\nMake sure you have also specified batch settings to the `@upstream` and to the `@graphQL` operator.",
          "type": "boolean"
        },
        "dedupe": {
          "description": "Enables deduplication of IO operations to enhance performance.\n\nThis flag prevents duplicate IO requests from being executed concurrently, reducing resource load. Caution: May lead to issues with APIs that expect unique results for identical inputs, such as nonce-based APIs.",
          "type": [
            "boolean",
            "null"
          ]
        },
        "headers": {
          "description": "The headers parameter allows you to customize the headers of the GraphQL request made by the `@graphQL` operator. It is used by specifying a key-value map of header names and their values.",
          "type": "array",
          "items": {
            "$ref": "#/definitions/KeyValue"
          }
        },
        "name": {
          "description": "Specifies the root field on the upstream to request data from. This maps a field in your schema to a field in the upstream schema. When a query is received for this field, Tailcall requests data from the corresponding upstream field.",
          "type": "string"
        }
      },
      "additionalProperties": false
    },
    "Grpc": {
      "description": "The @grpc operator indicates that a field or node is backed by a gRPC API.\n\nFor instance, if you add the @grpc operator to the `users` field of the Query type with a service argument of `NewsService` and method argument of `GetAllNews`, it signifies that the `users` field is backed by a gRPC API. The `service` argument specifies the name of the gRPC service. The `method` argument specifies the name of the gRPC method. In this scenario, the GraphQL server will make a gRPC request to the gRPC endpoint specified when the `users` field is queried.",
      "type": "object",
      "required": [
        "method"
      ],
      "properties": {
        "baseURL": {
          "description": "This refers to the base URL of the API. If not specified, the default base URL is the one specified in the `@upstream` operator.",
          "type": [
            "string",
            "null"
          ]
        },
        "batchKey": {
          "description": "The `batchKey` dictates the path Tailcall will follow to group the returned items from the batch request. For more details please refer out [n + 1 guide](https://tailcall.run/docs/guides/n+1#solving-using-batching).",
          "type": "array",
          "items": {
            "type": "string"
          }
        },
        "body": {
          "description": "This refers to the arguments of your gRPC call. You can pass it as a static object or use Mustache template for dynamic parameters. These parameters will be added in the body in `protobuf` format."
        },
        "dedupe": {
          "description": "Enables deduplication of IO operations to enhance performance.\n\nThis flag prevents duplicate IO requests from being executed concurrently, reducing resource load. Caution: May lead to issues with APIs that expect unique results for identical inputs, such as nonce-based APIs.",
          "type": [
            "boolean",
            "null"
          ]
        },
        "headers": {
          "description": "The `headers` parameter allows you to customize the headers of the HTTP request made by the `@grpc` operator. It is used by specifying a key-value map of header names and their values. Note: content-type is automatically set to application/grpc",
          "type": "array",
          "items": {
            "$ref": "#/definitions/KeyValue"
          }
        },
        "method": {
          "description": "This refers to the gRPC method you're going to call. For instance `GetAllNews`.",
          "type": "string"
        }
      },
      "additionalProperties": false
    },
    "Headers": {
      "type": "object",
      "properties": {
        "cacheControl": {
          "description": "`cacheControl` sends `Cache-Control` headers in responses when activated. The `max-age` value is the least of the values received from upstream services. @default `false`.",
          "type": [
            "boolean",
            "null"
          ]
        },
        "cors": {
          "description": "`cors` allows Cross-Origin Resource Sharing (CORS) for a server.",
          "anyOf": [
            {
              "$ref": "#/definitions/Cors"
            },
            {
              "type": "null"
            }
          ]
        },
        "custom": {
          "description": "`headers` are key-value pairs included in every server response. Useful for setting headers like `Access-Control-Allow-Origin` for cross-origin requests or additional headers for downstream services.",
          "type": "array",
          "items": {
            "$ref": "#/definitions/KeyValue"
          }
        },
        "experimental": {
          "description": "`experimental` allows the use of `X-*` experimental headers in the response. @default `[]`.",
          "type": [
            "array",
            "null"
          ],
          "items": {
            "type": "string"
          },
          "uniqueItems": true
        },
        "setCookies": {
          "description": "`setCookies` when enabled stores `set-cookie` headers and all the response will be sent with the headers.",
          "type": [
            "boolean",
            "null"
          ]
        }
      }
    },
    "Http": {
      "description": "The @http operator indicates that a field or node is backed by a REST API.\n\nFor instance, if you add the @http operator to the `users` field of the Query type with a path argument of `\"/users\"`, it signifies that the `users` field is backed by a REST API. The path argument specifies the path of the REST API. In this scenario, the GraphQL server will make a GET request to the API endpoint specified when the `users` field is queried.",
      "type": "object",
      "required": [
        "path"
      ],
      "properties": {
        "baseURL": {
          "description": "This refers to the base URL of the API. If not specified, the default base URL is the one specified in the `@upstream` operator.",
          "type": [
            "string",
            "null"
          ]
        },
        "batchKey": {
          "description": "The `batchKey` dictates the path Tailcall will follow to group the returned items from the batch request. For more details please refer out [n + 1 guide](https://tailcall.run/docs/guides/n+1#solving-using-batching).",
          "type": "array",
          "items": {
            "type": "string"
          }
        },
        "body": {
          "description": "The body of the API call. It's used for methods like POST or PUT that send data to the server. You can pass it as a static object or use a Mustache template to substitute variables from the GraphQL variables.",
          "type": [
            "string",
            "null"
          ]
        },
        "dedupe": {
          "description": "Enables deduplication of IO operations to enhance performance.\n\nThis flag prevents duplicate IO requests from being executed concurrently, reducing resource load. Caution: May lead to issues with APIs that expect unique results for identical inputs, such as nonce-based APIs.",
          "type": [
            "boolean",
            "null"
          ]
        },
        "encoding": {
          "description": "The `encoding` parameter specifies the encoding of the request body. It can be `ApplicationJson` or `ApplicationXWwwFormUrlEncoded`. @default `ApplicationJson`.",
          "allOf": [
            {
              "$ref": "#/definitions/Encoding"
            }
          ]
        },
        "headers": {
          "description": "The `headers` parameter allows you to customize the headers of the HTTP request made by the `@http` operator. It is used by specifying a key-value map of header names and their values.",
          "type": "array",
          "items": {
            "$ref": "#/definitions/KeyValue"
          }
        },
        "input": {
          "description": "Schema of the input of the API call. It is automatically inferred in most cases.",
          "anyOf": [
            {
              "$ref": "#/definitions/schema"
            },
            {
              "type": "null"
            }
          ]
        },
        "method": {
          "description": "This refers to the HTTP method of the API call. Commonly used methods include `GET`, `POST`, `PUT`, `DELETE` etc. @default `GET`.",
          "allOf": [
            {
              "$ref": "#/definitions/Method"
            }
          ]
        },
        "onRequest": {
          "description": "onRequest field in @http directive gives the ability to specify the request interception handler.",
          "type": [
            "string",
            "null"
          ]
        },
        "output": {
          "description": "Schema of the output of the API call. It is automatically inferred in most cases.",
          "anyOf": [
            {
              "$ref": "#/definitions/schema"
            },
            {
              "type": "null"
            }
          ]
        },
        "path": {
          "description": "This refers to the API endpoint you're going to call. For instance `https://jsonplaceholder.typicode.com/users`.\n\nFor dynamic segments in your API endpoint, use Mustache templates for variable substitution. For instance, to fetch a specific user, use `/users/{{args.id}}`.",
          "type": "string"
        },
        "query": {
          "description": "This represents the query parameters of your API call. You can pass it as a static object or use Mustache template for dynamic parameters. These parameters will be added to the URL. NOTE: Query parameter order is critical for batching in Tailcall. The first parameter referencing a field in the current value using mustache syntax is automatically selected as the batching parameter.",
          "type": "array",
          "items": {
            "$ref": "#/definitions/URLQuery"
          }
        }
      },
      "additionalProperties": false
    },
    "HttpVersion": {
      "type": "string",
      "enum": [
        "HTTP1",
        "HTTP2"
      ]
    },
    "Int128": {
      "title": "Int128",
      "description": "Field whose value is a 128-bit signed integer."
    },
    "Int16": {
      "title": "Int16",
      "description": "Field whose value is a 16-bit signed integer."
    },
    "Int32": {
      "title": "Int32",
      "description": "Field whose value is a 32-bit signed integer."
    },
    "Int64": {
      "title": "Int64",
      "description": "Field whose value is a 64-bit signed integer."
    },
    "Int8": {
      "title": "Int8",
      "description": "Field whose value is an 8-bit signed integer."
    },
    "JS": {
      "type": "object",
      "required": [
        "name"
      ],
      "properties": {
        "name": {
          "type": "string"
        }
      }
    },
    "JSON": {
      "title": "JSON",
      "description": "Field whose value conforms to the standard JSON format as specified in RFC 8259 (https://datatracker.ietf.org/doc/html/rfc8259)."
    },
    "Key": {
      "description": "Directive `@key` for Apollo Federation",
      "type": "object",
      "required": [
        "fields"
      ],
      "properties": {
        "fields": {
          "type": "string"
        }
      }
    },
    "KeyValue": {
      "type": "object",
      "required": [
        "key",
        "value"
      ],
      "properties": {
        "key": {
          "type": "string"
        },
        "value": {
          "type": "string"
        }
      }
    },
    "Link": {
      "description": "The @link directive allows you to import external resources, such as configuration – which will be merged into the config importing it –, or a .proto file – which will be later used by `@grpc` directive –.",
      "type": "object",
      "properties": {
        "headers": {
          "description": "Custom headers for gRPC reflection server.",
          "type": [
            "array",
            "null"
          ],
          "items": {
            "$ref": "#/definitions/KeyValue"
          }
        },
        "id": {
          "description": "The id of the link. It is used to reference the link in the schema.",
          "type": [
            "string",
            "null"
          ]
        },
        "meta": {
          "description": "Additional metadata pertaining to the linked resource."
        },
        "src": {
          "description": "The source of the link. It can be a URL or a path to a file. If a path is provided, it is relative to the file that imports the link.",
          "type": "string"
        },
        "type": {
          "description": "The type of the link. It can be `Config`, or `Protobuf`.",
          "allOf": [
            {
              "$ref": "#/definitions/LinkType"
            }
          ]
        }
      },
      "additionalProperties": false
    },
    "LinkType": {
      "type": "string",
      "enum": [
        "Config",
        "Protobuf",
        "Script",
        "Cert",
        "Key",
        "Operation",
        "Htpasswd",
        "Jwks",
        "Grpc"
      ]
    },
    "Method": {
      "type": "string",
      "enum": [
        "GET",
        "POST",
        "PUT",
        "PATCH",
        "DELETE",
        "HEAD",
        "OPTIONS",
        "CONNECT",
        "TRACE"
      ]
    },
    "Modify": {
      "type": "object",
      "properties": {
        "name": {
          "type": [
            "string",
            "null"
          ]
        },
        "omit": {
          "type": [
            "boolean",
            "null"
          ]
        }
      },
      "additionalProperties": false
    },
    "Omit": {
      "description": "Used to omit a field from public consumption.",
      "type": "object",
      "additionalProperties": false
    },
    "OtlpExporter": {
      "description": "Output the opentelemetry data to otlp collector",
      "type": "object",
      "required": [
        "url"
      ],
      "properties": {
        "headers": {
          "type": "array",
          "items": {
            "$ref": "#/definitions/KeyValue"
          }
        },
        "url": {
          "type": "string"
        }
      }
    },
    "PhoneNumber": {
      "title": "PhoneNumber",
      "description": "Field whose value conforms to the standard E.164 format as specified in E.164 specification (https://en.wikipedia.org/wiki/E.164)."
    },
    "PrometheusExporter": {
      "description": "Output the telemetry metrics data to prometheus server",
      "type": "object",
      "properties": {
        "format": {
          "$ref": "#/definitions/PrometheusFormat"
        },
        "path": {
          "default": "/metrics",
          "type": "string"
        }
      }
    },
    "PrometheusFormat": {
      "description": "Output format for prometheus data",
      "type": "string",
      "enum": [
        "text",
        "protobuf"
      ]
    },
    "Protected": {
      "type": "object"
    },
    "Proxy": {
      "type": "object",
      "required": [
        "url"
      ],
      "properties": {
        "url": {
          "type": "string"
        }
      }
    },
    "RootSchema": {
      "type": "object",
      "properties": {
        "mutation": {
          "type": [
            "string",
            "null"
          ]
        },
        "query": {
          "type": [
            "string",
            "null"
          ]
        },
        "subscription": {
          "type": [
            "string",
            "null"
          ]
        }
      }
    },
    "Routes": {
      "type": "object",
      "properties": {
        "graphQL": {
          "default": "/graphql",
          "type": "string"
        },
        "status": {
          "default": "/status",
          "type": "string"
        }
      }
    },
    "ScriptOptions": {
      "type": "object",
      "properties": {
        "timeout": {
          "type": [
            "integer",
            "null"
          ],
          "format": "uint64",
          "minimum": 0.0
        }
      }
    },
    "Server": {
      "description": "The `@server` directive, when applied at the schema level, offers a comprehensive set of server configurations. It dictates how the server behaves and helps tune tailcall for various use-cases.",
      "type": "object",
      "properties": {
        "apolloTracing": {
          "description": "`apolloTracing` exposes GraphQL query performance data, including execution time of queries and individual resolvers.",
          "type": [
            "boolean",
            "null"
          ]
        },
        "batchRequests": {
          "description": "`batchRequests` combines multiple requests into one, improving performance but potentially introducing latency and complicating debugging. Use judiciously. @default `false`.",
          "type": [
            "boolean",
            "null"
          ]
        },
<<<<<<< HEAD
=======
        "dedupe": {
          "description": "Enables deduplication of IO operations to enhance performance.\n\nThis flag prevents duplicate IO requests from being executed concurrently, reducing resource load. Caution: May lead to issues with APIs that expect unique results for identical inputs, such as nonce-based APIs.",
          "type": [
            "boolean",
            "null"
          ]
        },
        "enableFederation": {
          "description": "`enableFederation` enables functionality to Tailcall server to act as a federation subgraph.",
          "type": [
            "boolean",
            "null"
          ]
        },
>>>>>>> cec58960
        "enableJIT": {
          "type": [
            "boolean",
            "null"
          ]
        },
        "globalResponseTimeout": {
          "description": "`globalResponseTimeout` sets the maximum query duration before termination, acting as a safeguard against long-running queries.",
          "type": [
            "integer",
            "null"
          ],
          "format": "int64"
        },
        "headers": {
          "description": "`headers` contains key-value pairs that are included as default headers in server responses, allowing for consistent header management across all responses.",
          "anyOf": [
            {
              "$ref": "#/definitions/Headers"
            },
            {
              "type": "null"
            }
          ]
        },
        "hostname": {
          "description": "`hostname` sets the server hostname.",
          "type": [
            "string",
            "null"
          ]
        },
        "introspection": {
          "description": "`introspection` allows clients to fetch schema information directly, aiding tools and applications in understanding available types, fields, and operations. @default `true`.",
          "type": [
            "boolean",
            "null"
          ]
        },
        "pipelineFlush": {
          "description": "`pipelineFlush` allows to control flushing behavior of the server pipeline.",
          "type": [
            "boolean",
            "null"
          ]
        },
        "port": {
          "description": "`port` sets the Tailcall running port. @default `8000`.",
          "type": [
            "integer",
            "null"
          ],
          "format": "uint16",
          "minimum": 0.0
        },
        "queryValidation": {
          "description": "`queryValidation` checks incoming GraphQL queries against the schema, preventing errors from invalid queries. Can be disabled for performance. @default `false`.",
          "type": [
            "boolean",
            "null"
          ]
        },
        "responseValidation": {
          "description": "`responseValidation` Tailcall automatically validates responses from upstream services using inferred schema. @default `false`.",
          "type": [
            "boolean",
            "null"
          ]
        },
        "routes": {
          "description": "`routes` allows customization of server endpoint paths. It provides options to change the default paths for status and GraphQL endpoints. Default values are: - status: \"/status\" - graphQL: \"/graphql\" If not specified, these default values will be used.",
          "anyOf": [
            {
              "$ref": "#/definitions/Routes"
            },
            {
              "type": "null"
            }
          ]
        },
        "script": {
          "description": "A link to an external JS file that listens on every HTTP request response event.",
          "anyOf": [
            {
              "$ref": "#/definitions/ScriptOptions"
            },
            {
              "type": "null"
            }
          ]
        },
        "showcase": {
          "description": "`showcase` enables the /showcase/graphql endpoint.",
          "type": [
            "boolean",
            "null"
          ]
        },
        "vars": {
          "description": "This configuration defines local variables for server operations. Useful for storing constant configurations, secrets, or shared information.",
          "type": "array",
          "items": {
            "$ref": "#/definitions/KeyValue"
          }
        },
        "version": {
          "description": "`version` sets the HTTP version for the server. Options are `HTTP1` and `HTTP2`. @default `HTTP1`.",
          "anyOf": [
            {
              "$ref": "#/definitions/HttpVersion"
            },
            {
              "type": "null"
            }
          ]
        },
        "workers": {
          "description": "`workers` sets the number of worker threads. @default the number of system cores.",
          "type": [
            "integer",
            "null"
          ],
          "format": "uint",
          "minimum": 0.0
        }
      },
      "additionalProperties": false
    },
    "StdoutExporter": {
      "description": "Output the opentelemetry data to the stdout. Mostly used for debug purposes",
      "type": "object",
      "properties": {
        "pretty": {
          "description": "Output to stdout in pretty human-readable format",
          "type": "boolean"
        }
      }
    },
    "Step": {
      "description": "Provides the ability to refer to a field defined in the root Query or Mutation.",
      "type": "object",
      "properties": {
        "args": {
          "description": "The arguments that will override the actual arguments of the field.",
          "type": "object",
          "additionalProperties": true
        },
        "mutation": {
          "description": "The name of the field on the `Mutation` type that you want to call.",
          "type": [
            "string",
            "null"
          ]
        },
        "query": {
          "description": "The name of the field on the `Query` type that you want to call.",
          "type": [
            "string",
            "null"
          ]
        }
      }
    },
    "Telemetry": {
      "description": "The @telemetry directive facilitates seamless integration with OpenTelemetry, enhancing the observability of your GraphQL services powered by Tailcall.  By leveraging this directive, developers gain access to valuable insights into the performance and behavior of their applications.",
      "type": "object",
      "properties": {
        "export": {
          "anyOf": [
            {
              "$ref": "#/definitions/TelemetryExporter"
            },
            {
              "type": "null"
            }
          ]
        },
        "requestHeaders": {
          "description": "The list of headers that will be sent as additional attributes to telemetry exporters Be careful about **leaking sensitive information** from requests when enabling the headers that may contain sensitive data",
          "type": "array",
          "items": {
            "type": "string"
          }
        }
      },
      "additionalProperties": false
    },
    "TelemetryExporter": {
      "oneOf": [
        {
          "type": "object",
          "required": [
            "stdout"
          ],
          "properties": {
            "stdout": {
              "$ref": "#/definitions/StdoutExporter"
            }
          },
          "additionalProperties": false
        },
        {
          "type": "object",
          "required": [
            "otlp"
          ],
          "properties": {
            "otlp": {
              "$ref": "#/definitions/OtlpExporter"
            }
          },
          "additionalProperties": false
        },
        {
          "type": "object",
          "required": [
            "prometheus"
          ],
          "properties": {
            "prometheus": {
              "$ref": "#/definitions/PrometheusExporter"
            }
          },
          "additionalProperties": false
        },
        {
          "type": "object",
          "required": [
            "apollo"
          ],
          "properties": {
            "apollo": {
              "$ref": "#/definitions/Apollo"
            }
          },
          "additionalProperties": false
        }
      ]
    },
    "Type": {
      "description": "Represents a GraphQL type. A type can be an object, interface, enum or scalar.",
      "type": "object",
      "oneOf": [
        {
          "type": "object",
          "required": [
            "http"
          ],
          "properties": {
            "http": {
              "$ref": "#/definitions/Http"
            }
          },
          "additionalProperties": false
        },
        {
          "type": "object",
          "required": [
            "grpc"
          ],
          "properties": {
            "grpc": {
              "$ref": "#/definitions/Grpc"
            }
          },
          "additionalProperties": false
        },
        {
          "type": "object",
          "required": [
            "graphql"
          ],
          "properties": {
            "graphql": {
              "$ref": "#/definitions/GraphQL"
            }
          },
          "additionalProperties": false
        },
        {
          "type": "object",
          "required": [
            "call"
          ],
          "properties": {
            "call": {
              "$ref": "#/definitions/Call"
            }
          },
          "additionalProperties": false
        },
        {
          "type": "object",
          "required": [
            "js"
          ],
          "properties": {
            "js": {
              "$ref": "#/definitions/JS"
            }
          },
          "additionalProperties": false
        },
        {
          "type": "object",
          "required": [
            "expr"
          ],
          "properties": {
            "expr": {
              "$ref": "#/definitions/Expr"
            }
          },
          "additionalProperties": false
        }
      ],
      "required": [
        "fields"
      ],
      "properties": {
        "added_fields": {
          "description": "Additional fields to be added to the type",
          "type": "array",
          "items": {
            "$ref": "#/definitions/AddField"
          }
        },
        "cache": {
          "description": "Setting to indicate if the type can be cached.",
          "anyOf": [
            {
              "$ref": "#/definitions/Cache"
            },
            {
              "type": "null"
            }
          ]
        },
        "doc": {
          "description": "Documentation for the type that is publicly visible.",
          "type": [
            "string",
            "null"
          ]
        },
        "fields": {
          "description": "A map of field name and its definition.",
          "type": "object",
          "additionalProperties": {
            "$ref": "#/definitions/Field"
          }
        },
        "implements": {
          "description": "Interfaces that the type implements.",
          "type": "array",
          "items": {
            "type": "string"
          },
          "uniqueItems": true
        },
        "key": {
          "description": "Apollo federation key directive. skip since it's set automatically by config transformer",
          "writeOnly": true,
          "anyOf": [
            {
              "$ref": "#/definitions/Key"
            },
            {
              "type": "null"
            }
          ]
        },
        "protected": {
          "description": "Marks field as protected by auth providers",
          "default": null,
          "anyOf": [
            {
              "$ref": "#/definitions/Protected"
            },
            {
              "type": "null"
            }
          ]
        }
      }
    },
    "Type2": {
      "description": "Type to represent GraphQL type usage with modifiers [spec](https://spec.graphql.org/October2021/#sec-Wrapping-Types)",
      "anyOf": [
        {
          "type": "object",
          "required": [
            "name"
          ],
          "properties": {
            "name": {
              "description": "Name of the type",
              "type": "string"
            },
            "required": {
              "description": "Flag to indicate the type is required.",
              "type": "boolean"
            }
          }
        },
        {
          "type": "object",
          "required": [
            "list"
          ],
          "properties": {
            "list": {
              "description": "Type is a list",
              "allOf": [
                {
                  "$ref": "#/definitions/Type2"
                }
              ]
            },
            "required": {
              "description": "Flag to indicate the type is required.",
              "type": "boolean"
            }
          }
        }
      ]
    },
    "UInt128": {
      "title": "UInt128",
      "description": "Field whose value is a 128-bit unsigned integer."
    },
    "UInt16": {
      "title": "UInt16",
      "description": "Field whose value is a 16-bit unsigned integer."
    },
    "UInt32": {
      "title": "UInt32",
      "description": "Field whose value is a 32-bit unsigned integer."
    },
    "UInt64": {
      "title": "UInt64",
      "description": "Field whose value is a 64-bit unsigned integer."
    },
    "UInt8": {
      "title": "UInt8",
      "description": "Field whose value is an 8-bit unsigned integer."
    },
    "URLQuery": {
      "description": "The URLQuery input type represents a query parameter to be included in a URL.",
      "type": "object",
      "required": [
        "key",
        "value"
      ],
      "properties": {
        "key": {
          "description": "The key or name of the query parameter.",
          "type": "string"
        },
        "skipEmpty": {
          "description": "Determines whether to ignore query parameters with empty values.",
          "type": [
            "boolean",
            "null"
          ]
        },
        "value": {
          "description": "The actual value or a mustache template to resolve the value dynamically for the query parameter.",
          "type": "string"
        }
      }
    },
    "Union": {
      "type": "object",
      "required": [
        "types"
      ],
      "properties": {
        "doc": {
          "type": [
            "string",
            "null"
          ]
        },
        "types": {
          "type": "array",
          "items": {
            "type": "string"
          },
          "uniqueItems": true
        }
      }
    },
    "Upstream": {
      "description": "The `upstream` directive allows you to control various aspects of the upstream server connection. This includes settings like connection timeouts, keep-alive intervals, and more. If not specified, default values are used.",
      "type": "object",
      "properties": {
        "allowedHeaders": {
          "description": "`allowedHeaders` defines the HTTP headers allowed to be forwarded to upstream services. If not set, no headers are forwarded, enhancing security but possibly limiting data flow.",
          "type": [
            "array",
            "null"
          ],
          "items": {
            "type": "string"
          },
          "uniqueItems": true
        },
        "baseURL": {
          "description": "This refers to the default base URL for your APIs. If it's not explicitly mentioned in the `@upstream` operator, then each [@http](#http) operator must specify its own `baseURL`. If neither `@upstream` nor [@http](#http) provides a `baseURL`, it results in a compilation error.",
          "type": [
            "string",
            "null"
          ]
        },
        "batch": {
          "description": "An object that specifies the batch settings, including `maxSize` (the maximum size of the batch), `delay` (the delay in milliseconds between each batch), and `headers` (an array of HTTP headers to be included in the batch).",
          "anyOf": [
            {
              "$ref": "#/definitions/Batch"
            },
            {
              "type": "null"
            }
          ]
        },
        "connectTimeout": {
          "description": "The time in seconds that the connection will wait for a response before timing out.",
          "type": [
            "integer",
            "null"
          ],
          "format": "uint64",
          "minimum": 0.0
        },
        "http2Only": {
          "description": "The `http2Only` setting allows you to specify whether the client should always issue HTTP2 requests, without checking if the server supports it or not. By default it is set to `false` for all HTTP requests made by the server, but is automatically set to true for GRPC.",
          "type": [
            "boolean",
            "null"
          ]
        },
        "httpCache": {
          "description": "Providing httpCache size enables Tailcall's HTTP caching, adhering to the [HTTP Caching RFC](https://tools.ietf.org/html/rfc7234), to enhance performance by minimizing redundant data fetches. Defaults to `0` if unspecified.",
          "type": [
            "integer",
            "null"
          ],
          "format": "uint64",
          "minimum": 0.0
        },
        "keepAliveInterval": {
          "description": "The time in seconds between each keep-alive message sent to maintain the connection.",
          "type": [
            "integer",
            "null"
          ],
          "format": "uint64",
          "minimum": 0.0
        },
        "keepAliveTimeout": {
          "description": "The time in seconds that the connection will wait for a keep-alive message before closing.",
          "type": [
            "integer",
            "null"
          ],
          "format": "uint64",
          "minimum": 0.0
        },
        "keepAliveWhileIdle": {
          "description": "A boolean value that determines whether keep-alive messages should be sent while the connection is idle.",
          "type": [
            "boolean",
            "null"
          ]
        },
        "onRequest": {
          "description": "onRequest field gives the ability to specify the global request interception handler.",
          "type": [
            "string",
            "null"
          ]
        },
        "poolIdleTimeout": {
          "description": "The time in seconds that the connection pool will wait before closing idle connections.",
          "type": [
            "integer",
            "null"
          ],
          "format": "uint64",
          "minimum": 0.0
        },
        "poolMaxIdlePerHost": {
          "description": "The maximum number of idle connections that will be maintained per host.",
          "type": [
            "integer",
            "null"
          ],
          "format": "uint",
          "minimum": 0.0
        },
        "proxy": {
          "description": "The `proxy` setting defines an intermediary server through which the upstream requests will be routed before reaching their intended endpoint. By specifying a proxy URL, you introduce an additional layer, enabling custom routing and security policies.",
          "anyOf": [
            {
              "$ref": "#/definitions/Proxy"
            },
            {
              "type": "null"
            }
          ]
        },
        "tcpKeepAlive": {
          "description": "The time in seconds between each TCP keep-alive message sent to maintain the connection.",
          "type": [
            "integer",
            "null"
          ],
          "format": "uint64",
          "minimum": 0.0
        },
        "timeout": {
          "description": "The maximum time in seconds that the connection will wait for a response.",
          "type": [
            "integer",
            "null"
          ],
          "format": "uint64",
          "minimum": 0.0
        },
        "userAgent": {
          "description": "The User-Agent header value to be used in HTTP requests. @default `Tailcall/1.0`",
          "type": [
            "string",
            "null"
          ]
        },
        "verifySSL": {
          "description": "A boolean value that determines whether to verify certificates. Setting this as `false` will make tailcall accept self-signed certificates. NOTE: use this *only* during development or testing. It is highly recommended to keep this enabled (`true`) in production.",
          "type": [
            "boolean",
            "null"
          ]
        }
      },
      "additionalProperties": false
    },
    "Url": {
      "title": "Url",
      "description": "Field whose value conforms to the standard URL format as specified in RFC 3986 (https://datatracker.ietf.org/doc/html/rfc3986)."
    },
    "Variant": {
      "description": "Definition of GraphQL value",
      "type": "object",
      "required": [
        "name"
      ],
      "properties": {
        "alias": {
          "anyOf": [
            {
              "$ref": "#/definitions/Alias"
            },
            {
              "type": "null"
            }
          ]
        },
        "name": {
          "type": "string"
        }
      }
    },
    "schema": {
      "oneOf": [
        {
          "type": "string",
          "enum": [
            "Str",
            "Num",
            "Bool",
            "Empty",
            "Any"
          ]
        },
        {
          "type": "object",
          "required": [
            "Obj"
          ],
          "properties": {
            "Obj": {
              "type": "object",
              "additionalProperties": {
                "$ref": "#/definitions/schema"
              }
            }
          },
          "additionalProperties": false
        },
        {
          "type": "object",
          "required": [
            "Arr"
          ],
          "properties": {
            "Arr": {
              "$ref": "#/definitions/schema"
            }
          },
          "additionalProperties": false
        },
        {
          "type": "object",
          "required": [
            "Opt"
          ],
          "properties": {
            "Opt": {
              "$ref": "#/definitions/schema"
            }
          },
          "additionalProperties": false
        },
        {
          "type": "object",
          "required": [
            "Enum"
          ],
          "properties": {
            "Enum": {
              "type": "array",
              "items": {
                "type": "string"
              },
              "uniqueItems": true
            }
          },
          "additionalProperties": false
        }
      ]
    }
  }
}<|MERGE_RESOLUTION|>--- conflicted
+++ resolved
@@ -229,13 +229,6 @@
         "steps"
       ],
       "properties": {
-        "dedupe": {
-          "description": "Enables deduplication of IO operations to enhance performance.\n\nThis flag prevents duplicate IO requests from being executed concurrently, reducing resource load. Caution: May lead to issues with APIs that expect unique results for identical inputs, such as nonce-based APIs.",
-          "type": [
-            "boolean",
-            "null"
-          ]
-        },
         "steps": {
           "description": "Steps are composed together to form a call. If you have multiple steps, the output of the previous step is passed as input to the next step.",
           "type": "array",
@@ -548,13 +541,6 @@
           "description": "If the upstream GraphQL server supports request batching, you can specify the 'batch' argument to batch several requests into a single batch request.\n\nMake sure you have also specified batch settings to the `@upstream` and to the `@graphQL` operator.",
           "type": "boolean"
         },
-        "dedupe": {
-          "description": "Enables deduplication of IO operations to enhance performance.\n\nThis flag prevents duplicate IO requests from being executed concurrently, reducing resource load. Caution: May lead to issues with APIs that expect unique results for identical inputs, such as nonce-based APIs.",
-          "type": [
-            "boolean",
-            "null"
-          ]
-        },
         "headers": {
           "description": "The headers parameter allows you to customize the headers of the GraphQL request made by the `@graphQL` operator. It is used by specifying a key-value map of header names and their values.",
           "type": "array",
@@ -593,13 +579,6 @@
         "body": {
           "description": "This refers to the arguments of your gRPC call. You can pass it as a static object or use Mustache template for dynamic parameters. These parameters will be added in the body in `protobuf` format."
         },
-        "dedupe": {
-          "description": "Enables deduplication of IO operations to enhance performance.\n\nThis flag prevents duplicate IO requests from being executed concurrently, reducing resource load. Caution: May lead to issues with APIs that expect unique results for identical inputs, such as nonce-based APIs.",
-          "type": [
-            "boolean",
-            "null"
-          ]
-        },
         "headers": {
           "description": "The `headers` parameter allows you to customize the headers of the HTTP request made by the `@grpc` operator. It is used by specifying a key-value map of header names and their values. Note: content-type is automatically set to application/grpc",
           "type": "array",
@@ -687,13 +666,6 @@
           "description": "The body of the API call. It's used for methods like POST or PUT that send data to the server. You can pass it as a static object or use a Mustache template to substitute variables from the GraphQL variables.",
           "type": [
             "string",
-            "null"
-          ]
-        },
-        "dedupe": {
-          "description": "Enables deduplication of IO operations to enhance performance.\n\nThis flag prevents duplicate IO requests from being executed concurrently, reducing resource load. Caution: May lead to issues with APIs that expect unique results for identical inputs, such as nonce-based APIs.",
-          "type": [
-            "boolean",
             "null"
           ]
         },
@@ -1046,8 +1018,6 @@
             "null"
           ]
         },
-<<<<<<< HEAD
-=======
         "dedupe": {
           "description": "Enables deduplication of IO operations to enhance performance.\n\nThis flag prevents duplicate IO requests from being executed concurrently, reducing resource load. Caution: May lead to issues with APIs that expect unique results for identical inputs, such as nonce-based APIs.",
           "type": [
@@ -1062,7 +1032,6 @@
             "null"
           ]
         },
->>>>>>> cec58960
         "enableJIT": {
           "type": [
             "boolean",
