--- conflicted
+++ resolved
@@ -1018,10 +1018,6 @@
             "null"
           ]
         },
-<<<<<<< HEAD
-<<<<<<< HEAD
-=======
->>>>>>> aab7e073
         "dedupe": {
           "description": "Enables deduplication of IO operations to enhance performance.\n\nThis flag prevents duplicate IO requests from being executed concurrently, reducing resource load. Caution: May lead to issues with APIs that expect unique results for identical inputs, such as nonce-based APIs.",
           "type": [
@@ -1029,7 +1025,6 @@
             "null"
           ]
         },
-<<<<<<< HEAD
         "enableFederation": {
           "description": "`enableFederation` enables functionality to Tailcall server to act as a federation subgraph.",
           "type": [
@@ -1037,10 +1032,6 @@
             "null"
           ]
         },
-=======
->>>>>>> main
-=======
->>>>>>> aab7e073
         "enableJIT": {
           "type": [
             "boolean",
