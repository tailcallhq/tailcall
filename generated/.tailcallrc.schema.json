{
  "$schema": "http://json-schema.org/draft-07/schema#",
  "title": "Config",
  "type": "object",
  "required": [
    "schema"
  ],
  "properties": {
    "enums": {
      "description": "A map of all the enum types in the schema",
      "type": "object",
      "additionalProperties": {
        "$ref": "#/definitions/Enum"
      }
    },
    "links": {
      "description": "A list of all links in the schema.",
      "type": "array",
      "items": {
        "$ref": "#/definitions/Link"
      }
    },
    "schema": {
      "description": "Specifies the entry points for query and mutation in the generated GraphQL schema.",
      "allOf": [
        {
          "$ref": "#/definitions/RootSchema"
        }
      ]
    },
    "server": {
      "description": "Dictates how the server behaves and helps tune tailcall for all ingress requests. Features such as request batching, SSL, HTTP2 etc. can be configured here.",
      "default": {},
      "allOf": [
        {
          "$ref": "#/definitions/Server"
        }
      ]
    },
    "telemetry": {
      "description": "Enable [opentelemetry](https://opentelemetry.io) support",
      "allOf": [
        {
          "$ref": "#/definitions/Telemetry"
        }
      ]
    },
    "types": {
      "description": "A map of all the types in the schema.",
      "default": {},
      "type": "object",
      "additionalProperties": {
        "$ref": "#/definitions/Type"
      }
    },
    "unions": {
      "description": "A map of all the union types in the schema.",
      "type": "object",
      "additionalProperties": {
        "$ref": "#/definitions/Union"
      }
    },
    "upstream": {
      "description": "Dictates how tailcall should handle upstream requests/responses. Tuning upstream can improve performance and reliability for connections.",
      "default": {},
      "allOf": [
        {
          "$ref": "#/definitions/Upstream"
        }
      ]
    }
  },
  "definitions": {
    "AddField": {
      "description": "The @addField operator simplifies data structures and queries by adding a field that inlines or flattens a nested field or node within your schema. more info [here](https://tailcall.run/docs/guides/operators/#addfield)",
      "type": "object",
      "required": [
        "name",
        "path"
      ],
      "properties": {
        "name": {
          "description": "Name of the new field to be added",
          "type": "string"
        },
        "path": {
          "description": "Path of the data where the field should point to",
          "type": "array",
          "items": {
            "type": "string"
          }
        }
      },
      "additionalProperties": false
    },
    "Alias": {
      "description": "The @alias directive indicates that aliases of one enum value.",
      "type": "object",
      "required": [
        "options"
      ],
      "properties": {
        "options": {
          "type": "array",
          "items": {
            "type": "string"
          },
          "uniqueItems": true
        }
      }
    },
    "Apollo": {
      "type": "object",
      "required": [
        "apiKey",
        "graphRef"
      ],
      "properties": {
        "apiKey": {
          "description": "Setting `apiKey` for Apollo.",
          "type": "string"
        },
        "graphRef": {
          "description": "Setting `graphRef` for Apollo in the format <graphId>@<variant>.",
          "type": "string"
        },
        "platform": {
          "description": "Setting `platform` for Apollo.",
          "type": [
            "string",
            "null"
          ]
        },
        "userVersion": {
          "description": "Setting `userVersion` for Apollo.",
          "type": [
            "string",
            "null"
          ]
        },
        "version": {
          "description": "Setting `version` for Apollo.",
          "type": [
            "string",
            "null"
          ]
        }
      }
    },
    "Arg": {
      "type": "object",
      "required": [
        "type"
      ],
      "properties": {
        "default_value": true,
        "doc": {
          "type": [
            "string",
            "null"
          ]
        },
        "list": {
          "type": "boolean"
        },
        "modify": {
          "anyOf": [
            {
              "$ref": "#/definitions/Modify"
            },
            {
              "type": "null"
            }
          ]
        },
        "required": {
          "type": "boolean"
        },
        "type": {
          "type": "string"
        }
      }
    },
    "Batch": {
      "type": "object",
      "properties": {
        "delay": {
          "default": 0,
          "type": "integer",
          "format": "uint",
          "minimum": 0.0
        },
        "headers": {
          "default": [],
          "type": "array",
          "items": {
            "type": "string"
          },
          "uniqueItems": true
        },
        "maxSize": {
          "type": [
            "integer",
            "null"
          ],
          "format": "uint",
          "minimum": 0.0
        }
      }
    },
    "Bytes": {
      "title": "Bytes",
      "description": "Field whose value is a sequence of bytes."
    },
    "Cache": {
      "description": "The @cache operator enables caching for the query, field or type it is applied to.",
      "type": "object",
      "required": [
        "maxAge"
      ],
      "properties": {
        "maxAge": {
          "description": "Specifies the duration, in milliseconds, of how long the value has to be stored in the cache.",
          "type": "integer",
          "format": "uint64",
          "minimum": 1.0
        }
      },
      "additionalProperties": false
    },
    "Call": {
      "description": "Provides the ability to refer to multiple fields in the Query or Mutation root.",
      "type": "object",
      "required": [
        "steps"
      ],
      "properties": {
        "steps": {
          "description": "Steps are composed together to form a call. If you have multiple steps, the output of the previous step is passed as input to the next step.",
          "type": "array",
          "items": {
            "$ref": "#/definitions/Step"
          }
        }
      }
    },
    "Cors": {
      "description": "Type to configure Cross-Origin Resource Sharing (CORS) for a server.",
      "type": "object",
      "properties": {
        "allowCredentials": {
          "description": "Indicates whether the server allows credentials (e.g., cookies, authorization headers) to be sent in cross-origin requests.",
          "type": [
            "boolean",
            "null"
          ]
        },
        "allowHeaders": {
          "description": "A list of allowed headers in cross-origin requests. This can be used to specify custom headers that are allowed to be included in cross-origin requests.",
          "type": "array",
          "items": {
            "type": "string"
          }
        },
        "allowMethods": {
          "description": "A list of allowed HTTP methods in cross-origin requests. These methods specify the actions that are permitted in cross-origin requests.",
          "type": "array",
          "items": {
            "$ref": "#/definitions/Method"
          }
        },
        "allowOrigins": {
          "description": "A list of origins that are allowed to access the server's resources in cross-origin requests. An origin can be a domain, a subdomain, or even 'null' for local file schemes.",
          "type": "array",
          "items": {
            "type": "string"
          }
        },
        "allowPrivateNetwork": {
          "description": "Indicates whether requests from private network addresses are allowed in cross-origin requests. Private network addresses typically include IP addresses reserved for internal networks.",
          "type": [
            "boolean",
            "null"
          ]
        },
        "exposeHeaders": {
          "description": "A list of headers that the server exposes to the browser in cross-origin responses. Exposing certain headers allows the client-side code to access them in the response.",
          "type": "array",
          "items": {
            "type": "string"
          }
        },
        "maxAge": {
          "description": "The maximum time (in seconds) that the client should cache preflight OPTIONS requests in order to avoid sending excessive requests to the server.",
          "type": [
            "integer",
            "null"
          ],
          "format": "uint",
          "minimum": 0.0
        },
        "vary": {
          "description": "A list of header names that indicate the values of which might cause the server's response to vary, potentially affecting caching.",
          "default": [
            "origin",
            "access-control-request-method",
            "access-control-request-headers"
          ],
          "type": "array",
          "items": {
            "type": "string"
          }
        }
      }
    },
    "Date": {
      "title": "Date",
      "description": "Field whose value conforms to the standard date format as specified in RFC 3339 (https://datatracker.ietf.org/doc/html/rfc3339)."
    },
    "DateTime": {
      "title": "DateTime",
      "description": "Field whose value conforms to the standard datetime format as specified in RFC 3339 (https://datatracker.ietf.org/doc/html/rfc3339\")."
    },
    "Email": {
      "title": "Email",
      "description": "Field whose value conforms to the standard internet email address format as specified in HTML Spec: https://html.spec.whatwg.org/multipage/input.html#valid-e-mail-address."
    },
    "Empty": {
      "title": "Empty",
      "description": "Empty scalar type represents an empty value."
    },
    "Encoding": {
      "type": "string",
      "enum": [
        "ApplicationJson",
        "ApplicationXWwwFormUrlencoded"
      ]
    },
    "Enum": {
      "description": "Definition of GraphQL enum type",
      "type": "object",
      "required": [
        "variants"
      ],
      "properties": {
        "doc": {
          "type": [
            "string",
            "null"
          ]
        },
        "variants": {
          "type": "array",
          "items": {
            "$ref": "#/definitions/Variant"
          },
          "uniqueItems": true
        }
      }
    },
    "Expr": {
      "description": "The `@expr` operators allows you to specify an expression that can evaluate to a value. The expression can be a static value or built form a Mustache template. schema.",
      "type": "object",
      "required": [
        "body"
      ],
      "properties": {
        "body": true
      },
      "additionalProperties": false
    },
    "Extension": {
      "description": "Provides the ability to load custom extensions that are executed before the execution of the IR for the field and after the field value is resolved.",
      "type": "object",
      "required": [
        "name",
        "params"
      ],
      "properties": {
        "name": {
          "description": "Used to define where the extension is located so tailcall can load it.",
          "type": "string"
        },
        "params": {
          "description": "Used to define parameters that are calculated and injected into the IR. Mustache syntax can be used on the parameters field."
        }
      }
    },
    "Field": {
      "description": "A field definition containing all the metadata information about resolving a field.",
      "type": "object",
      "oneOf": [
        {
          "type": "object",
          "required": [
            "http"
          ],
          "properties": {
            "http": {
              "$ref": "#/definitions/Http"
            }
          },
          "additionalProperties": false
        },
        {
          "type": "object",
          "required": [
            "grpc"
          ],
          "properties": {
            "grpc": {
              "$ref": "#/definitions/Grpc"
            }
          },
          "additionalProperties": false
        },
        {
          "type": "object",
          "required": [
            "graphql"
          ],
          "properties": {
            "graphql": {
              "$ref": "#/definitions/GraphQL"
            }
          },
          "additionalProperties": false
        },
        {
          "type": "object",
          "required": [
            "call"
          ],
          "properties": {
            "call": {
              "$ref": "#/definitions/Call"
            }
          },
          "additionalProperties": false
        },
        {
          "type": "object",
          "required": [
            "js"
          ],
          "properties": {
            "js": {
              "$ref": "#/definitions/JS"
            }
          },
          "additionalProperties": false
        },
        {
          "type": "object",
          "required": [
            "expr"
          ],
          "properties": {
            "expr": {
              "$ref": "#/definitions/Expr"
            }
          },
          "additionalProperties": false
        }
      ],
      "properties": {
        "args": {
          "description": "Map of argument name and its definition.",
          "type": "object",
          "additionalProperties": {
            "$ref": "#/definitions/Arg"
          }
        },
        "cache": {
          "description": "Sets the cache configuration for a field",
          "anyOf": [
            {
              "$ref": "#/definitions/Cache"
            },
            {
              "type": "null"
            }
          ]
        },
        "default_value": {
          "description": "Stores the default value for the field"
        },
        "doc": {
          "description": "Publicly visible documentation for the field.",
          "type": [
            "string",
            "null"
          ]
        },
<<<<<<< HEAD
        "expr": {
          "description": "Inserts a constant resolver for the field.",
          "anyOf": [
            {
              "$ref": "#/definitions/Expr"
            },
            {
              "type": "null"
            }
          ]
        },
        "extension": {
          "description": "Inserts an Extension for the field.",
          "anyOf": [
            {
              "$ref": "#/definitions/Extension"
            },
            {
              "type": "null"
            }
          ]
        },
        "graphql": {
          "description": "Inserts a GraphQL resolver for the field.",
          "anyOf": [
            {
              "$ref": "#/definitions/GraphQL"
            },
            {
              "type": "null"
            }
          ]
        },
        "grpc": {
          "description": "Inserts a GRPC resolver for the field.",
          "anyOf": [
            {
              "$ref": "#/definitions/Grpc"
            },
            {
              "type": "null"
            }
          ]
        },
        "http": {
          "description": "Inserts an HTTP resolver for the field.",
          "anyOf": [
            {
              "$ref": "#/definitions/Http"
            },
            {
              "type": "null"
            }
          ]
        },
=======
>>>>>>> 13e0fe51
        "list": {
          "description": "Flag to indicate the type is a list.",
          "type": "boolean"
        },
        "list_type_required": {
          "description": "Flag to indicate if the type inside the list is required.",
          "type": "boolean"
        },
        "modify": {
          "description": "Allows modifying existing fields.",
          "anyOf": [
            {
              "$ref": "#/definitions/Modify"
            },
            {
              "type": "null"
            }
          ]
        },
        "omit": {
          "description": "Omits a field from public consumption.",
          "anyOf": [
            {
              "$ref": "#/definitions/Omit"
            },
            {
              "type": "null"
            }
          ]
        },
        "protected": {
          "description": "Marks field as protected by auth provider",
          "default": null,
          "anyOf": [
            {
              "$ref": "#/definitions/Protected"
            },
            {
              "type": "null"
            }
          ]
        },
        "required": {
          "description": "Flag to indicate the type is required.",
          "type": "boolean"
        },
        "type": {
          "description": "Refers to the type of the value the field can be resolved to.",
          "type": "string"
        }
      }
    },
    "GraphQL": {
      "description": "The @graphQL operator allows to specify GraphQL API server request to fetch data from.",
      "type": "object",
      "required": [
        "name"
      ],
      "properties": {
        "args": {
          "description": "Named arguments for the requested field. More info [here](https://tailcall.run/docs/guides/operators/#args)",
          "type": [
            "array",
            "null"
          ],
          "items": {
            "$ref": "#/definitions/KeyValue"
          }
        },
        "baseURL": {
          "description": "This refers to the base URL of the API. If not specified, the default base URL is the one specified in the `@upstream` operator.",
          "type": [
            "string",
            "null"
          ]
        },
        "batch": {
          "description": "If the upstream GraphQL server supports request batching, you can specify the 'batch' argument to batch several requests into a single batch request.\n\nMake sure you have also specified batch settings to the `@upstream` and to the `@graphQL` operator.",
          "type": "boolean"
        },
        "headers": {
          "description": "The headers parameter allows you to customize the headers of the GraphQL request made by the `@graphQL` operator. It is used by specifying a key-value map of header names and their values.",
          "type": "array",
          "items": {
            "$ref": "#/definitions/KeyValue"
          }
        },
        "name": {
          "description": "Specifies the root field on the upstream to request data from. This maps a field in your schema to a field in the upstream schema. When a query is received for this field, Tailcall requests data from the corresponding upstream field.",
          "type": "string"
        }
      },
      "additionalProperties": false
    },
    "Grpc": {
      "description": "The @grpc operator indicates that a field or node is backed by a gRPC API.\n\nFor instance, if you add the @grpc operator to the `users` field of the Query type with a service argument of `NewsService` and method argument of `GetAllNews`, it signifies that the `users` field is backed by a gRPC API. The `service` argument specifies the name of the gRPC service. The `method` argument specifies the name of the gRPC method. In this scenario, the GraphQL server will make a gRPC request to the gRPC endpoint specified when the `users` field is queried.",
      "type": "object",
      "required": [
        "method"
      ],
      "properties": {
        "baseURL": {
          "description": "This refers to the base URL of the API. If not specified, the default base URL is the one specified in the `@upstream` operator.",
          "type": [
            "string",
            "null"
          ]
        },
        "batchKey": {
          "description": "The `batchKey` dictates the path Tailcall will follow to group the returned items from the batch request. For more details please refer out [n + 1 guide](https://tailcall.run/docs/guides/n+1#solving-using-batching).",
          "type": "array",
          "items": {
            "type": "string"
          }
        },
        "body": {
          "description": "This refers to the arguments of your gRPC call. You can pass it as a static object or use Mustache template for dynamic parameters. These parameters will be added in the body in `protobuf` format."
        },
        "headers": {
          "description": "The `headers` parameter allows you to customize the headers of the HTTP request made by the `@grpc` operator. It is used by specifying a key-value map of header names and their values. Note: content-type is automatically set to application/grpc",
          "type": "array",
          "items": {
            "$ref": "#/definitions/KeyValue"
          }
        },
        "method": {
          "description": "This refers to the gRPC method you're going to call. For instance `GetAllNews`.",
          "type": "string"
        }
      },
      "additionalProperties": false
    },
    "Headers": {
      "type": "object",
      "properties": {
        "cacheControl": {
          "description": "`cacheControl` sends `Cache-Control` headers in responses when activated. The `max-age` value is the least of the values received from upstream services. @default `false`.",
          "type": [
            "boolean",
            "null"
          ]
        },
        "cors": {
          "description": "`cors` allows Cross-Origin Resource Sharing (CORS) for a server.",
          "anyOf": [
            {
              "$ref": "#/definitions/Cors"
            },
            {
              "type": "null"
            }
          ]
        },
        "custom": {
          "description": "`headers` are key-value pairs included in every server response. Useful for setting headers like `Access-Control-Allow-Origin` for cross-origin requests or additional headers for downstream services.",
          "type": "array",
          "items": {
            "$ref": "#/definitions/KeyValue"
          }
        },
        "experimental": {
          "description": "`experimental` allows the use of `X-*` experimental headers in the response. @default `[]`.",
          "type": [
            "array",
            "null"
          ],
          "items": {
            "type": "string"
          },
          "uniqueItems": true
        },
        "setCookies": {
          "description": "`setCookies` when enabled stores `set-cookie` headers and all the response will be sent with the headers.",
          "type": [
            "boolean",
            "null"
          ]
        }
      }
    },
    "Http": {
      "description": "The @http operator indicates that a field or node is backed by a REST API.\n\nFor instance, if you add the @http operator to the `users` field of the Query type with a path argument of `\"/users\"`, it signifies that the `users` field is backed by a REST API. The path argument specifies the path of the REST API. In this scenario, the GraphQL server will make a GET request to the API endpoint specified when the `users` field is queried.",
      "type": "object",
      "required": [
        "path"
      ],
      "properties": {
        "baseURL": {
          "description": "This refers to the base URL of the API. If not specified, the default base URL is the one specified in the `@upstream` operator.",
          "type": [
            "string",
            "null"
          ]
        },
        "batchKey": {
          "description": "The `batchKey` dictates the path Tailcall will follow to group the returned items from the batch request. For more details please refer out [n + 1 guide](https://tailcall.run/docs/guides/n+1#solving-using-batching).",
          "type": "array",
          "items": {
            "type": "string"
          }
        },
        "body": {
          "description": "The body of the API call. It's used for methods like POST or PUT that send data to the server. You can pass it as a static object or use a Mustache template to substitute variables from the GraphQL variables.",
          "type": [
            "string",
            "null"
          ]
        },
        "encoding": {
          "description": "The `encoding` parameter specifies the encoding of the request body. It can be `ApplicationJson` or `ApplicationXWwwFormUrlEncoded`. @default `ApplicationJson`.",
          "allOf": [
            {
              "$ref": "#/definitions/Encoding"
            }
          ]
        },
        "headers": {
          "description": "The `headers` parameter allows you to customize the headers of the HTTP request made by the `@http` operator. It is used by specifying a key-value map of header names and their values.",
          "type": "array",
          "items": {
            "$ref": "#/definitions/KeyValue"
          }
        },
        "input": {
          "description": "Schema of the input of the API call. It is automatically inferred in most cases.",
          "anyOf": [
            {
              "$ref": "#/definitions/schema"
            },
            {
              "type": "null"
            }
          ]
        },
        "method": {
          "description": "This refers to the HTTP method of the API call. Commonly used methods include `GET`, `POST`, `PUT`, `DELETE` etc. @default `GET`.",
          "allOf": [
            {
              "$ref": "#/definitions/Method"
            }
          ]
        },
        "onRequest": {
          "description": "onRequest field in @http directive gives the ability to specify the request interception handler.",
          "type": [
            "string",
            "null"
          ]
        },
        "output": {
          "description": "Schema of the output of the API call. It is automatically inferred in most cases.",
          "anyOf": [
            {
              "$ref": "#/definitions/schema"
            },
            {
              "type": "null"
            }
          ]
        },
        "path": {
          "description": "This refers to the API endpoint you're going to call. For instance `https://jsonplaceholder.typicode.com/users`.\n\nFor dynamic segments in your API endpoint, use Mustache templates for variable substitution. For instance, to fetch a specific user, use `/users/{{args.id}}`.",
          "type": "string"
        },
        "query": {
          "description": "This represents the query parameters of your API call. You can pass it as a static object or use Mustache template for dynamic parameters. These parameters will be added to the URL. NOTE: Query parameter order is critical for batching in Tailcall. The first parameter referencing a field in the current value using mustache syntax is automatically selected as the batching parameter.",
          "type": "array",
          "items": {
            "$ref": "#/definitions/URLQuery"
          }
        }
      },
      "additionalProperties": false
    },
    "HttpVersion": {
      "type": "string",
      "enum": [
        "HTTP1",
        "HTTP2"
      ]
    },
    "Int128": {
      "title": "Int128",
      "description": "Field whose value is a 128-bit signed integer."
    },
    "Int16": {
      "title": "Int16",
      "description": "Field whose value is a 16-bit signed integer."
    },
    "Int32": {
      "title": "Int32",
      "description": "Field whose value is a 32-bit signed integer."
    },
    "Int64": {
      "title": "Int64",
      "description": "Field whose value is a 64-bit signed integer."
    },
    "Int8": {
      "title": "Int8",
      "description": "Field whose value is an 8-bit signed integer."
    },
    "JS": {
      "type": "object",
      "required": [
        "name"
      ],
      "properties": {
        "name": {
          "type": "string"
        }
      }
    },
    "JSON": {
      "title": "JSON",
      "description": "Field whose value conforms to the standard JSON format as specified in RFC 8259 (https://datatracker.ietf.org/doc/html/rfc8259)."
    },
    "KeyValue": {
      "type": "object",
      "required": [
        "key",
        "value"
      ],
      "properties": {
        "key": {
          "type": "string"
        },
        "value": {
          "type": "string"
        }
      }
    },
    "Link": {
      "description": "The @link directive allows you to import external resources, such as configuration – which will be merged into the config importing it –, or a .proto file – which will be later used by `@grpc` directive –.",
      "type": "object",
      "properties": {
        "id": {
          "description": "The id of the link. It is used to reference the link in the schema.",
          "type": [
            "string",
            "null"
          ]
        },
        "src": {
          "description": "The source of the link. It can be a URL or a path to a file. If a path is provided, it is relative to the file that imports the link.",
          "type": "string"
        },
        "type": {
          "description": "The type of the link. It can be `Config`, or `Protobuf`.",
          "allOf": [
            {
              "$ref": "#/definitions/LinkType"
            }
          ]
        }
      },
      "additionalProperties": false
    },
    "LinkType": {
      "type": "string",
      "enum": [
        "Config",
        "Protobuf",
        "Script",
        "Cert",
        "Key",
        "Operation",
        "Htpasswd",
        "Jwks",
        "Grpc"
      ]
    },
    "Method": {
      "type": "string",
      "enum": [
        "GET",
        "POST",
        "PUT",
        "PATCH",
        "DELETE",
        "HEAD",
        "OPTIONS",
        "CONNECT",
        "TRACE"
      ]
    },
    "Modify": {
      "type": "object",
      "properties": {
        "name": {
          "type": [
            "string",
            "null"
          ]
        },
        "omit": {
          "type": [
            "boolean",
            "null"
          ]
        }
      },
      "additionalProperties": false
    },
    "Omit": {
      "description": "Used to omit a field from public consumption.",
      "type": "object",
      "additionalProperties": false
    },
    "OtlpExporter": {
      "description": "Output the opentelemetry data to otlp collector",
      "type": "object",
      "required": [
        "url"
      ],
      "properties": {
        "headers": {
          "type": "array",
          "items": {
            "$ref": "#/definitions/KeyValue"
          }
        },
        "url": {
          "type": "string"
        }
      }
    },
    "PhoneNumber": {
      "title": "PhoneNumber",
      "description": "Field whose value conforms to the standard E.164 format as specified in E.164 specification (https://en.wikipedia.org/wiki/E.164)."
    },
    "PrometheusExporter": {
      "description": "Output the telemetry metrics data to prometheus server",
      "type": "object",
      "properties": {
        "format": {
          "$ref": "#/definitions/PrometheusFormat"
        },
        "path": {
          "default": "/metrics",
          "type": "string"
        }
      }
    },
    "PrometheusFormat": {
      "description": "Output format for prometheus data",
      "type": "string",
      "enum": [
        "text",
        "protobuf"
      ]
    },
    "Protected": {
      "type": "object"
    },
    "Proxy": {
      "type": "object",
      "required": [
        "url"
      ],
      "properties": {
        "url": {
          "type": "string"
        }
      }
    },
    "RootSchema": {
      "type": "object",
      "properties": {
        "mutation": {
          "type": [
            "string",
            "null"
          ]
        },
        "query": {
          "type": [
            "string",
            "null"
          ]
        },
        "subscription": {
          "type": [
            "string",
            "null"
          ]
        }
      }
    },
    "ScriptOptions": {
      "type": "object",
      "properties": {
        "timeout": {
          "type": [
            "integer",
            "null"
          ],
          "format": "uint64",
          "minimum": 0.0
        }
      }
    },
    "Server": {
      "description": "The `@server` directive, when applied at the schema level, offers a comprehensive set of server configurations. It dictates how the server behaves and helps tune tailcall for various use-cases.",
      "type": "object",
      "properties": {
        "apolloTracing": {
          "description": "`apolloTracing` exposes GraphQL query performance data, including execution time of queries and individual resolvers.",
          "type": [
            "boolean",
            "null"
          ]
        },
        "batchRequests": {
          "description": "`batchRequests` combines multiple requests into one, improving performance but potentially introducing latency and complicating debugging. Use judiciously. @default `false`.",
          "type": [
            "boolean",
            "null"
          ]
        },
        "dedupe": {
          "description": "Enables deduplication of IO operations to enhance performance.\n\nThis flag prevents duplicate IO requests from being executed concurrently, reducing resource load. Caution: May lead to issues with APIs that expect unique results for identical inputs, such as nonce-based APIs.",
          "type": [
            "boolean",
            "null"
          ]
        },
        "enableJIT": {
          "type": [
            "boolean",
            "null"
          ]
        },
        "globalResponseTimeout": {
          "description": "`globalResponseTimeout` sets the maximum query duration before termination, acting as a safeguard against long-running queries.",
          "type": [
            "integer",
            "null"
          ],
          "format": "int64"
        },
        "headers": {
          "description": "`headers` contains key-value pairs that are included as default headers in server responses, allowing for consistent header management across all responses.",
          "anyOf": [
            {
              "$ref": "#/definitions/Headers"
            },
            {
              "type": "null"
            }
          ]
        },
        "hostname": {
          "description": "`hostname` sets the server hostname.",
          "type": [
            "string",
            "null"
          ]
        },
        "introspection": {
          "description": "`introspection` allows clients to fetch schema information directly, aiding tools and applications in understanding available types, fields, and operations. @default `true`.",
          "type": [
            "boolean",
            "null"
          ]
        },
        "pipelineFlush": {
          "description": "`pipelineFlush` allows to control flushing behavior of the server pipeline.",
          "type": [
            "boolean",
            "null"
          ]
        },
        "port": {
          "description": "`port` sets the Tailcall running port. @default `8000`.",
          "type": [
            "integer",
            "null"
          ],
          "format": "uint16",
          "minimum": 0.0
        },
        "queryValidation": {
          "description": "`queryValidation` checks incoming GraphQL queries against the schema, preventing errors from invalid queries. Can be disabled for performance. @default `false`.",
          "type": [
            "boolean",
            "null"
          ]
        },
        "responseValidation": {
          "description": "`responseValidation` Tailcall automatically validates responses from upstream services using inferred schema. @default `false`.",
          "type": [
            "boolean",
            "null"
          ]
        },
        "script": {
          "description": "A link to an external JS file that listens on every HTTP request response event.",
          "anyOf": [
            {
              "$ref": "#/definitions/ScriptOptions"
            },
            {
              "type": "null"
            }
          ]
        },
        "showcase": {
          "description": "`showcase` enables the /showcase/graphql endpoint.",
          "type": [
            "boolean",
            "null"
          ]
        },
        "vars": {
          "description": "This configuration defines local variables for server operations. Useful for storing constant configurations, secrets, or shared information.",
          "type": "array",
          "items": {
            "$ref": "#/definitions/KeyValue"
          }
        },
        "version": {
          "description": "`version` sets the HTTP version for the server. Options are `HTTP1` and `HTTP2`. @default `HTTP1`.",
          "anyOf": [
            {
              "$ref": "#/definitions/HttpVersion"
            },
            {
              "type": "null"
            }
          ]
        },
        "workers": {
          "description": "`workers` sets the number of worker threads. @default the number of system cores.",
          "type": [
            "integer",
            "null"
          ],
          "format": "uint",
          "minimum": 0.0
        }
      },
      "additionalProperties": false
    },
    "StdoutExporter": {
      "description": "Output the opentelemetry data to the stdout. Mostly used for debug purposes",
      "type": "object",
      "properties": {
        "pretty": {
          "description": "Output to stdout in pretty human-readable format",
          "type": "boolean"
        }
      }
    },
    "Step": {
      "description": "Provides the ability to refer to a field defined in the root Query or Mutation.",
      "type": "object",
      "properties": {
        "args": {
          "description": "The arguments that will override the actual arguments of the field.",
          "type": "object",
          "additionalProperties": true
        },
        "mutation": {
          "description": "The name of the field on the `Mutation` type that you want to call.",
          "type": [
            "string",
            "null"
          ]
        },
        "query": {
          "description": "The name of the field on the `Query` type that you want to call.",
          "type": [
            "string",
            "null"
          ]
        }
      }
    },
    "Telemetry": {
      "description": "The @telemetry directive facilitates seamless integration with OpenTelemetry, enhancing the observability of your GraphQL services powered by Tailcall.  By leveraging this directive, developers gain access to valuable insights into the performance and behavior of their applications.",
      "type": "object",
      "properties": {
        "export": {
          "anyOf": [
            {
              "$ref": "#/definitions/TelemetryExporter"
            },
            {
              "type": "null"
            }
          ]
        },
        "requestHeaders": {
          "description": "The list of headers that will be sent as additional attributes to telemetry exporters Be careful about **leaking sensitive information** from requests when enabling the headers that may contain sensitive data",
          "type": "array",
          "items": {
            "type": "string"
          }
        }
      },
      "additionalProperties": false
    },
    "TelemetryExporter": {
      "oneOf": [
        {
          "type": "object",
          "required": [
            "stdout"
          ],
          "properties": {
            "stdout": {
              "$ref": "#/definitions/StdoutExporter"
            }
          },
          "additionalProperties": false
        },
        {
          "type": "object",
          "required": [
            "otlp"
          ],
          "properties": {
            "otlp": {
              "$ref": "#/definitions/OtlpExporter"
            }
          },
          "additionalProperties": false
        },
        {
          "type": "object",
          "required": [
            "prometheus"
          ],
          "properties": {
            "prometheus": {
              "$ref": "#/definitions/PrometheusExporter"
            }
          },
          "additionalProperties": false
        },
        {
          "type": "object",
          "required": [
            "apollo"
          ],
          "properties": {
            "apollo": {
              "$ref": "#/definitions/Apollo"
            }
          },
          "additionalProperties": false
        }
      ]
    },
    "Type": {
      "description": "Represents a GraphQL type. A type can be an object, interface, enum or scalar.",
      "type": "object",
      "required": [
        "fields"
      ],
      "properties": {
        "added_fields": {
          "description": "Additional fields to be added to the type",
          "type": "array",
          "items": {
            "$ref": "#/definitions/AddField"
          }
        },
        "cache": {
          "description": "Setting to indicate if the type can be cached.",
          "anyOf": [
            {
              "$ref": "#/definitions/Cache"
            },
            {
              "type": "null"
            }
          ]
        },
        "doc": {
          "description": "Documentation for the type that is publicly visible.",
          "type": [
            "string",
            "null"
          ]
        },
        "fields": {
          "description": "A map of field name and its definition.",
          "type": "object",
          "additionalProperties": {
            "$ref": "#/definitions/Field"
          }
        },
        "implements": {
          "description": "Interfaces that the type implements.",
          "type": "array",
          "items": {
            "type": "string"
          },
          "uniqueItems": true
        },
        "protected": {
          "description": "Marks field as protected by auth providers",
          "default": null,
          "anyOf": [
            {
              "$ref": "#/definitions/Protected"
            },
            {
              "type": "null"
            }
          ]
        }
      }
    },
    "UInt128": {
      "title": "UInt128",
      "description": "Field whose value is a 128-bit unsigned integer."
    },
    "UInt16": {
      "title": "UInt16",
      "description": "Field whose value is a 16-bit unsigned integer."
    },
    "UInt32": {
      "title": "UInt32",
      "description": "Field whose value is a 32-bit unsigned integer."
    },
    "UInt64": {
      "title": "UInt64",
      "description": "Field whose value is a 64-bit unsigned integer."
    },
    "UInt8": {
      "title": "UInt8",
      "description": "Field whose value is an 8-bit unsigned integer."
    },
    "URLQuery": {
      "description": "The URLQuery input type represents a query parameter to be included in a URL.",
      "type": "object",
      "required": [
        "key",
        "value"
      ],
      "properties": {
        "key": {
          "description": "The key or name of the query parameter.",
          "type": "string"
        },
        "skipEmpty": {
          "description": "Determines whether to ignore query parameters with empty values.",
          "type": [
            "boolean",
            "null"
          ]
        },
        "value": {
          "description": "The actual value or a mustache template to resolve the value dynamically for the query parameter.",
          "type": "string"
        }
      }
    },
    "Union": {
      "type": "object",
      "required": [
        "types"
      ],
      "properties": {
        "doc": {
          "type": [
            "string",
            "null"
          ]
        },
        "types": {
          "type": "array",
          "items": {
            "type": "string"
          },
          "uniqueItems": true
        }
      }
    },
    "Upstream": {
      "description": "The `upstream` directive allows you to control various aspects of the upstream server connection. This includes settings like connection timeouts, keep-alive intervals, and more. If not specified, default values are used.",
      "type": "object",
      "properties": {
        "allowedHeaders": {
          "description": "`allowedHeaders` defines the HTTP headers allowed to be forwarded to upstream services. If not set, no headers are forwarded, enhancing security but possibly limiting data flow.",
          "type": [
            "array",
            "null"
          ],
          "items": {
            "type": "string"
          },
          "uniqueItems": true
        },
        "baseURL": {
          "description": "This refers to the default base URL for your APIs. If it's not explicitly mentioned in the `@upstream` operator, then each [@http](#http) operator must specify its own `baseURL`. If neither `@upstream` nor [@http](#http) provides a `baseURL`, it results in a compilation error.",
          "type": [
            "string",
            "null"
          ]
        },
        "batch": {
          "description": "An object that specifies the batch settings, including `maxSize` (the maximum size of the batch), `delay` (the delay in milliseconds between each batch), and `headers` (an array of HTTP headers to be included in the batch).",
          "anyOf": [
            {
              "$ref": "#/definitions/Batch"
            },
            {
              "type": "null"
            }
          ]
        },
        "connectTimeout": {
          "description": "The time in seconds that the connection will wait for a response before timing out.",
          "type": [
            "integer",
            "null"
          ],
          "format": "uint64",
          "minimum": 0.0
        },
        "http2Only": {
          "description": "The `http2Only` setting allows you to specify whether the client should always issue HTTP2 requests, without checking if the server supports it or not. By default it is set to `false` for all HTTP requests made by the server, but is automatically set to true for GRPC.",
          "type": [
            "boolean",
            "null"
          ]
        },
        "httpCache": {
          "description": "Providing httpCache size enables Tailcall's HTTP caching, adhering to the [HTTP Caching RFC](https://tools.ietf.org/html/rfc7234), to enhance performance by minimizing redundant data fetches. Defaults to `0` if unspecified.",
          "type": [
            "integer",
            "null"
          ],
          "format": "uint64",
          "minimum": 0.0
        },
        "keepAliveInterval": {
          "description": "The time in seconds between each keep-alive message sent to maintain the connection.",
          "type": [
            "integer",
            "null"
          ],
          "format": "uint64",
          "minimum": 0.0
        },
        "keepAliveTimeout": {
          "description": "The time in seconds that the connection will wait for a keep-alive message before closing.",
          "type": [
            "integer",
            "null"
          ],
          "format": "uint64",
          "minimum": 0.0
        },
        "keepAliveWhileIdle": {
          "description": "A boolean value that determines whether keep-alive messages should be sent while the connection is idle.",
          "type": [
            "boolean",
            "null"
          ]
        },
        "onRequest": {
          "description": "onRequest field gives the ability to specify the global request interception handler.",
          "type": [
            "string",
            "null"
          ]
        },
        "poolIdleTimeout": {
          "description": "The time in seconds that the connection pool will wait before closing idle connections.",
          "type": [
            "integer",
            "null"
          ],
          "format": "uint64",
          "minimum": 0.0
        },
        "poolMaxIdlePerHost": {
          "description": "The maximum number of idle connections that will be maintained per host.",
          "type": [
            "integer",
            "null"
          ],
          "format": "uint",
          "minimum": 0.0
        },
        "proxy": {
          "description": "The `proxy` setting defines an intermediary server through which the upstream requests will be routed before reaching their intended endpoint. By specifying a proxy URL, you introduce an additional layer, enabling custom routing and security policies.",
          "anyOf": [
            {
              "$ref": "#/definitions/Proxy"
            },
            {
              "type": "null"
            }
          ]
        },
        "tcpKeepAlive": {
          "description": "The time in seconds between each TCP keep-alive message sent to maintain the connection.",
          "type": [
            "integer",
            "null"
          ],
          "format": "uint64",
          "minimum": 0.0
        },
        "timeout": {
          "description": "The maximum time in seconds that the connection will wait for a response.",
          "type": [
            "integer",
            "null"
          ],
          "format": "uint64",
          "minimum": 0.0
        },
        "userAgent": {
          "description": "The User-Agent header value to be used in HTTP requests. @default `Tailcall/1.0`",
          "type": [
            "string",
            "null"
          ]
        }
      },
      "additionalProperties": false
    },
    "Url": {
      "title": "Url",
      "description": "Field whose value conforms to the standard URL format as specified in RFC 3986 (https://datatracker.ietf.org/doc/html/rfc3986)."
    },
    "Variant": {
      "description": "Definition of GraphQL value",
      "type": "object",
      "required": [
        "name"
      ],
      "properties": {
        "alias": {
          "anyOf": [
            {
              "$ref": "#/definitions/Alias"
            },
            {
              "type": "null"
            }
          ]
        },
        "name": {
          "type": "string"
        }
      }
    },
    "schema": {
      "oneOf": [
        {
          "type": "string",
          "enum": [
            "Str",
            "Num",
            "Bool",
            "Empty",
            "Any"
          ]
        },
        {
          "type": "object",
          "required": [
            "Obj"
          ],
          "properties": {
            "Obj": {
              "type": "object",
              "additionalProperties": {
                "$ref": "#/definitions/schema"
              }
            }
          },
          "additionalProperties": false
        },
        {
          "type": "object",
          "required": [
            "Arr"
          ],
          "properties": {
            "Arr": {
              "$ref": "#/definitions/schema"
            }
          },
          "additionalProperties": false
        },
        {
          "type": "object",
          "required": [
            "Opt"
          ],
          "properties": {
            "Opt": {
              "$ref": "#/definitions/schema"
            }
          },
          "additionalProperties": false
        },
        {
          "type": "object",
          "required": [
            "Enum"
          ],
          "properties": {
            "Enum": {
              "type": "array",
              "items": {
                "type": "string"
              },
              "uniqueItems": true
            }
          },
          "additionalProperties": false
        }
      ]
    }
  }
}<|MERGE_RESOLUTION|>--- conflicted
+++ resolved
@@ -492,7 +492,6 @@
             "null"
           ]
         },
-<<<<<<< HEAD
         "expr": {
           "description": "Inserts a constant resolver for the field.",
           "anyOf": [
@@ -515,41 +514,6 @@
             }
           ]
         },
-        "graphql": {
-          "description": "Inserts a GraphQL resolver for the field.",
-          "anyOf": [
-            {
-              "$ref": "#/definitions/GraphQL"
-            },
-            {
-              "type": "null"
-            }
-          ]
-        },
-        "grpc": {
-          "description": "Inserts a GRPC resolver for the field.",
-          "anyOf": [
-            {
-              "$ref": "#/definitions/Grpc"
-            },
-            {
-              "type": "null"
-            }
-          ]
-        },
-        "http": {
-          "description": "Inserts an HTTP resolver for the field.",
-          "anyOf": [
-            {
-              "$ref": "#/definitions/Http"
-            },
-            {
-              "type": "null"
-            }
-          ]
-        },
-=======
->>>>>>> 13e0fe51
         "list": {
           "description": "Flag to indicate the type is a list.",
           "type": "boolean"
