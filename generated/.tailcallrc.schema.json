--- conflicted
+++ resolved
@@ -20,24 +20,6 @@
         }
       ]
     },
-<<<<<<< HEAD
-    "types": {
-      "description": "A map of all the types in the schema.",
-      "default": [],
-      "type": "array",
-      "items": {
-        "$ref": "#/definitions/Type"
-      }
-    },
-    "unions": {
-      "description": "A map of all the union types in the schema.",
-      "type": "object",
-      "additionalProperties": {
-        "$ref": "#/definitions/Union"
-      }
-    },
-=======
->>>>>>> 01ebf87f
     "upstream": {
       "description": "Dictates how tailcall should handle upstream requests/responses. Tuning upstream can improve performance and reliability for connections.",
       "default": {},
@@ -630,129 +612,6 @@
         }
       ]
     },
-<<<<<<< HEAD
-    "Type": {
-      "description": "Represents a GraphQL type. A type can be an object, interface, enum or scalar.",
-      "type": [
-        "object",
-        "array"
-      ],
-      "items": {
-        "$ref": "#/definitions/Resolver"
-      },
-      "required": [
-        "fields",
-        "name"
-      ],
-      "properties": {
-        "added_fields": {
-          "description": "Additional fields to be added to the type",
-          "type": "array",
-          "items": {
-            "$ref": "#/definitions/AddField"
-          }
-        },
-        "cache": {
-          "description": "Setting to indicate if the type can be cached.",
-          "anyOf": [
-            {
-              "$ref": "#/definitions/Cache"
-            },
-            {
-              "type": "null"
-            }
-          ]
-        },
-        "directives": {
-          "description": "Any additional directives",
-          "type": "array",
-          "items": {
-            "$ref": "#/definitions/Directive"
-          }
-        },
-        "doc": {
-          "description": "Documentation for the type that is publicly visible.",
-          "type": [
-            "string",
-            "null"
-          ]
-        },
-        "fields": {
-          "description": "A map of field name and its definition.",
-          "type": "object",
-          "additionalProperties": {
-            "$ref": "#/definitions/Field"
-          }
-        },
-        "implements": {
-          "description": "Interfaces that the type implements.",
-          "type": "array",
-          "items": {
-            "type": "string"
-          },
-          "uniqueItems": true
-        },
-        "name": {
-          "description": "The name of the type.",
-          "type": "string"
-        },
-        "protected": {
-          "description": "Marks field as protected by auth providers",
-          "default": null,
-          "anyOf": [
-            {
-              "$ref": "#/definitions/Protected"
-            },
-            {
-              "type": "null"
-            }
-          ]
-        }
-      }
-    },
-    "Type2": {
-      "description": "Type to represent GraphQL type usage with modifiers [spec](https://spec.graphql.org/October2021/#sec-Wrapping-Types)",
-      "anyOf": [
-        {
-          "type": "object",
-          "required": [
-            "name"
-          ],
-          "properties": {
-            "name": {
-              "description": "Name of the type",
-              "type": "string"
-            },
-            "required": {
-              "description": "Flag to indicate the type is required.",
-              "type": "boolean"
-            }
-          }
-        },
-        {
-          "type": "object",
-          "required": [
-            "list"
-          ],
-          "properties": {
-            "list": {
-              "description": "Type is a list",
-              "allOf": [
-                {
-                  "$ref": "#/definitions/Type2"
-                }
-              ]
-            },
-            "required": {
-              "description": "Flag to indicate the type is required.",
-              "type": "boolean"
-            }
-          }
-        }
-      ]
-    },
-=======
->>>>>>> 01ebf87f
     "UInt128": {
       "title": "UInt128",
       "description": "Field whose value is a 128-bit unsigned integer."
