{
  "$schema": "http://json-schema.org/draft-07/schema#",
  "title": "Config",
  "type": "object",
  "required": [
    "schema"
  ],
  "properties": {
    "links": {
      "description": "A list of all links in the schema.",
      "type": "array",
      "items": {
        "$ref": "#/definitions/Link"
      }
    },
    "opentelemetry": {
      "description": "Enable [opentelemetry](https://opentelemetry.io) support",
      "allOf": [
        {
          "$ref": "#/definitions/Telemetry"
        }
      ]
    },
    "schema": {
      "description": "Specifies the entry points for query and mutation in the generated GraphQL schema.",
      "allOf": [
        {
          "$ref": "#/definitions/RootSchema"
        }
      ]
    },
    "server": {
      "description": "Dictates how the server behaves and helps tune tailcall for all ingress requests. Features such as request batching, SSL, HTTP2 etc. can be configured here.",
      "default": {},
      "allOf": [
        {
          "$ref": "#/definitions/Server"
        }
      ]
    },
    "types": {
      "description": "A map of all the types in the schema.",
      "default": {},
      "type": "object",
      "additionalProperties": {
        "$ref": "#/definitions/Type"
      }
    },
    "unions": {
      "description": "A map of all the union types in the schema.",
      "type": "object",
      "additionalProperties": {
        "$ref": "#/definitions/Union"
      }
    },
    "upstream": {
      "description": "Dictates how tailcall should handle upstream requests/responses. Tuning upstream can improve performance and reliability for connections.",
      "default": {},
      "allOf": [
        {
          "$ref": "#/definitions/Upstream"
        }
      ]
    }
  },
  "definitions": {
    "AddField": {
      "description": "The @addField operator simplifies data structures and queries by adding a field that inlines or flattens a nested field or node within your schema. more info [here](https://tailcall.run/docs/guides/operators/#addfield)",
      "type": "object",
      "required": [
        "name",
        "path"
      ],
      "properties": {
        "name": {
          "description": "Name of the new field to be added",
          "type": "string"
        },
        "path": {
          "description": "Path of the data where the field should point to",
          "type": "array",
          "items": {
            "type": "string"
          }
        }
      }
    },
    "Apollo": {
      "type": "object",
      "required": [
        "api_key",
        "graph_ref"
      ],
      "properties": {
        "api_key": {
          "description": "Setting `api_key` for Apollo.",
          "type": "string"
        },
        "graph_ref": {
          "description": "Setting `graph_ref` for Apollo in the format <graph_id>@<variant>.",
          "type": "string"
        },
        "platform": {
          "description": "Setting `platform` for Apollo.",
          "default": "platform",
          "type": "string"
        },
        "user_version": {
          "description": "Setting `userVersion` for Apollo.",
          "default": "1.0",
          "type": "string"
        },
        "version": {
          "description": "Setting `version` for Apollo.",
          "default": "1.0",
          "type": "string"
        }
      }
    },
    "Arg": {
      "type": "object",
      "required": [
        "type"
      ],
      "properties": {
        "default_value": true,
        "doc": {
          "type": [
            "string",
            "null"
          ]
        },
        "list": {
          "type": "boolean"
        },
        "modify": {
          "anyOf": [
            {
              "$ref": "#/definitions/Modify"
            },
            {
              "type": "null"
            }
          ]
        },
        "required": {
          "type": "boolean"
        },
        "type": {
          "type": "string"
        }
      }
    },
    "Batch": {
      "type": "object",
      "properties": {
        "delay": {
          "default": 0,
          "type": "integer",
          "format": "uint",
          "minimum": 0.0
        },
        "headers": {
          "default": [],
          "type": "array",
          "items": {
            "type": "string"
          },
          "uniqueItems": true
        },
        "maxSize": {
          "default": 100,
          "type": "integer",
          "format": "uint",
          "minimum": 0.0
        }
      }
    },
    "Cache": {
      "description": "The @cache operator enables caching for the query, field or type it is applied to.",
      "type": "object",
      "required": [
        "maxAge"
      ],
      "properties": {
        "maxAge": {
          "description": "Specifies the duration, in milliseconds, of how long the value has to be stored in the cache.",
          "type": "integer",
          "format": "uint64",
          "minimum": 1.0
        }
      }
    },
    "Call": {
      "description": "Provides the ability to refer to a field defined in the root Query or Mutation.",
      "type": "object",
      "properties": {
        "args": {
          "description": "The arguments of the field on the `Query` or `Mutation` type that you want to call. For instance `{id: \"{{value.userId}}\"}`.",
          "type": "object",
          "additionalProperties": true
        },
        "mutation": {
          "description": "The name of the field on the `Mutation` type that you want to call. For instance `createUser`.",
          "type": [
            "string",
            "null"
          ]
        },
        "query": {
          "description": "The name of the field on the `Query` type that you want to call. For instance `user`.",
          "type": [
            "string",
            "null"
          ]
        }
      }
    },
    "Const": {
      "description": "The `@const` operators allows us to embed a constant response for the schema.",
      "type": "object",
      "required": [
        "data"
      ],
      "properties": {
        "data": true
      }
    },
<<<<<<< HEAD
    "ConstOrMirror": {
      "anyOf": [
        {
          "$ref": "#/definitions/MirrorRequest"
        },
        {
          "type": [
            "string",
            "null"
          ]
        }
      ]
    },
    "CorsParams": {
      "type": "object",
      "properties": {
        "allowCredentials": {
          "default": false,
          "type": "boolean"
        },
        "allowHeaders": {
          "default": null,
          "allOf": [
            {
              "$ref": "#/definitions/ConstOrMirror"
            }
          ]
        },
        "allowMethods": {
          "default": null,
          "allOf": [
            {
              "$ref": "#/definitions/ConstOrMirror"
            }
          ]
        },
        "allowOrigin": {
          "default": [],
          "allOf": [
            {
              "$ref": "#/definitions/StringOrSequence"
            }
          ]
        },
        "allowPrivateNetwork": {
          "default": false,
          "type": "boolean"
        },
        "exposeHeaders": {
          "default": [],
          "allOf": [
            {
              "$ref": "#/definitions/StringOrSequence"
            }
          ]
        },
        "maxAge": {
          "default": null,
          "type": [
            "integer",
            "null"
          ],
          "format": "uint",
          "minimum": 0.0
        },
        "vary": {
          "default": [
            "origin",
            "access-control-request-method",
            "access-control-request-headers"
          ],
          "type": "array",
          "items": {
            "type": "string"
          }
=======
    "Date": {
      "title": "Date",
      "type": "object",
      "required": [
        "Date"
      ],
      "properties": {
        "Date": {
          "description": "A date string, such as 2007-12-03, is compliant with the full-date format outlined in section 5.6 of the RFC 3339 (https://datatracker.ietf.org/doc/html/rfc3339) profile of the ISO 8601 standard for the representation of dates and times using the Gregorian calendar.",
          "type": "string"
>>>>>>> 7ccbb2ef
        }
      }
    },
    "Email": {
      "title": "Email",
      "type": "object",
      "required": [
        "Email"
      ],
      "properties": {
        "Email": {
          "description": "field whose value conforms to the standard internet email address format as specified in HTML Spec: https://html.spec.whatwg.org/multipage/input.html#valid-e-mail-address.",
          "type": "string",
          "pattern": "/^[a-zA-Z0-9.!#$%&'*+\\/=?^_`{|}~-]+@[a-zA-Z0-9](?:[a-zA-Z0-9-]{0,61}[a-zA-Z0-9])?(?:\\.[a-zA-Z0-9](?:[a-zA-Z0-9-]{0,61}[a-zA-Z0-9])?)*$/"
        }
      }
    },
    "Encoding": {
      "type": "string",
      "enum": [
        "ApplicationJson",
        "ApplicationXWwwFormUrlencoded"
      ]
    },
    "Expr": {
      "description": "Allows composing operators as simple expressions",
      "type": "object",
      "required": [
        "body"
      ],
      "properties": {
        "body": {
          "description": "Root of the expression AST",
          "allOf": [
            {
              "$ref": "#/definitions/ExprBody"
            }
          ]
        }
      }
    },
    "ExprBody": {
      "oneOf": [
        {
          "description": "Fetch a resources using the http operator",
          "type": "object",
          "required": [
            "http"
          ],
          "properties": {
            "http": {
              "$ref": "#/definitions/Http"
            }
          },
          "additionalProperties": false
        },
        {
          "description": "Fetch a resources using the grpc operator",
          "type": "object",
          "required": [
            "grpc"
          ],
          "properties": {
            "grpc": {
              "$ref": "#/definitions/Grpc"
            }
          },
          "additionalProperties": false
        },
        {
          "description": "Fetch a resources using the graphQL operator",
          "type": "object",
          "required": [
            "graphQL"
          ],
          "properties": {
            "graphQL": {
              "$ref": "#/definitions/GraphQL"
            }
          },
          "additionalProperties": false
        },
        {
          "description": "Reuses a resolver pre-defined on `Query` or `Mutation`",
          "type": "object",
          "required": [
            "call"
          ],
          "properties": {
            "call": {
              "$ref": "#/definitions/Call"
            }
          },
          "additionalProperties": false
        },
        {
          "description": "Evaluate to constant data",
          "type": "object",
          "required": [
            "const"
          ],
          "properties": {
            "const": true
          },
          "additionalProperties": false
        },
        {
          "description": "Branch based on a condition",
          "type": "object",
          "required": [
            "if"
          ],
          "properties": {
            "if": {
              "$ref": "#/definitions/ExprIf"
            }
          },
          "additionalProperties": false
        },
        {
          "type": "object",
          "required": [
            "and"
          ],
          "properties": {
            "and": {
              "type": "array",
              "items": {
                "$ref": "#/definitions/ExprBody"
              }
            }
          },
          "additionalProperties": false
        },
        {
          "type": "object",
          "required": [
            "or"
          ],
          "properties": {
            "or": {
              "type": "array",
              "items": {
                "$ref": "#/definitions/ExprBody"
              }
            }
          },
          "additionalProperties": false
        },
        {
          "type": "object",
          "required": [
            "cond"
          ],
          "properties": {
            "cond": {
              "type": "array",
              "items": [
                {
                  "$ref": "#/definitions/ExprBody"
                },
                {
                  "type": "array",
                  "items": {
                    "type": "array",
                    "items": [
                      {
                        "$ref": "#/definitions/ExprBody"
                      },
                      {
                        "$ref": "#/definitions/ExprBody"
                      }
                    ],
                    "maxItems": 2,
                    "minItems": 2
                  }
                }
              ],
              "maxItems": 2,
              "minItems": 2
            }
          },
          "additionalProperties": false
        },
        {
          "type": "object",
          "required": [
            "defaultTo"
          ],
          "properties": {
            "defaultTo": {
              "type": "array",
              "items": [
                {
                  "$ref": "#/definitions/ExprBody"
                },
                {
                  "$ref": "#/definitions/ExprBody"
                }
              ],
              "maxItems": 2,
              "minItems": 2
            }
          },
          "additionalProperties": false
        },
        {
          "type": "object",
          "required": [
            "isEmpty"
          ],
          "properties": {
            "isEmpty": {
              "$ref": "#/definitions/ExprBody"
            }
          },
          "additionalProperties": false
        },
        {
          "type": "object",
          "required": [
            "not"
          ],
          "properties": {
            "not": {
              "$ref": "#/definitions/ExprBody"
            }
          },
          "additionalProperties": false
        },
        {
          "type": "object",
          "required": [
            "concat"
          ],
          "properties": {
            "concat": {
              "type": "array",
              "items": {
                "$ref": "#/definitions/ExprBody"
              }
            }
          },
          "additionalProperties": false
        },
        {
          "type": "object",
          "required": [
            "intersection"
          ],
          "properties": {
            "intersection": {
              "type": "array",
              "items": {
                "$ref": "#/definitions/ExprBody"
              }
            }
          },
          "additionalProperties": false
        },
        {
          "type": "object",
          "required": [
            "difference"
          ],
          "properties": {
            "difference": {
              "type": "array",
              "items": [
                {
                  "type": "array",
                  "items": {
                    "$ref": "#/definitions/ExprBody"
                  }
                },
                {
                  "type": "array",
                  "items": {
                    "$ref": "#/definitions/ExprBody"
                  }
                }
              ],
              "maxItems": 2,
              "minItems": 2
            }
          },
          "additionalProperties": false
        },
        {
          "type": "object",
          "required": [
            "eq"
          ],
          "properties": {
            "eq": {
              "type": "array",
              "items": [
                {
                  "$ref": "#/definitions/ExprBody"
                },
                {
                  "$ref": "#/definitions/ExprBody"
                }
              ],
              "maxItems": 2,
              "minItems": 2
            }
          },
          "additionalProperties": false
        },
        {
          "type": "object",
          "required": [
            "gt"
          ],
          "properties": {
            "gt": {
              "type": "array",
              "items": [
                {
                  "$ref": "#/definitions/ExprBody"
                },
                {
                  "$ref": "#/definitions/ExprBody"
                }
              ],
              "maxItems": 2,
              "minItems": 2
            }
          },
          "additionalProperties": false
        },
        {
          "type": "object",
          "required": [
            "gte"
          ],
          "properties": {
            "gte": {
              "type": "array",
              "items": [
                {
                  "$ref": "#/definitions/ExprBody"
                },
                {
                  "$ref": "#/definitions/ExprBody"
                }
              ],
              "maxItems": 2,
              "minItems": 2
            }
          },
          "additionalProperties": false
        },
        {
          "type": "object",
          "required": [
            "lt"
          ],
          "properties": {
            "lt": {
              "type": "array",
              "items": [
                {
                  "$ref": "#/definitions/ExprBody"
                },
                {
                  "$ref": "#/definitions/ExprBody"
                }
              ],
              "maxItems": 2,
              "minItems": 2
            }
          },
          "additionalProperties": false
        },
        {
          "type": "object",
          "required": [
            "lte"
          ],
          "properties": {
            "lte": {
              "type": "array",
              "items": [
                {
                  "$ref": "#/definitions/ExprBody"
                },
                {
                  "$ref": "#/definitions/ExprBody"
                }
              ],
              "maxItems": 2,
              "minItems": 2
            }
          },
          "additionalProperties": false
        },
        {
          "type": "object",
          "required": [
            "max"
          ],
          "properties": {
            "max": {
              "type": "array",
              "items": {
                "$ref": "#/definitions/ExprBody"
              }
            }
          },
          "additionalProperties": false
        },
        {
          "type": "object",
          "required": [
            "min"
          ],
          "properties": {
            "min": {
              "type": "array",
              "items": {
                "$ref": "#/definitions/ExprBody"
              }
            }
          },
          "additionalProperties": false
        },
        {
          "type": "object",
          "required": [
            "pathEq"
          ],
          "properties": {
            "pathEq": {
              "type": "array",
              "items": [
                {
                  "$ref": "#/definitions/ExprBody"
                },
                {
                  "type": "array",
                  "items": {
                    "type": "string"
                  }
                },
                {
                  "$ref": "#/definitions/ExprBody"
                }
              ],
              "maxItems": 3,
              "minItems": 3
            }
          },
          "additionalProperties": false
        },
        {
          "type": "object",
          "required": [
            "propEq"
          ],
          "properties": {
            "propEq": {
              "type": "array",
              "items": [
                {
                  "$ref": "#/definitions/ExprBody"
                },
                {
                  "type": "string"
                },
                {
                  "$ref": "#/definitions/ExprBody"
                }
              ],
              "maxItems": 3,
              "minItems": 3
            }
          },
          "additionalProperties": false
        },
        {
          "type": "object",
          "required": [
            "sortPath"
          ],
          "properties": {
            "sortPath": {
              "type": "array",
              "items": [
                {
                  "$ref": "#/definitions/ExprBody"
                },
                {
                  "type": "array",
                  "items": {
                    "type": "string"
                  }
                }
              ],
              "maxItems": 2,
              "minItems": 2
            }
          },
          "additionalProperties": false
        },
        {
          "type": "object",
          "required": [
            "symmetricDifference"
          ],
          "properties": {
            "symmetricDifference": {
              "type": "array",
              "items": [
                {
                  "type": "array",
                  "items": {
                    "$ref": "#/definitions/ExprBody"
                  }
                },
                {
                  "type": "array",
                  "items": {
                    "$ref": "#/definitions/ExprBody"
                  }
                }
              ],
              "maxItems": 2,
              "minItems": 2
            }
          },
          "additionalProperties": false
        },
        {
          "type": "object",
          "required": [
            "union"
          ],
          "properties": {
            "union": {
              "type": "array",
              "items": [
                {
                  "type": "array",
                  "items": {
                    "$ref": "#/definitions/ExprBody"
                  }
                },
                {
                  "type": "array",
                  "items": {
                    "$ref": "#/definitions/ExprBody"
                  }
                }
              ],
              "maxItems": 2,
              "minItems": 2
            }
          },
          "additionalProperties": false
        },
        {
          "type": "object",
          "required": [
            "mod"
          ],
          "properties": {
            "mod": {
              "type": "array",
              "items": [
                {
                  "$ref": "#/definitions/ExprBody"
                },
                {
                  "$ref": "#/definitions/ExprBody"
                }
              ],
              "maxItems": 2,
              "minItems": 2
            }
          },
          "additionalProperties": false
        },
        {
          "type": "object",
          "required": [
            "add"
          ],
          "properties": {
            "add": {
              "type": "array",
              "items": [
                {
                  "$ref": "#/definitions/ExprBody"
                },
                {
                  "$ref": "#/definitions/ExprBody"
                }
              ],
              "maxItems": 2,
              "minItems": 2
            }
          },
          "additionalProperties": false
        },
        {
          "type": "object",
          "required": [
            "dec"
          ],
          "properties": {
            "dec": {
              "$ref": "#/definitions/ExprBody"
            }
          },
          "additionalProperties": false
        },
        {
          "type": "object",
          "required": [
            "divide"
          ],
          "properties": {
            "divide": {
              "type": "array",
              "items": [
                {
                  "$ref": "#/definitions/ExprBody"
                },
                {
                  "$ref": "#/definitions/ExprBody"
                }
              ],
              "maxItems": 2,
              "minItems": 2
            }
          },
          "additionalProperties": false
        },
        {
          "type": "object",
          "required": [
            "inc"
          ],
          "properties": {
            "inc": {
              "$ref": "#/definitions/ExprBody"
            }
          },
          "additionalProperties": false
        },
        {
          "type": "object",
          "required": [
            "multiply"
          ],
          "properties": {
            "multiply": {
              "type": "array",
              "items": [
                {
                  "$ref": "#/definitions/ExprBody"
                },
                {
                  "$ref": "#/definitions/ExprBody"
                }
              ],
              "maxItems": 2,
              "minItems": 2
            }
          },
          "additionalProperties": false
        },
        {
          "type": "object",
          "required": [
            "negate"
          ],
          "properties": {
            "negate": {
              "$ref": "#/definitions/ExprBody"
            }
          },
          "additionalProperties": false
        },
        {
          "type": "object",
          "required": [
            "product"
          ],
          "properties": {
            "product": {
              "type": "array",
              "items": {
                "$ref": "#/definitions/ExprBody"
              }
            }
          },
          "additionalProperties": false
        },
        {
          "type": "object",
          "required": [
            "subtract"
          ],
          "properties": {
            "subtract": {
              "type": "array",
              "items": [
                {
                  "$ref": "#/definitions/ExprBody"
                },
                {
                  "$ref": "#/definitions/ExprBody"
                }
              ],
              "maxItems": 2,
              "minItems": 2
            }
          },
          "additionalProperties": false
        },
        {
          "type": "object",
          "required": [
            "sum"
          ],
          "properties": {
            "sum": {
              "type": "array",
              "items": {
                "$ref": "#/definitions/ExprBody"
              }
            }
          },
          "additionalProperties": false
        }
      ]
    },
    "ExprIf": {
      "type": "object",
      "required": [
        "cond",
        "else",
        "then"
      ],
      "properties": {
        "cond": {
          "description": "Condition to evaluate",
          "allOf": [
            {
              "$ref": "#/definitions/ExprBody"
            }
          ]
        },
        "else": {
          "description": "Expression to evaluate if the condition is false",
          "allOf": [
            {
              "$ref": "#/definitions/ExprBody"
            }
          ]
        },
        "then": {
          "description": "Expression to evaluate if the condition is true",
          "allOf": [
            {
              "$ref": "#/definitions/ExprBody"
            }
          ]
        }
      }
    },
    "Field": {
      "description": "A field definition containing all the metadata information about resolving a field.",
      "type": "object",
      "properties": {
        "args": {
          "description": "Map of argument name and its definition.",
          "type": "object",
          "additionalProperties": {
            "$ref": "#/definitions/Arg"
          }
        },
        "cache": {
          "description": "Sets the cache configuration for a field",
          "anyOf": [
            {
              "$ref": "#/definitions/Cache"
            },
            {
              "type": "null"
            }
          ]
        },
        "call": {
          "description": "Inserts a call resolver for the field.",
          "anyOf": [
            {
              "$ref": "#/definitions/Call"
            },
            {
              "type": "null"
            }
          ]
        },
        "const": {
          "description": "Inserts a constant resolver for the field.",
          "anyOf": [
            {
              "$ref": "#/definitions/Const"
            },
            {
              "type": "null"
            }
          ]
        },
        "doc": {
          "description": "Publicly visible documentation for the field.",
          "type": [
            "string",
            "null"
          ]
        },
        "expr": {
          "description": "Inserts an Expression resolver for the field.",
          "anyOf": [
            {
              "$ref": "#/definitions/Expr"
            },
            {
              "type": "null"
            }
          ]
        },
        "graphql": {
          "description": "Inserts a GraphQL resolver for the field.",
          "anyOf": [
            {
              "$ref": "#/definitions/GraphQL"
            },
            {
              "type": "null"
            }
          ]
        },
        "grpc": {
          "description": "Inserts a GRPC resolver for the field.",
          "anyOf": [
            {
              "$ref": "#/definitions/Grpc"
            },
            {
              "type": "null"
            }
          ]
        },
        "http": {
          "description": "Inserts an HTTP resolver for the field.",
          "anyOf": [
            {
              "$ref": "#/definitions/Http"
            },
            {
              "type": "null"
            }
          ]
        },
        "list": {
          "description": "Flag to indicate the type is a list.",
          "type": "boolean"
        },
        "list_type_required": {
          "description": "Flag to indicate if the type inside the list is required.",
          "type": "boolean"
        },
        "modify": {
          "description": "Allows modifying existing fields.",
          "anyOf": [
            {
              "$ref": "#/definitions/Modify"
            },
            {
              "type": "null"
            }
          ]
        },
        "omit": {
          "description": "Omits a field from public consumption.",
          "anyOf": [
            {
              "$ref": "#/definitions/Omit"
            },
            {
              "type": "null"
            }
          ]
        },
        "required": {
          "description": "Flag to indicate the type is required.",
          "type": "boolean"
        },
        "script": {
          "description": "Inserts a Javascript resolver for the field.",
          "anyOf": [
            {
              "$ref": "#/definitions/JS"
            },
            {
              "type": "null"
            }
          ]
        },
        "type": {
          "description": "Refers to the type of the value the field can be resolved to.",
          "type": "string"
        }
      }
    },
    "GraphQL": {
      "description": "The @graphQL operator allows to specify GraphQL API server request to fetch data from.",
      "type": "object",
      "required": [
        "name"
      ],
      "properties": {
        "args": {
          "description": "Named arguments for the requested field. More info [here](https://tailcall.run/docs/guides/operators/#args)",
          "anyOf": [
            {
              "$ref": "#/definitions/KeyValues"
            },
            {
              "type": "null"
            }
          ]
        },
        "baseURL": {
          "description": "This refers to the base URL of the API. If not specified, the default base URL is the one specified in the `@upstream` operator.",
          "type": [
            "string",
            "null"
          ]
        },
        "batch": {
          "description": "If the upstream GraphQL server supports request batching, you can specify the 'batch' argument to batch several requests into a single batch request.\n\nMake sure you have also specified batch settings to the `@upstream` and to the `@graphQL` operator.",
          "type": "boolean"
        },
        "headers": {
          "description": "The headers parameter allows you to customize the headers of the GraphQL request made by the `@graphQL` operator. It is used by specifying a key-value map of header names and their values.",
          "allOf": [
            {
              "$ref": "#/definitions/KeyValues"
            }
          ]
        },
        "name": {
          "description": "Specifies the root field on the upstream to request data from. This maps a field in your schema to a field in the upstream schema. When a query is received for this field, Tailcall requests data from the corresponding upstream field.",
          "type": "string"
        }
      }
    },
    "Grpc": {
      "description": "The @grpc operator indicates that a field or node is backed by a gRPC API.\n\nFor instance, if you add the @grpc operator to the `users` field of the Query type with a service argument of `NewsService` and method argument of `GetAllNews`, it signifies that the `users` field is backed by a gRPC API. The `service` argument specifies the name of the gRPC service. The `method` argument specifies the name of the gRPC method. In this scenario, the GraphQL server will make a gRPC request to the gRPC endpoint specified when the `users` field is queried.",
      "type": "object",
      "required": [
        "method"
      ],
      "properties": {
        "baseURL": {
          "description": "This refers to the base URL of the API. If not specified, the default base URL is the one specified in the `@upstream` operator.",
          "type": [
            "string",
            "null"
          ]
        },
        "batchKey": {
          "description": "The key path in the response which should be used to group multiple requests. For instance `[\"news\",\"id\"]`. For more details please refer out [n + 1 guide](https://tailcall.run/docs/guides/n+1#solving-using-batching).",
          "type": "array",
          "items": {
            "type": "string"
          }
        },
        "body": {
          "description": "This refers to the arguments of your gRPC call. You can pass it as a static object or use Mustache template for dynamic parameters. These parameters will be added in the body in `protobuf` format.",
          "type": [
            "string",
            "null"
          ]
        },
        "headers": {
          "description": "The `headers` parameter allows you to customize the headers of the HTTP request made by the `@grpc` operator. It is used by specifying a key-value map of header names and their values. Note: content-type is automatically set to application/grpc",
          "allOf": [
            {
              "$ref": "#/definitions/KeyValues"
            }
          ]
        },
        "method": {
          "description": "This refers to the gRPC method you're going to call. For instance `GetAllNews`.",
          "type": "string"
        }
      }
    },
    "Http": {
      "description": "The @http operator indicates that a field or node is backed by a REST API.\n\nFor instance, if you add the @http operator to the `users` field of the Query type with a path argument of `\"/users\"`, it signifies that the `users` field is backed by a REST API. The path argument specifies the path of the REST API. In this scenario, the GraphQL server will make a GET request to the API endpoint specified when the `users` field is queried.",
      "type": "object",
      "required": [
        "path"
      ],
      "properties": {
        "baseURL": {
          "description": "This refers to the base URL of the API. If not specified, the default base URL is the one specified in the `@upstream` operator.",
          "type": [
            "string",
            "null"
          ]
        },
        "batchKey": {
          "description": "The `batchKey` parameter groups multiple data requests into a single call. For more details please refer out [n + 1 guide](https://tailcall.run/docs/guides/n+1#solving-using-batching).",
          "type": "array",
          "items": {
            "type": "string"
          }
        },
        "body": {
          "description": "The body of the API call. It's used for methods like POST or PUT that send data to the server. You can pass it as a static object or use a Mustache template to substitute variables from the GraphQL variables.",
          "type": [
            "string",
            "null"
          ]
        },
        "encoding": {
          "description": "The `encoding` parameter specifies the encoding of the request body. It can be `ApplicationJson` or `ApplicationXWwwFormUrlEncoded`. @default `ApplicationJson`.",
          "allOf": [
            {
              "$ref": "#/definitions/Encoding"
            }
          ]
        },
        "headers": {
          "description": "The `headers` parameter allows you to customize the headers of the HTTP request made by the `@http` operator. It is used by specifying a key-value map of header names and their values.",
          "allOf": [
            {
              "$ref": "#/definitions/KeyValues"
            }
          ]
        },
        "input": {
          "description": "Schema of the input of the API call. It is automatically inferred in most cases.",
          "anyOf": [
            {
              "$ref": "#/definitions/schema"
            },
            {
              "type": "null"
            }
          ]
        },
        "method": {
          "description": "This refers to the HTTP method of the API call. Commonly used methods include `GET`, `POST`, `PUT`, `DELETE` etc. @default `GET`.",
          "allOf": [
            {
              "$ref": "#/definitions/Method"
            }
          ]
        },
        "output": {
          "description": "Schema of the output of the API call. It is automatically inferred in most cases.",
          "anyOf": [
            {
              "$ref": "#/definitions/schema"
            },
            {
              "type": "null"
            }
          ]
        },
        "path": {
          "description": "This refers to the API endpoint you're going to call. For instance `https://jsonplaceholder.typicode.com/users`.\n\nFor dynamic segments in your API endpoint, use Mustache templates for variable substitution. For instance, to fetch a specific user, use `/users/{{args.id}}`.",
          "type": "string"
        },
        "query": {
          "description": "This represents the query parameters of your API call. You can pass it as a static object or use Mustache template for dynamic parameters. These parameters will be added to the URL.",
          "allOf": [
            {
              "$ref": "#/definitions/KeyValues"
            }
          ]
        }
      }
    },
    "HttpVersion": {
      "type": "string",
      "enum": [
        "HTTP1",
        "HTTP2"
      ]
    },
    "JS": {
      "type": "object",
      "required": [
        "script"
      ],
      "properties": {
        "script": {
          "type": "string"
        }
      }
    },
    "KeyValues": {
      "type": "object",
      "additionalProperties": {
        "type": "string"
      }
    },
    "Link": {
      "description": "The @link directive allows you to import external resources, such as configuration – which will be merged into the config importing it –, or a .proto file – which will be later used by `@grpc` directive –.",
      "type": "object",
      "properties": {
        "id": {
          "description": "The id of the link. It is used to reference the link in the schema.",
          "type": [
            "string",
            "null"
          ]
        },
        "src": {
          "description": "The source of the link. It can be a URL or a path to a file. If a path is provided, it is relative to the file that imports the link.",
          "type": "string"
        },
        "type": {
          "description": "The type of the link. It can be `Config`, or `Protobuf`.",
          "allOf": [
            {
              "$ref": "#/definitions/LinkType"
            }
          ]
        }
      }
    },
    "LinkType": {
      "type": "string",
      "enum": [
        "Config",
        "Protobuf",
        "Script",
        "Cert",
        "Key",
        "Operation"
      ]
    },
    "Method": {
      "type": "string",
      "enum": [
        "GET",
        "POST",
        "PUT",
        "PATCH",
        "DELETE",
        "HEAD",
        "OPTIONS",
        "CONNECT",
        "TRACE"
      ]
    },
    "MirrorRequest": {
      "type": "null"
    },
    "Modify": {
      "type": "object",
      "properties": {
        "name": {
          "type": [
            "string",
            "null"
          ]
        },
        "omit": {
          "type": "boolean"
        }
      }
    },
    "Omit": {
      "description": "Used to omit a field from public consumption.",
      "type": "object"
    },
    "OtlpExporter": {
      "description": "Output the opentelemetry data to otlp collector",
      "type": "object",
      "required": [
        "url"
      ],
      "properties": {
        "headers": {
          "$ref": "#/definitions/KeyValues"
        },
        "url": {
          "type": "string"
        }
      }
    },
    "PhoneNumber": {
      "title": "PhoneNumber",
      "type": "object",
      "required": [
        "PhoneNumber"
      ],
      "properties": {
        "PhoneNumber": {
          "description": "A field whose value conforms to the standard E.164 format as specified in E.164 specification (https://en.wikipedia.org/wiki/E.164).",
          "type": "string"
        }
      }
    },
    "PrometheusExporter": {
      "description": "Output the telemetry metrics data to prometheus server",
      "type": "object",
      "properties": {
        "format": {
          "$ref": "#/definitions/PrometheusFormat"
        },
        "path": {
          "default": "/metrics",
          "type": "string"
        }
      }
    },
    "PrometheusFormat": {
      "description": "Output format for prometheus data",
      "type": "string",
      "enum": [
        "text",
        "protobuf"
      ]
    },
    "Proxy": {
      "type": "object",
      "required": [
        "url"
      ],
      "properties": {
        "url": {
          "type": "string"
        }
      }
    },
    "RootSchema": {
      "type": "object",
      "properties": {
        "mutation": {
          "type": [
            "string",
            "null"
          ]
        },
        "query": {
          "type": [
            "string",
            "null"
          ]
        },
        "subscription": {
          "type": [
            "string",
            "null"
          ]
        }
      }
    },
    "ScriptOptions": {
      "type": "object",
      "properties": {
        "timeout": {
          "type": [
            "integer",
            "null"
          ],
          "format": "uint64",
          "minimum": 0.0
        }
      }
    },
    "Server": {
      "description": "The `@server` directive, when applied at the schema level, offers a comprehensive set of server configurations. It dictates how the server behaves and helps tune tailcall for various use-cases.",
      "type": "object",
      "properties": {
        "apolloTracing": {
          "description": "`apolloTracing` exposes GraphQL query performance data, including execution time of queries and individual resolvers.",
          "type": [
            "boolean",
            "null"
          ]
        },
        "batchRequests": {
          "description": "`batchRequests` combines multiple requests into one, improving performance but potentially introducing latency and complicating debugging. Use judiciously. @default `false`.",
          "type": [
            "boolean",
            "null"
          ]
        },
        "cacheControlHeader": {
          "description": "`cacheControlHeader` sends `Cache-Control` headers in responses when activated. The `max-age` value is the least of the values received from upstream services. @default `false`.",
          "type": [
            "boolean",
            "null"
          ]
        },
        "corsParams": {
          "description": "`corsParams` sets the number of worker threads. @default the number of system cores.",
          "anyOf": [
            {
              "$ref": "#/definitions/CorsParams"
            },
            {
              "type": "null"
            }
          ]
        },
        "globalResponseTimeout": {
          "description": "`globalResponseTimeout` sets the maximum query duration before termination, acting as a safeguard against long-running queries.",
          "type": [
            "integer",
            "null"
          ],
          "format": "int64"
        },
        "graphiql": {
          "description": "`graphiql` activates the GraphiQL IDE at the root path within Tailcall, a tool for query development and testing. @default `false`.",
          "type": [
            "boolean",
            "null"
          ]
        },
        "hostname": {
          "description": "`hostname` sets the server hostname.",
          "type": [
            "string",
            "null"
          ]
        },
        "introspection": {
          "description": "`introspection` allows clients to fetch schema information directly, aiding tools and applications in understanding available types, fields, and operations. @default `true`.",
          "type": [
            "boolean",
            "null"
          ]
        },
        "pipelineFlush": {
          "description": "`pipelineFlush` allows to control flushing behavior of the server pipeline.",
          "type": [
            "boolean",
            "null"
          ]
        },
        "port": {
          "description": "`port` sets the Tailcall running port. @default `8000`.",
          "type": [
            "integer",
            "null"
          ],
          "format": "uint16",
          "minimum": 0.0
        },
        "queryValidation": {
          "description": "`queryValidation` checks incoming GraphQL queries against the schema, preventing errors from invalid queries. Can be disabled for performance. @default `false`.",
          "type": [
            "boolean",
            "null"
          ]
        },
        "responseHeaders": {
          "description": "The `responseHeaders` are key-value pairs included in every server response. Useful for setting headers like `Access-Control-Allow-Origin` for cross-origin requests or additional headers for downstream services.",
          "allOf": [
            {
              "$ref": "#/definitions/KeyValues"
            }
          ]
        },
        "responseValidation": {
          "description": "`responseValidation` Tailcall automatically validates responses from upstream services using inferred schema. @default `false`.",
          "type": [
            "boolean",
            "null"
          ]
        },
        "script": {
          "description": "A link to an external JS file that listens on every HTTP request response event.",
          "anyOf": [
            {
              "$ref": "#/definitions/ScriptOptions"
            },
            {
              "type": "null"
            }
          ]
        },
        "showcase": {
          "description": "`showcase` enables the /showcase/graphql endpoint.",
          "type": [
            "boolean",
            "null"
          ]
        },
        "vars": {
          "description": "This configuration defines local variables for server operations. Useful for storing constant configurations, secrets, or shared information.",
          "allOf": [
            {
              "$ref": "#/definitions/KeyValues"
            }
          ]
        },
        "version": {
          "description": "`version` sets the HTTP version for the server. Options are `HTTP1` and `HTTP2`. @default `HTTP1`.",
          "anyOf": [
            {
              "$ref": "#/definitions/HttpVersion"
            },
            {
              "type": "null"
            }
          ]
        },
        "workers": {
          "description": "`workers` sets the number of worker threads. @default the number of system cores.",
          "type": [
            "integer",
            "null"
          ],
          "format": "uint",
          "minimum": 0.0
        }
      }
    },
    "StdoutExporter": {
      "description": "Output the opentelemetry data to the stdout. Mostly used for debug purposes",
      "type": "object",
      "properties": {
        "pretty": {
          "description": "Output to stdout in pretty human-readable format",
          "type": "boolean"
        }
      }
    },
    "StringOrSequence": {
      "anyOf": [
        {
          "type": "string"
        },
        {
          "type": "array",
          "items": {
            "type": "string"
          }
        }
      ]
    },
    "Telemetry": {
      "description": "The @telemetry directive facilitates seamless integration with OpenTelemetry, enhancing the observability of your GraphQL services powered by Tailcall.  By leveraging this directive, developers gain access to valuable insights into the performance and behavior of their applications.",
      "type": "object",
      "properties": {
        "export": {
          "anyOf": [
            {
              "$ref": "#/definitions/TelemetryExporter"
            },
            {
              "type": "null"
            }
          ]
        }
      }
    },
    "TelemetryExporter": {
      "oneOf": [
        {
          "type": "object",
          "required": [
            "stdout"
          ],
          "properties": {
            "stdout": {
              "$ref": "#/definitions/StdoutExporter"
            }
          },
          "additionalProperties": false
        },
        {
          "type": "object",
          "required": [
            "otlp"
          ],
          "properties": {
            "otlp": {
              "$ref": "#/definitions/OtlpExporter"
            }
          },
          "additionalProperties": false
        },
        {
          "type": "object",
          "required": [
            "prometheus"
          ],
          "properties": {
            "prometheus": {
              "$ref": "#/definitions/PrometheusExporter"
            }
          },
          "additionalProperties": false
        },
        {
          "type": "object",
          "required": [
            "apollo"
          ],
          "properties": {
            "apollo": {
              "$ref": "#/definitions/Apollo"
            }
          },
          "additionalProperties": false
        }
      ]
    },
    "Type": {
      "description": "Represents a GraphQL type. A type can be an object, interface, enum or scalar.",
      "type": "object",
      "required": [
        "fields"
      ],
      "properties": {
        "added_fields": {
          "description": "Additional fields to be added to the type",
          "type": "array",
          "items": {
            "$ref": "#/definitions/AddField"
          }
        },
        "cache": {
          "description": "Setting to indicate if the type can be cached.",
          "default": null,
          "anyOf": [
            {
              "$ref": "#/definitions/Cache"
            },
            {
              "type": "null"
            }
          ]
        },
        "doc": {
          "description": "Documentation for the type that is publicly visible.",
          "type": [
            "string",
            "null"
          ]
        },
        "enum": {
          "description": "Variants for the type if it's an enum",
          "type": [
            "array",
            "null"
          ],
          "items": {
            "type": "string"
          },
          "uniqueItems": true
        },
        "fields": {
          "description": "A map of field name and its definition.",
          "type": "object",
          "additionalProperties": {
            "$ref": "#/definitions/Field"
          }
        },
        "implements": {
          "description": "Interfaces that the type implements.",
          "type": "array",
          "items": {
            "type": "string"
          },
          "uniqueItems": true
        },
        "interface": {
          "description": "Flag to indicate if the type is an interface.",
          "type": "boolean"
        },
        "scalar": {
          "description": "Flag to indicate if the type is a scalar.",
          "type": "boolean"
        }
      }
    },
    "Union": {
      "type": "object",
      "required": [
        "types"
      ],
      "properties": {
        "doc": {
          "type": [
            "string",
            "null"
          ]
        },
        "types": {
          "type": "array",
          "items": {
            "type": "string"
          },
          "uniqueItems": true
        }
      }
    },
    "Upstream": {
      "description": "The `upstream` directive allows you to control various aspects of the upstream server connection. This includes settings like connection timeouts, keep-alive intervals, and more. If not specified, default values are used.",
      "type": "object",
      "properties": {
        "allowedHeaders": {
          "description": "`allowedHeaders` defines the HTTP headers allowed to be forwarded to upstream services. If not set, no headers are forwarded, enhancing security but possibly limiting data flow.",
          "type": [
            "array",
            "null"
          ],
          "items": {
            "type": "string"
          },
          "uniqueItems": true
        },
        "baseURL": {
          "description": "This refers to the default base URL for your APIs. If it's not explicitly mentioned in the `@upstream` operator, then each [@http](#http) operator must specify its own `baseURL`. If neither `@upstream` nor [@http](#http) provides a `baseURL`, it results in a compilation error.",
          "type": [
            "string",
            "null"
          ]
        },
        "batch": {
          "description": "An object that specifies the batch settings, including `maxSize` (the maximum size of the batch), `delay` (the delay in milliseconds between each batch), and `headers` (an array of HTTP headers to be included in the batch).",
          "anyOf": [
            {
              "$ref": "#/definitions/Batch"
            },
            {
              "type": "null"
            }
          ]
        },
        "connectTimeout": {
          "description": "The time in seconds that the connection will wait for a response before timing out.",
          "type": [
            "integer",
            "null"
          ],
          "format": "uint64",
          "minimum": 0.0
        },
        "http2Only": {
          "description": "The `http2Only` setting allows you to specify whether the client should always issue HTTP2 requests, without checking if the server supports it or not. By default it is set to `false` for all HTTP requests made by the server, but is automatically set to true for GRPC.",
          "type": [
            "boolean",
            "null"
          ]
        },
        "httpCache": {
          "description": "Activating this enables Tailcall's HTTP caching, adhering to the [HTTP Caching RFC](https://tools.ietf.org/html/rfc7234), to enhance performance by minimizing redundant data fetches. Defaults to `false` if unspecified.",
          "type": [
            "boolean",
            "null"
          ]
        },
        "keepAliveInterval": {
          "description": "The time in seconds between each keep-alive message sent to maintain the connection.",
          "type": [
            "integer",
            "null"
          ],
          "format": "uint64",
          "minimum": 0.0
        },
        "keepAliveTimeout": {
          "description": "The time in seconds that the connection will wait for a keep-alive message before closing.",
          "type": [
            "integer",
            "null"
          ],
          "format": "uint64",
          "minimum": 0.0
        },
        "keepAliveWhileIdle": {
          "description": "A boolean value that determines whether keep-alive messages should be sent while the connection is idle.",
          "type": [
            "boolean",
            "null"
          ]
        },
        "poolIdleTimeout": {
          "description": "The time in seconds that the connection pool will wait before closing idle connections.",
          "type": [
            "integer",
            "null"
          ],
          "format": "uint64",
          "minimum": 0.0
        },
        "poolMaxIdlePerHost": {
          "description": "The maximum number of idle connections that will be maintained per host.",
          "type": [
            "integer",
            "null"
          ],
          "format": "uint",
          "minimum": 0.0
        },
        "proxy": {
          "description": "The `proxy` setting defines an intermediary server through which the upstream requests will be routed before reaching their intended endpoint. By specifying a proxy URL, you introduce an additional layer, enabling custom routing and security policies.",
          "anyOf": [
            {
              "$ref": "#/definitions/Proxy"
            },
            {
              "type": "null"
            }
          ]
        },
        "tcpKeepAlive": {
          "description": "The time in seconds between each TCP keep-alive message sent to maintain the connection.",
          "type": [
            "integer",
            "null"
          ],
          "format": "uint64",
          "minimum": 0.0
        },
        "timeout": {
          "description": "The maximum time in seconds that the connection will wait for a response.",
          "type": [
            "integer",
            "null"
          ],
          "format": "uint64",
          "minimum": 0.0
        },
        "userAgent": {
          "description": "The User-Agent header value to be used in HTTP requests. @default `Tailcall/1.0`",
          "type": [
            "string",
            "null"
          ]
        }
      }
    },
    "Url": {
      "title": "Url",
      "type": "object",
      "required": [
        "Url"
      ],
      "properties": {
        "Url": {
          "description": "A field whose value conforms to the standard URL format as specified in RFC3986 (https://www.ietf.org/rfc/rfc3986.txt), and it uses real JavaScript URL objects.",
          "type": "string"
        }
      }
    },
    "schema": {
      "oneOf": [
        {
          "type": "string",
          "enum": [
            "Str",
            "Num",
            "Bool"
          ]
        },
        {
          "type": "object",
          "required": [
            "Obj"
          ],
          "properties": {
            "Obj": {
              "type": "object",
              "additionalProperties": {
                "$ref": "#/definitions/schema"
              }
            }
          },
          "additionalProperties": false
        },
        {
          "type": "object",
          "required": [
            "Arr"
          ],
          "properties": {
            "Arr": {
              "$ref": "#/definitions/schema"
            }
          },
          "additionalProperties": false
        },
        {
          "type": "object",
          "required": [
            "Opt"
          ],
          "properties": {
            "Opt": {
              "$ref": "#/definitions/schema"
            }
          },
          "additionalProperties": false
        }
      ]
    }
  }
}<|MERGE_RESOLUTION|>--- conflicted
+++ resolved
@@ -226,7 +226,6 @@
         "data": true
       }
     },
-<<<<<<< HEAD
     "ConstOrMirror": {
       "anyOf": [
         {
@@ -302,7 +301,9 @@
           "items": {
             "type": "string"
           }
-=======
+        }
+      }
+    },
     "Date": {
       "title": "Date",
       "type": "object",
@@ -313,7 +314,6 @@
         "Date": {
           "description": "A date string, such as 2007-12-03, is compliant with the full-date format outlined in section 5.6 of the RFC 3339 (https://datatracker.ietf.org/doc/html/rfc3339) profile of the ISO 8601 standard for the representation of dates and times using the Gregorian calendar.",
           "type": "string"
->>>>>>> 7ccbb2ef
         }
       }
     },
